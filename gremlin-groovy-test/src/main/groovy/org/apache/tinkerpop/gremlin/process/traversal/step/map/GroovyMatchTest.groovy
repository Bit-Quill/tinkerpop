/*
 * Licensed to the Apache Software Foundation (ASF) under one
 * or more contributor license agreements.  See the NOTICE file
 * distributed with this work for additional information
 * regarding copyright ownership.  The ASF licenses this file
 * to you under the Apache License, Version 2.0 (the
 * "License"); you may not use this file except in compliance
 * with the License.  You may obtain a copy of the License at
 *
 * http://www.apache.org/licenses/LICENSE-2.0
 *
 * Unless required by applicable law or agreed to in writing,
 * software distributed under the License is distributed on an
 * "AS IS" BASIS, WITHOUT WARRANTIES OR CONDITIONS OF ANY
 * KIND, either express or implied.  See the License for the
 * specific language governing permissions and limitations
 * under the License.
 */
package org.apache.tinkerpop.gremlin.process.traversal.step.map

import org.apache.tinkerpop.gremlin.process.traversal.Traversal
import org.apache.tinkerpop.gremlin.process.traversal.strategy.finalization.MatchAlgorithmStrategy
import org.apache.tinkerpop.gremlin.process.traversal.util.ScriptTraversal
import org.apache.tinkerpop.gremlin.structure.Vertex
import org.junit.Before

import static org.apache.tinkerpop.gremlin.process.traversal.Order.decr

/**
 * @author Marko A. Rodriguez (http://markorodriguez.com)
 */
public abstract class GroovyMatchTest {

    public static class GreedyMatchTraversals extends Traversals {
        @Before
        public void setupTest() {
            super.setupTest();
            g = graphProvider.traversal(graph, MatchAlgorithmStrategy.build().algorithm(MatchStep.GreedyMatchAlgorithm.class).create());
        }
    }

    public static class CountMatchTraversals extends Traversals {
        @Before
        public void setupTest() {
            super.setupTest();
            g = graphProvider.traversal(graph, MatchAlgorithmStrategy.build().algorithm(MatchStep.CountMatchAlgorithm.class).create());
        }
    }

    public abstract static class Traversals extends MatchTest {

        @Override
        public Traversal<Vertex, Map<String, Object>> get_g_V_valueMap_matchXa_selectXnameX_bX() {
            new ScriptTraversal<>(g, "gremlin-groovy", "g.V.valueMap.match(__.as('a').select('name').as('b'))")
        }

        @Override
        public Traversal<Vertex, Map<String, Vertex>> get_g_V_matchXa_out_bX() {
            new ScriptTraversal<>(g, "gremlin-groovy", "g.V.match(__.as('a').out.as('b'))")
        }

        @Override
        public Traversal<Vertex, Object> get_g_V_matchXa_out_bX_selectXb_idX() {
            new ScriptTraversal<>(g, "gremlin-groovy", "g.V.match( __.as('a').out.as('b')).select('b').by(id)")
        }

        @Override
        public Traversal<Vertex, Map<String, Vertex>> get_g_V_matchXa_knows_b__b_created_cX() {
            new ScriptTraversal<>(g, "gremlin-groovy", """
                g.V.match(
                    __.as('a').out('knows').as('b'),
                    __.as('b').out('created').as('c'))
            """)
        }

        @Override
        public Traversal<Vertex, Map<String, Vertex>> get_g_V_matchXa_knows_b__a_created_cX() {
            new ScriptTraversal<>(g, "gremlin-groovy", """
                g.V.match(
                    __.as('a').out('knows').as('b'),
                    __.as('a').out('created').as('c'))
            """)
        }

        @Override
        public Traversal<Vertex, Map<String, Vertex>> get_g_V_matchXd_0knows_a__d_hasXname_vadasX__a_knows_b__b_created_cX() {
            new ScriptTraversal<>(g, "gremlin-groovy", """
                g.V.match(
                    __.as('d').in('knows').as('a'),
                    __.as('d').has('name', 'vadas'),
                    __.as('a').out('knows').as('b'),
                    __.as('b').out('created').as('c'))
            """)
        }

        @Override
        public Traversal<Vertex, Map<String, Vertex>> get_g_V_matchXa_created_b__a_repeatXoutX_timesX2XX_selectXa_bX() {
            new ScriptTraversal<>(g, "gremlin-groovy", """
                g.V.match(
                    __.as('a').out('created').as('b'),
                    __.as('a').repeat(__.out).times(2).as('b')).select('a', 'b')
            """)
        }

        @Override
        public Traversal<Vertex, Map<String, String>> get_g_V_matchXa_created_lop_b__b_0created_29_c__c_whereXrepeatXoutX_timesX2XXX() {
            new ScriptTraversal<>(g, "gremlin-groovy", """
                g.V.match(
                    __.as('a').out('created').has('name', 'lop').as('b'),
                    __.as('b').in('created').has('age', 29).as('c'),
                    __.as('c').where(repeat(__.out).times(2)))
            """)
        }

        @Override
        public Traversal<Vertex, String> get_g_V_out_out_matchXa_0created_b__b_0knows_cX_selectXcX_outXcreatedX_name() {
            new ScriptTraversal<>(g, "gremlin-groovy", """
                g.V.out.out.match(
                    __.as('a').in('created').as('b'),
                    __.as('b').in('knows').as('c')).select('c').out('created').name
            """)
        }

        @Override
        public Traversal<Vertex, Map<String, Vertex>> get_g_V_matchXa_created_b__b_0created_aX() {
            new ScriptTraversal<>(g, "gremlin-groovy", """
                g.V.match(
                    __.as('a').out('created').as('b'),
                    __.as('b').in('created').as('a'))
            """)
        }

        @Override
        public Traversal<Vertex, Map<String, Vertex>> get_g_V_matchXa_knows_b__c_knows_bX() {
            new ScriptTraversal<>(g, "gremlin-groovy", """
                g.V().match(
                    __.as('a').out('knows').as('b'),
                    __.as('c').out('knows').as('b'))
            """)
        }

        @Override
        public Traversal<Vertex, Map<String, Vertex>> get_g_V_matchXa_knows_b__b_created_lop__b_matchXb_created_d__d_0created_cX_selectXcX_cX_selectXa_b_cX() {
            new ScriptTraversal<>(g, "gremlin-groovy", """
                g.V.match(
                    __.as("a").out("knows").as("b"),
                    __.as("b").out("created").has("name", "lop"),
                    __.as("b").match(
                            __.as("b").out("created").as("d"),
                            __.as("d").in("created").as("c")).select("c").as("c")).select('a','b','c')
            """)
        }

        @Override
        public Traversal<Vertex, Map<String, Vertex>> get_g_V_matchXa_hasXname_GarciaX__a_0writtenBy_b__a_0sungBy_bX() {
            new ScriptTraversal<>(g, "gremlin-groovy", """
                g.V.match(
                    __.as('a').has('name', 'Garcia'),
                    __.as('a').in('writtenBy').as('b'),
                    __.as('a').in('sungBy').as('b'));
            """)
        }

        @Override
        public Traversal<Vertex, Map<String, Vertex>> get_g_V_matchXa_0sungBy_b__a_0sungBy_c__b_writtenBy_d__c_writtenBy_e__d_hasXname_George_HarisonX__e_hasXname_Bob_MarleyXX() {
            new ScriptTraversal<>(g, "gremlin-groovy", """
                g.V.match(
                    __.as('a').in('sungBy').as('b'),
                    __.as('a').in('sungBy').as('c'),
                    __.as('b').out('writtenBy').as('d'),
                    __.as('c').out('writtenBy').as('e'),
                    __.as('d').has('name', 'George_Harrison'),
                    __.as('e').has('name', 'Bob_Marley'))
            """)
        }

        @Override
        public Traversal<Vertex, Map<String, Vertex>> get_g_V_matchXa_0sungBy_b__a_0writtenBy_c__b_writtenBy_d__c_sungBy_d__d_hasXname_GarciaXX() {
            new ScriptTraversal<>(g, "gremlin-groovy", """
                g.V.match(
                    __.as('a').in('sungBy').as('b'),
                    __.as('a').in('writtenBy').as('c'),
                    __.as('b').out('writtenBy').as('d'),
                    __.as('c').out('sungBy').as('d'),
                    __.as('d').has('name', 'Garcia'))
            """)
        }

        @Override
        public Traversal<Vertex, Map<String, Vertex>> get_g_V_matchXa_0sungBy_b__a_0writtenBy_c__b_writtenBy_dX_whereXc_sungBy_dX_whereXd_hasXname_GarciaXX() {
            new ScriptTraversal<>(g, "gremlin-groovy", """
                g.V.match(
                    __.as('a').in('sungBy').as('b'),
                    __.as('a').in('writtenBy').as('c'),
                    __.as('b').out('writtenBy').as('d'))
                    .where(__.as('c').out('sungBy').as('d'))
                    .where(__.as('d').has('name', 'Garcia'));
            """)
        }

        @Override
        public Traversal<Vertex, Map<String, String>> get_g_V_matchXa_created_lop_b__b_0created_29_cX_whereXc_repeatXoutX_timesX2XX_selectXa_b_cX() {
            new ScriptTraversal<>(g, "gremlin-groovy", """
                g.V.match(
                    __.as("a").out("created").has("name", "lop").as("b"),
                    __.as("b").in("created").has("age", 29).as("c"))
                    .where(__.as("c").repeat(__.out).times(2))
                    .select('a','b','c')
            """)
        }

        @Override
        public Traversal<Vertex, Map<String, Vertex>> get_g_V_matchXa_created_b__b_0created_cX_whereXa_neq_cX_selectXa_cX() {
            new ScriptTraversal<>(g, "gremlin-groovy", """
                g.V.match(
                    __.as('a').out('created').as('b'),
                    __.as('b').in('created').as('c'))
                    .where('a', neq('c'))
                    .select('a', 'c')
            """)
        }

        @Override
        public Traversal<Vertex, Map<String, String>> get_g_V_matchXa_created_b__c_created_bX_selectXa_b_cX_byXnameX() {
            new ScriptTraversal<>(g, "gremlin-groovy", """
                g.V.match(
                    __.as('a').out('created').as('b'),
                    __.as('c').out('created').as('b')).select('a','b','c').by('name')
            """)
        }

        @Override
        public Traversal<Vertex, String> get_g_V_out_asXcX_matchXb_knows_a__c_created_eX_selectXcX() {
            new ScriptTraversal<>(g, "gremlin-groovy", """
                g.V().out().as("c").match(
                    __.as("b").out("knows").as("a"),
                    __.as("c").out("created").as("e")).select("c")
            """)
        }

        @Override
        public Traversal<Vertex, Map<String, Object>> get_g_V_matchXa_whereXa_neqXcXX__a_created_b__orXa_knows_vadas__a_0knows_and_a_hasXlabel_personXX__b_0created_c__b_0created_count_isXgtX1XXX_selectXa_b_cX_byXidX() {
            new ScriptTraversal<>(g, "gremlin-groovy", """
                g.V.match(
                    where('a', neq('c')),
                    __.as('a').out('created').as('b'),
                    or(
                        __.as('a').out('knows').has('name', 'vadas'),
                        __.as('a').in('knows').and.as('a').has(label, 'person')
                    ),
                    __.as('b').in('created').as('c'),
                    __.as('b').in('created').count.is(gt(1)))
                    .select('a','b','c').by(id);
            """)
        }

        @Override
        public Traversal<Vertex, Map<String, Object>> get_g_V_asXaX_out_asXbX_matchXa_out_count_c__b_in_count_cX() {
            new ScriptTraversal<>(g, "gremlin-groovy", """
                g.V.as('a').out.as('b').match(__.as('a').out.count.as('c'), __.as('b').in.count.as('c'))
            """)
        }

        @Override
        public Traversal<Vertex, Map<String, Vertex>> get_g_V_matchXa_hasXname_GarciaX__a_0writtenBy_b__b_followedBy_c__c_writtenBy_d__whereXd_neqXaXXX() {
            new ScriptTraversal<>(g, "gremlin-groovy", """
                g.V.match(
                    __.as('a').has('name', 'Garcia'),
                    __.as('a').in('writtenBy').as('b'),
                    __.as('b').out('followedBy').as('c'),
                    __.as('c').out('writtenBy').as('d'),
                    where('d', neq('a')))
            """)
        }

        @Override
        public Traversal<Vertex, Map<String, Object>> get_g_V_matchXa_knows_b__andXa_created_c__b_created_c__andXb_created_count_d__a_knows_count_dXXX() {
            new ScriptTraversal<>(g, "gremlin-groovy", """
                g.V.match(
                    __.as('a').out('knows').as('b'),
                    and(
                            __.as('a').out('created').as('c'),
                            __.as('b').out('created').as('c'),
                            and(
                                    __.as('b').out('created').count.as('d'),
                                    __.as('a').out('knows').count.as('d')
                            )
                    ))
            """)
        }

        public Traversal<Vertex, Map<String, Object>> get_g_V_asXaX_out_asXbX_matchXa_out_count_c__orXa_knows_b__b_in_count_c__and__c_isXgtX2XXXX() {
            new ScriptTraversal<>(g, "gremlin-groovy", """
            g.V.as('a').out.as('b').
                    match(
                            __.as('a').out.count.as('c'),
                            or(
                                    __.as('a').out('knows').as('b'),
                                    __.as('b').in.count.as('c').and.as('c').is(gt(2))
                            )
                    )
            """)
        }

        @Override
        public Traversal<Vertex, Map<String, Object>> get_g_V_matchXa__a_out_b__notXa_created_bXX() {
            new ScriptTraversal<>(g, "gremlin-groovy", """
            g.V.match(
                    __.as('a').out.as('b'),
                    __.not(__.as('a').out('created').as('b')));
            """)
        }

        @Override
        public Traversal<Vertex, Map<String, Object>> get_g_V_matchXwhereXandXa_created_b__b_0created_count_isXeqX3XXXX__a_both_b__whereXb_inXX() {
            new ScriptTraversal<>(g, "gremlin-groovy", """
             g.V.match(
                    where(and(
                            __.as('a').out('created').as('b'),
                            __.as('b').in('created').count.is(eq(3)))),
                    __.as('a').both.as('b'),
                    where(__.as('b').in()));
            """)
        }

        @Override
        public Traversal<Vertex, Map<String, Vertex>> get_g_V_matchXa__a_both_b__b_both_cX_dedupXa_bX() {
            new ScriptTraversal<>(g, "gremlin-groovy", """
             g.V.match(
                    __.as('a').both.as('b'),
                    __.as('b').both.as('c')).dedup('a','b')
            """)
        }

        @Override
        public Traversal<Vertex, Map<String, Vertex>> get_g_V_matchXa_both_b__b_both_cX_dedupXa_bX_byXlabelX() {
            new ScriptTraversal<>(g, "gremlin-groovy", """
             g.V.match(
                    __.as('a').both.as('b'),
                    __.as('b').both.as('c')).dedup('a','b').by(label)
            """)
        }

        @Override
        public Traversal<Vertex, Long> get_g_V_hasLabelXsongsX_matchXa_name_b__a_performances_cX_selectXb_cX_count() {
            new ScriptTraversal<>(g, "gremlin-groovy", """
             g.V.hasLabel('song').match(
                    __.as('a').values('name').as('b'),
                    __.as('a').values('performances').as('c')
            ).select('b', 'c').count();
            """)
        }

        @Override
        public Traversal<Vertex, Long> get_g_V_matchXa_knows_count_bX_selectXbX() {
            new ScriptTraversal<>(g, "gremlin-groovy", "g.V.match(__.as('a').out('knows').count.as('b')).select('b')")
        }

        @Override
        public Traversal<Vertex, String> get_g_V_matchXa_knows_b__b_created_c__a_created_cX_dedupXa_b_cX_selectXaX_byXnameX() {
            new ScriptTraversal<>(g, "gremlin-groovy", "g.V.match(__.as('a').out('knows').as('b'), __.as('b').out('created').as('c'), __.as('a').out('created').as('c')).dedup('a', 'b', 'c').select('a').by('name')")
        }

        @Override
        public Traversal<Vertex, String> get_g_V_notXmatchXa_age_b__a_name_cX_whereXb_eqXcXX_selectXaXX_name() {
            new ScriptTraversal<>(g, "gremlin-groovy", """
                g.V.not(match(
                            __.as('a').age.as('b'),
                            __.as('a').name.as('c')).
                        where('b', eq('c')).select('a')).name
            """)
        }

        @Override
        public Traversal<Vertex, Long> get_g_V_matchXa_followedBy_count_isXgtX10XX_b__a_0followedBy_count_isXgtX10XX_bX_count() {
            new ScriptTraversal<>(g, "gremlin-groovy", """
             g.V.match(
                    __.as("a").out("followedBy").count.is(gt(10)).as("b"),
                    __.as("a").in("followedBy").count().is(gt(10)).as("b")).count;
            """)
        }

        @Override
<<<<<<< HEAD
        public Traversal<Vertex, String> get_g_V_matchXa_hasXsong_name_sunshineX__a_mapX0followedBy_weight_meanX_b__a_0followedBy_c__c_filterXweight_whereXgteXbXXX_outV_dX_selectXdX_byXnameX() {
            new ScriptTraversal<>(g, "gremlin-groovy", """
              g.V().match(
                  __.as("a").has("song", "name", "HERE COMES SUNSHINE"),
                  __.as("a").map(inE("followedBy").weight.mean()).as("b"),
                  __.as("a").inE("followedBy").as("c"),
                  __.as("c").filter(values("weight").where(gte("b"))).outV.as("d")).
                select("d").by("name");
=======
        public Traversal<Vertex, Map<String, String>> get_g_V_matchXa_outEXcreatedX_order_byXweight_decrX_limitX1X_inV_b__b_hasXlang_javaXX_selectXa_bX_byXnameX() {
            new ScriptTraversal<>(g, "gremlin-groovy", """
             g.V.match(
                    __.as("a").outE("created").order.by("weight", decr).limit(1).inV.as("b"),
                    __.as("b").has("lang", "java")).
                select("a", "b").by("name")
>>>>>>> a822ee2d
            """)
        }
    }
}<|MERGE_RESOLUTION|>--- conflicted
+++ resolved
@@ -24,8 +24,6 @@
 import org.apache.tinkerpop.gremlin.structure.Vertex
 import org.junit.Before
 
-import static org.apache.tinkerpop.gremlin.process.traversal.Order.decr
-
 /**
  * @author Marko A. Rodriguez (http://markorodriguez.com)
  */
@@ -381,7 +379,6 @@
         }
 
         @Override
-<<<<<<< HEAD
         public Traversal<Vertex, String> get_g_V_matchXa_hasXsong_name_sunshineX__a_mapX0followedBy_weight_meanX_b__a_0followedBy_c__c_filterXweight_whereXgteXbXXX_outV_dX_selectXdX_byXnameX() {
             new ScriptTraversal<>(g, "gremlin-groovy", """
               g.V().match(
@@ -390,14 +387,16 @@
                   __.as("a").inE("followedBy").as("c"),
                   __.as("c").filter(values("weight").where(gte("b"))).outV.as("d")).
                 select("d").by("name");
-=======
+                """)
+        }
+
+        @Override
         public Traversal<Vertex, Map<String, String>> get_g_V_matchXa_outEXcreatedX_order_byXweight_decrX_limitX1X_inV_b__b_hasXlang_javaXX_selectXa_bX_byXnameX() {
             new ScriptTraversal<>(g, "gremlin-groovy", """
              g.V.match(
                     __.as("a").outE("created").order.by("weight", decr).limit(1).inV.as("b"),
                     __.as("b").has("lang", "java")).
                 select("a", "b").by("name")
->>>>>>> a822ee2d
             """)
         }
     }
