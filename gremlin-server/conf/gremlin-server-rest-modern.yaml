--- conflicted
+++ resolved
@@ -28,14 +28,10 @@
                org.apache.tinkerpop.gremlin.jsr223.ImportGremlinPlugin: {classImports: [java.lang.Math], methodImports: [java.lang.Math#*]},
                org.apache.tinkerpop.gremlin.jsr223.ScriptFileGremlinPlugin: {files: [scripts/generate-modern.groovy]}}}}
 serializers:
-<<<<<<< HEAD
-  - { className: org.apache.tinkerpop.gremlin.util.ser.GraphSONMessageSerializerV3, config: { ioRegistries: [org.apache.tinkerpop.gremlin.tinkergraph.structure.TinkerIoRegistryV3] }}            # application/json
-=======
-  - { className: org.apache.tinkerpop.gremlin.driver.ser.GraphSONMessageSerializerV3d0, config: { ioRegistries: [org.apache.tinkerpop.gremlin.tinkergraph.structure.TinkerIoRegistryV3d0] }}          # application/vnd.gremlin-v3.0+json
-  - { className: org.apache.tinkerpop.gremlin.driver.ser.GraphBinaryMessageSerializerV1 }                                                                                                           # application/vnd.graphbinary-v1.0
-  - { className: org.apache.tinkerpop.gremlin.driver.ser.GraphBinaryMessageSerializerV1, config: { serializeResultToString: true }}                                                                 # application/vnd.graphbinary-v1.0-stringd
-
->>>>>>> 8365421f
+  - { className: org.apache.tinkerpop.gremlin.util.ser.GraphSONUntypedMessageSerializerV3, config: { ioRegistries: [org.apache.tinkerpop.gremlin.tinkergraph.structure.TinkerIoRegistryV3] }}     # application/vnd.gremlin-v3.0+json;types=false
+  - { className: org.apache.tinkerpop.gremlin.util.ser.GraphSONMessageSerializerV3, config: { ioRegistries: [org.apache.tinkerpop.gremlin.tinkergraph.structure.TinkerIoRegistryV3] }}            # application/vnd.gremlin-v3.0+json
+  - { className: org.apache.tinkerpop.gremlin.util.ser.GraphBinaryMessageSerializerV1 }                                                                                                           # application/vnd.graphbinary-v1.0
+  - { className: org.apache.tinkerpop.gremlin.util.ser.GraphBinaryMessageSerializerV1, config: { serializeResultToString: true }}                                                                 # application/vnd.graphbinary-v1.0-stringd
 metrics: {
   slf4jReporter: {enabled: true, interval: 180000}}
 strictTransactionManagement: false
