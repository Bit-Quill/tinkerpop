--- conflicted
+++ resolved
@@ -170,11 +170,7 @@
             <plugin>
                 <artifactId>exec-maven-plugin</artifactId>
                 <groupId>org.codehaus.mojo</groupId>
-<<<<<<< HEAD
-                <version>3.1.1</version>
-=======
                 <version>3.5.0</version>
->>>>>>> 92596a75
                 <executions>
                     <execution>
                         <id>build-image</id>
