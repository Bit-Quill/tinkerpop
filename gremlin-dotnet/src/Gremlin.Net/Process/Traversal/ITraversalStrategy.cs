﻿#region License

/*
 * Licensed to the Apache Software Foundation (ASF) under one
 * or more contributor license agreements.  See the NOTICE file
 * distributed with this work for additional information
 * regarding copyright ownership.  The ASF licenses this file
 * to you under the Apache License, Version 2.0 (the
 * "License"); you may not use this file except in compliance
 * with the License.  You may obtain a copy of the License at
 *
 *     http://www.apache.org/licenses/LICENSE-2.0
 *
 * Unless required by applicable law or agreed to in writing,
 * software distributed under the License is distributed on an
 * "AS IS" BASIS, WITHOUT WARRANTIES OR CONDITIONS OF ANY
 * KIND, either express or implied.  See the License for the
 * specific language governing permissions and limitations
 * under the License.
 */

#endregion

using System.Threading;
using System.Threading.Tasks;

namespace Gremlin.Net.Process.Traversal
{
    /// <summary>
    ///     A <see cref="ITraversalStrategy" /> defines a particular atomic operation for mutating a
    ///     <see cref="ITraversal" /> prior to its evaluation.
    /// </summary>
    public interface ITraversalStrategy
    {
        /// <summary>
        ///     Applies the strategy to the given <see cref="ITraversal" />.
        /// </summary>
        /// <param name="traversal">The <see cref="ITraversal" /> the strategy should be applied to.</param>
        void Apply<TStart, TEnd>(ITraversal<TStart, TEnd> traversal);

        /// <summary>
        ///     Applies the strategy to the given <see cref="ITraversal" /> asynchronously.
        /// </summary>
        /// <param name="traversal">The <see cref="ITraversal" /> the strategy should be applied to.</param>
<<<<<<< HEAD
        Task ApplyAsync<TStart, TEnd>(ITraversal<TStart, TEnd> traversal);
=======
        /// <param name="cancellationToken">The token to cancel the operation. The default value is None.</param>
        Task ApplyAsync<S, E>(ITraversal<S, E> traversal, CancellationToken cancellationToken = default);
>>>>>>> 08d86184
    }
}<|MERGE_RESOLUTION|>--- conflicted
+++ resolved
@@ -42,11 +42,7 @@
         ///     Applies the strategy to the given <see cref="ITraversal" /> asynchronously.
         /// </summary>
         /// <param name="traversal">The <see cref="ITraversal" /> the strategy should be applied to.</param>
-<<<<<<< HEAD
-        Task ApplyAsync<TStart, TEnd>(ITraversal<TStart, TEnd> traversal);
-=======
         /// <param name="cancellationToken">The token to cancel the operation. The default value is None.</param>
-        Task ApplyAsync<S, E>(ITraversal<S, E> traversal, CancellationToken cancellationToken = default);
->>>>>>> 08d86184
+        Task ApplyAsync<TStart, TEnd>(ITraversal<TStart, TEnd> traversal, CancellationToken cancellationToken = default);
     }
 }