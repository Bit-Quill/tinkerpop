--- conflicted
+++ resolved
@@ -22,10 +22,7 @@
 #endregion
 
 using System;
-<<<<<<< HEAD
-=======
 using System.Net.WebSockets;
->>>>>>> b4407423
 using Gremlin.Net.Structure.IO.GraphSON;
 
 namespace Gremlin.Net.Driver
@@ -39,31 +36,19 @@
         private readonly string _mimeType;
 
         public ConnectionFactory(GremlinServer gremlinServer, GraphSONReader graphSONReader,
-<<<<<<< HEAD
-                                 GraphSONWriter graphSONWriter, string mimeType)
+            GraphSONWriter graphSONWriter, string mimeType, Action<ClientWebSocketOptions> webSocketConfiguration)
         {
             _gremlinServer = gremlinServer;
             _mimeType = mimeType;
             _graphSONReader = graphSONReader ?? throw new ArgumentNullException(nameof(graphSONReader));
             _graphSONWriter = graphSONWriter ?? throw new ArgumentNullException(nameof(graphSONWriter));
-=======
-            GraphSONWriter graphSONWriter, Action<ClientWebSocketOptions> webSocketConfiguration)
-        {
-            _gremlinServer = gremlinServer;
-            _graphSONReader = graphSONReader;
-            _graphSONWriter = graphSONWriter;
             _webSocketConfiguration = webSocketConfiguration;
->>>>>>> b4407423
         }
 
         public Connection CreateConnection()
         {
             return new Connection(_gremlinServer.Uri, _gremlinServer.Username, _gremlinServer.Password, _graphSONReader,
-<<<<<<< HEAD
-                                 _graphSONWriter, _mimeType);
-=======
-                _graphSONWriter, _webSocketConfiguration);
->>>>>>> b4407423
+                                 _graphSONWriter, _mimeType, _webSocketConfiguration);
         }
     }
 }