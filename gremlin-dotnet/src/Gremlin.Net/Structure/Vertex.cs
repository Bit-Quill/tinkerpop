--- conflicted
+++ resolved
@@ -41,9 +41,8 @@
         /// </summary>
         /// <param name="id">The id of the vertex.</param>
         /// <param name="label">The label of the vertex.</param>
-<<<<<<< HEAD
         /// <param name="properties">Optional properties of the vertex.</param>
-        public Vertex(object id, string label = DefaultLabel, Dictionary<string, dynamic> properties = null)
+        public Vertex(object? id, string label = DefaultLabel, Dictionary<string, dynamic>? properties = null)
             : base(id, label, properties)
         {
         }
@@ -52,11 +51,7 @@
         /// Get all properties as dictionary
         /// </summary>
         /// <returns>properties</returns>
-        public Dictionary<string, VertexProperty[]> GetPropertiesAsDictionary()
-=======
-        public Vertex(object? id, string label = DefaultLabel)
-            : base(id, label)
->>>>>>> fe8e36cd
+        public Dictionary<string, VertexProperty[]>? GetPropertiesAsDictionary()
         {
             return Properties?.ToDictionary(property => property.Key,
                         property => ((IEnumerable<dynamic>)property.Value).Cast<VertexProperty>().ToArray());
