--- conflicted
+++ resolved
@@ -184,37 +184,32 @@
             Assert.Equal(31.2, deserializedValue);
         }
 
-<<<<<<< HEAD
+        [Theory, MemberData(nameof(Versions))]
+        public void ShouldDeserializeDecimal(int version)
+        {
+            var serializedValue = "{\"@type\":\"gx:BigDecimal\",\"@value\":-8.201}";
+            var reader = CreateStandardGraphSONReader(version);
+
+            var jObject = JObject.Parse(serializedValue);
+            decimal deserializedValue = reader.ToObject(jObject);
+
+            Assert.Equal(-8.201M, deserializedValue);
+        }
+
+        [Theory, MemberData(nameof(Versions))]
+        public void ShouldDeserializeDecimalValueAsString(int version)
+        {
+            var serializedValue = "{\"@type\":\"gx:BigDecimal\",\"@value\":\"7.50\"}";
+            var reader = CreateStandardGraphSONReader(version);
+
+            var jObject = JObject.Parse(serializedValue);
+            decimal deserializedValue = reader.ToObject(jObject);
+
+            Assert.Equal(7.5M, deserializedValue);
+        }
+        
         [Theory, MemberData(nameof(Versions))]
         public void ShouldDeserializeList(int version)
-=======
-        [Fact]
-        public void ShouldDeserializeDecimal()
-        {
-            var serializedValue = "{\"@type\":\"gx:BigDecimal\",\"@value\":-8.201}";
-            var reader = CreateStandardGraphSONReader();
-
-            var jObject = JObject.Parse(serializedValue);
-            decimal deserializedValue = reader.ToObject(jObject);
-
-            Assert.Equal(-8.201M, deserializedValue);
-        }
-
-        [Fact]
-        public void ShouldDeserializeDecimalValueAsString()
-        {
-            var serializedValue = "{\"@type\":\"gx:BigDecimal\",\"@value\":\"7.50\"}";
-            var reader = CreateStandardGraphSONReader();
-
-            var jObject = JObject.Parse(serializedValue);
-            decimal deserializedValue = reader.ToObject(jObject);
-
-            Assert.Equal(7.5M, deserializedValue);
-        }
-
-        [Fact]
-        public void ShouldDeserializeList()
->>>>>>> 6e60a290
         {
             var serializedValue = "[{\"@type\":\"g:Int32\",\"@value\":5},{\"@type\":\"g:Int32\",\"@value\":6}]";
             var reader = CreateStandardGraphSONReader(version);
