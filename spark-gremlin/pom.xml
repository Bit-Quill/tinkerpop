<!--
Licensed to the Apache Software Foundation (ASF) under one or more
contributor license agreements.  See the NOTICE file distributed with
this work for additional information regarding copyright ownership.
The ASF licenses this file to You under the Apache License, Version 2.0
(the "License"); you may not use this file except in compliance with
the License.  You may obtain a copy of the License at

  http://www.apache.org/licenses/LICENSE-2.0

Unless required by applicable law or agreed to in writing, software
distributed under the License is distributed on an "AS IS" BASIS,
WITHOUT WARRANTIES OR CONDITIONS OF ANY KIND, either express or implied.
See the License for the specific language governing permissions and
limitations under the License.
-->
<project xmlns="http://maven.apache.org/POM/4.0.0"
         xmlns:xsi="http://www.w3.org/2001/XMLSchema-instance"
         xsi:schemaLocation="http://maven.apache.org/POM/4.0.0 http://maven.apache.org/maven-v4_0_0.xsd">
    <modelVersion>4.0.0</modelVersion>
    <parent>
        <groupId>org.apache.tinkerpop</groupId>
        <artifactId>tinkerpop</artifactId>
<<<<<<< HEAD
        <version>3.7.0-SNAPSHOT</version>
=======
        <version>3.6.1</version>
>>>>>>> ed447031
    </parent>
    <artifactId>spark-gremlin</artifactId>
    <name>Apache TinkerPop :: Spark Gremlin</name>
    <dependencies>
        <dependency>
            <groupId>com.google.guava</groupId>
            <artifactId>guava</artifactId>
            <version>27.0-jre</version>
            <exclusions>
                <exclusion>
                    <groupId>com.google.code.findbugs</groupId>
                    <artifactId>jsr305</artifactId>
                </exclusion>
            </exclusions>
        </dependency>
        <dependency>
            <groupId>org.apache.tinkerpop</groupId>
            <artifactId>gremlin-core</artifactId>
            <version>${project.version}</version>
        </dependency>
        <dependency>
            <groupId>org.apache.tinkerpop</groupId>
            <artifactId>hadoop-gremlin</artifactId>
            <version>${project.version}</version>
            <exclusions>
                <!-- prefer gremlin-test/spark kerby -->
                <exclusion>
                    <groupId>org.apache.kerby</groupId>
                    <artifactId>kerb-simplekdc</artifactId>
                </exclusion>
                <!-- prefer spark snappy -->
                <exclusion>
                    <groupId>org.xerial.snappy</groupId>
                    <artifactId>snappy-java</artifactId>
                </exclusion>
                <!-- prefer spark gson -->
                <exclusion>
                    <groupId>com.google.code.gson</groupId>
                    <artifactId>gson</artifactId>
                </exclusion>
                <exclusion>
                    <groupId>org.apache.kerby</groupId>
                    <artifactId>kerb-core</artifactId>
                </exclusion>
                <exclusion>
                    <groupId>com.fasterxml.jackson.core</groupId>
                    <artifactId>jackson-annotations</artifactId>
                </exclusion>
                <exclusion>
                    <groupId>com.fasterxml.jackson.core</groupId>
                    <artifactId>jackson-core</artifactId>
                </exclusion>
                <exclusion>
                    <groupId>org.apache.commons</groupId>
                    <artifactId>commons-math3</artifactId>
                </exclusion>
                <exclusion>
                    <groupId>org.apache.avro</groupId>
                    <artifactId>avro</artifactId>
                </exclusion>
                <exclusion>
                    <groupId>org.slf4j</groupId>
                    <artifactId>slf4j-reload4j</artifactId>
                </exclusion>
            </exclusions>
        </dependency>
        <!-- SPARK -->
        <dependency>
            <groupId>org.apache.spark</groupId>
            <artifactId>spark-core_2.12</artifactId>
            <version>${spark.version}</version>
            <exclusions>
                <!-- prefer hadoop protobuf -->
                <exclusion>
                    <groupId>com.google.protobuf</groupId>
                    <artifactId>protobuf-java</artifactId>
                </exclusion>
                <!-- prefer hadoop guava -->
                <exclusion>
                    <groupId>com.google.guava</groupId>
                    <artifactId>guava</artifactId>
                </exclusion>
                <!-- prefer hadoop/gremlin-core commons-logging -->
                <exclusion>
                    <groupId>commons-logging</groupId>
                    <artifactId>commons-logging</artifactId>
                </exclusion>
                <exclusion>
                    <groupId>com.fasterxml.jackson.core</groupId>
                    <artifactId>jackson-annotations</artifactId>
                </exclusion>
                <exclusion>
                    <groupId>com.fasterxml.jackson.core</groupId>
                    <artifactId>jackson-core</artifactId>
                </exclusion>
                <exclusion>
                    <groupId>com.fasterxml.jackson.core</groupId>
                    <artifactId>jackson-databind</artifactId>
                </exclusion>
                <exclusion>
                    <groupId>org.slf4j</groupId>
                    <artifactId>slf4j-log4j12</artifactId>
                </exclusion>
                <exclusion>
                    <groupId>org.scala-lang</groupId>
                    <artifactId>scala-library</artifactId>
                </exclusion>
                <exclusion>
                    <groupId>org.apache.commons</groupId>
                    <artifactId>commons-math3</artifactId>
                </exclusion>
                <!-- prefer the hadoop findbugs -->
                <exclusion>
                    <groupId>com.google.code.findbugs</groupId>
                    <artifactId>jsr305</artifactId>
                </exclusion>
                <!-- prefer hadoop commons-net -->
                <exclusion>
                    <groupId>commons-net</groupId>
                    <artifactId>commons-net</artifactId>
                </exclusion>
                <exclusion>
                    <groupId>org.apache.avro</groupId>
                    <artifactId>avro</artifactId>
                </exclusion>
                <exclusion>
                    <groupId>org.apache.curator</groupId>
                    <artifactId>curator-recipes</artifactId>
                </exclusion>
            </exclusions>
        </dependency>
        <!-- resolve spark-gremlin conflicts -->
        <dependency>
            <groupId>org.apache.curator</groupId>
            <artifactId>curator-recipes</artifactId>
            <version>4.2.0</version>
            <exclusions>
                <exclusion>
                    <groupId>org.apache.zookeeper</groupId>
                    <artifactId>zookeeper</artifactId>
                </exclusion>
                <exclusion>
                    <groupId>com.google.guava</groupId>
                    <artifactId>guava</artifactId>
                </exclusion>
            </exclusions>
        </dependency>
        <dependency>
            <groupId>org.apache.avro</groupId>
            <artifactId>avro</artifactId>
            <version>1.8.2</version>
            <exclusions>
                <exclusion>
                    <groupId>org.xerial.snappy</groupId>
                    <artifactId>snappy-java</artifactId>
                </exclusion>
                <exclusion>
                    <groupId>org.apache.commons</groupId>
                    <artifactId>commons-compress</artifactId>
                </exclusion>
                <exclusion>
                    <groupId>com.thoughtworks.paranamer</groupId>
                    <artifactId>paranamer</artifactId>
                </exclusion>
                <!-- prefer sparks xz -->
                <exclusion>
                    <groupId>org.tukaani</groupId>
                    <artifactId>xz</artifactId>
                </exclusion>
            </exclusions>
        </dependency>
        <dependency>
            <groupId>org.apache.commons</groupId>
            <artifactId>commons-math3</artifactId>
            <version>3.4.1</version>
        </dependency>
        <dependency>
            <groupId>org.scala-lang</groupId>
            <artifactId>scala-library</artifactId>
            <version>2.12.10</version>
        </dependency>
        <!-- use jackson 2.12.7 to fit better with spark where Scala module 2.12.3 requires Jackson Databind version >= 2.12.0 and < 2.13.0 -->
        <dependency>
            <groupId>com.fasterxml.jackson.core</groupId>
            <artifactId>jackson-annotations</artifactId>
            <version>2.12.7</version>
        </dependency>
        <dependency>
            <groupId>com.fasterxml.jackson.core</groupId>
            <artifactId>jackson-core</artifactId>
            <version>2.12.7</version>
        </dependency>
        <dependency>
            <groupId>com.fasterxml.jackson.core</groupId>
            <artifactId>jackson-databind</artifactId>
            <version>2.12.7</version>
        </dependency>
        <!-- TEST -->
        <dependency>
            <groupId>org.apache.tinkerpop</groupId>
            <artifactId>gremlin-test</artifactId>
            <version>${project.version}</version>
            <scope>test</scope>
            <exclusions>
                <exclusion>
                    <groupId>com.nimbusds</groupId>
                    <artifactId>nimbus-jose-jwt</artifactId>
                </exclusion>
            </exclusions>
        </dependency>
        <dependency>
            <groupId>com.google.inject</groupId>
            <artifactId>guice</artifactId>
            <version>4.2.3</version>
            <scope>test</scope>
            <exclusions>
                <exclusion>
                    <groupId>com.google.guava</groupId>
                    <artifactId>guava</artifactId>
                </exclusion>
            </exclusions>
        </dependency>
        <dependency>
            <groupId>org.apache.tinkerpop</groupId>
            <artifactId>tinkergraph-gremlin</artifactId>
            <version>${project.version}</version>
            <scope>test</scope>
        </dependency>
        <dependency>
            <groupId>ch.qos.logback</groupId>
            <artifactId>logback-classic</artifactId>
            <scope>test</scope>
        </dependency>
    </dependencies>
    <build>
        <directory>${basedir}/target</directory>
        <finalName>${project.artifactId}-${project.version}</finalName>
        <resources>
            <resource>
                <directory>${basedir}/src/main/resources</directory>
            </resource>
        </resources>
        <testResources>
            <testResource>
                <directory>${basedir}/src/test/resources</directory>
            </testResource>
        </testResources>
        <plugins>
            <plugin>
                <groupId>org.apache.maven.plugins</groupId>
                <artifactId>maven-assembly-plugin</artifactId>
                <executions>
                    <execution>
                        <id>build-detached-assemblies</id>
                        <phase>package</phase>
                        <goals>
                            <goal>single</goal>
                        </goals>
                        <configuration>
                            <attach>false</attach>
                            <descriptors>
                                <descriptor>src/assembly/standalone.xml</descriptor>
                                <descriptor>src/assembly/hadoop-job.xml</descriptor>
                            </descriptors>
                            <finalName>${project.artifactId}-${project.version}</finalName>
                        </configuration>
                    </execution>
                </executions>
            </plugin>
            <plugin>
                <groupId>org.apache.maven.plugins</groupId>
                <artifactId>maven-surefire-plugin</artifactId>
            </plugin>
            <plugin>
                <groupId>org.apache.maven.plugins</groupId>
                <artifactId>maven-failsafe-plugin</artifactId>
            </plugin>
            <plugin>
                <groupId>org.codehaus.gmavenplus</groupId>
                <artifactId>gmavenplus-plugin</artifactId>
                <executions>
                    <execution>
                        <goals>
                            <goal>addSources</goal>
                            <goal>addTestSources</goal>
                            <goal>generateStubs</goal>
                            <goal>compile</goal>
                            <goal>generateTestStubs</goal>
                            <goal>compileTests</goal>
                            <goal>removeStubs</goal>
                            <goal>removeTestStubs</goal>
                        </goals>
                    </execution>
                </executions>
            </plugin>
            <plugin>
                <groupId>org.apache.maven.plugins</groupId>
                <artifactId>maven-jar-plugin</artifactId>
                <configuration>
                    <archive>
                        <manifestEntries>
                            <Gremlin-Plugin-Dependencies>
                                org.apache.hadoop:hadoop-client:${hadoop.version};org.apache.hadoop:hadoop-yarn-server-web-proxy:${hadoop.version};org.apache.spark:spark-yarn_2.12:${spark.version}
                            </Gremlin-Plugin-Dependencies>
                            <!-- initialization failures for using jackson after 2.12.* and hadoop pulls these in -->
                            <Gremlin-Plugin-Paths>
                                jackson-annotations-2.13.2.jar=;jackson-databind-2.13.2.2.jar=;jackson-core-2.13.2.jar=
                            </Gremlin-Plugin-Paths>
                            <Gremlin-Lib-Paths>
                                jackson-annotations-2.13.2.jar=;jackson-databind-2.13.2.2.jar=;jackson-core-2.13.2.jar=
                            </Gremlin-Lib-Paths>
                        </manifestEntries>
                    </archive>
                </configuration>
            </plugin>
        </plugins>
    </build>
</project><|MERGE_RESOLUTION|>--- conflicted
+++ resolved
@@ -21,11 +21,7 @@
     <parent>
         <groupId>org.apache.tinkerpop</groupId>
         <artifactId>tinkerpop</artifactId>
-<<<<<<< HEAD
         <version>3.7.0-SNAPSHOT</version>
-=======
-        <version>3.6.1</version>
->>>>>>> ed447031
     </parent>
     <artifactId>spark-gremlin</artifactId>
     <name>Apache TinkerPop :: Spark Gremlin</name>
