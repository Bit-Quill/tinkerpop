/*
 * Licensed to the Apache Software Foundation (ASF) under one
 * or more contributor license agreements.  See the NOTICE file
 * distributed with this work for additional information
 * regarding copyright ownership.  The ASF licenses this file
 * to you under the Apache License, Version 2.0 (the
 * "License"); you may not use this file except in compliance
 * with the License.  You may obtain a copy of the License at
 *
 * http://www.apache.org/licenses/LICENSE-2.0
 *
 * Unless required by applicable law or agreed to in writing,
 * software distributed under the License is distributed on an
 * "AS IS" BASIS, WITHOUT WARRANTIES OR CONDITIONS OF ANY
 * KIND, either express or implied.  See the License for the
 * specific language governing permissions and limitations
 * under the License.
 */
package org.apache.tinkerpop.gremlin.driver.handler;

import io.netty.buffer.ByteBuf;
import io.netty.channel.ChannelHandler;
import io.netty.channel.ChannelHandlerContext;
import io.netty.handler.codec.MessageToMessageEncoder;
import io.netty.handler.codec.http.DefaultFullHttpRequest;
import io.netty.handler.codec.http.FullHttpRequest;
import io.netty.handler.codec.http.HttpHeaderNames;
import io.netty.handler.codec.http.HttpMethod;
import io.netty.handler.codec.http.HttpVersion;
import org.apache.tinkerpop.gremlin.driver.MessageSerializer;
<<<<<<< HEAD
import org.apache.tinkerpop.gremlin.driver.Tokens;
=======
>>>>>>> 2eb49b42
import org.apache.tinkerpop.gremlin.driver.UserAgent;
import org.apache.tinkerpop.gremlin.driver.exception.ResponseException;
import org.apache.tinkerpop.gremlin.driver.message.RequestMessage;
import org.apache.tinkerpop.gremlin.driver.message.ResponseStatusCode;
import org.apache.tinkerpop.gremlin.driver.ser.SerTokens;
import org.apache.tinkerpop.gremlin.process.traversal.Bytecode;

import java.util.List;
import java.util.function.UnaryOperator;

/**
 * Converts {@link RequestMessage} to a {@code HttpRequest}.
 */
@ChannelHandler.Sharable
public final class HttpGremlinRequestEncoder extends MessageToMessageEncoder<RequestMessage> {
    private final MessageSerializer<?> serializer;
    private final boolean userAgentEnabled;
<<<<<<< HEAD
    private static final ObjectMapper mapper = new ObjectMapper();

=======
>>>>>>> 2eb49b42
    private final UnaryOperator<FullHttpRequest> interceptor;

    @Deprecated
    public HttpGremlinRequestEncoder(final MessageSerializer<?> serializer, final UnaryOperator<FullHttpRequest> interceptor) {
        this.serializer = serializer;
        this.interceptor = interceptor;
        this.userAgentEnabled = true;
    }

    public HttpGremlinRequestEncoder(final MessageSerializer<?> serializer, final UnaryOperator<FullHttpRequest> interceptor, boolean userAgentEnabled) {
        this.serializer = serializer;
        this.interceptor = interceptor;
        this.userAgentEnabled = userAgentEnabled;
    }

    @Override
    protected void encode(final ChannelHandlerContext channelHandlerContext, final RequestMessage requestMessage, final List<Object> objects) throws Exception {
        final String mimeType = serializer.mimeTypesSupported()[0];
        // only GraphSON3 and GraphBinary recommended for serialization of Bytecode requests
        if (requestMessage.getArg("gremlin") instanceof Bytecode &&
                !mimeType.equals(SerTokens.MIME_GRAPHSON_V3D0) &&
                !mimeType.equals(SerTokens.MIME_GRAPHBINARY_V1D0)) {
            throw new ResponseException(ResponseStatusCode.REQUEST_ERROR_SERIALIZATION, String.format(
                    "An error occurred during serialization of this request [%s] - it could not be sent to the server - Reason: only GraphSON3 and GraphBinary recommended for serialization of Bytecode requests, but used %s",
                    requestMessage, serializer.getClass().getName()));
        }

        try {
            final ByteBuf buffer = serializer.serializeRequestAsBinary(requestMessage, channelHandlerContext.alloc());
            final FullHttpRequest request = new DefaultFullHttpRequest(HttpVersion.HTTP_1_1, HttpMethod.POST, "/", buffer);
            request.headers().add(HttpHeaderNames.CONTENT_TYPE, mimeType);
            request.headers().add(HttpHeaderNames.CONTENT_LENGTH, buffer.readableBytes());
            request.headers().add(HttpHeaderNames.ACCEPT, mimeType);
            if (userAgentEnabled) {
                request.headers().add(HttpHeaderNames.USER_AGENT, UserAgent.USER_AGENT);
            }
<<<<<<< HEAD
            final byte[] payload = mapper.writeValueAsBytes(new HashMap<String,Object>() {{
                put(Tokens.ARGS_GREMLIN, gremlin);
                put(Tokens.REQUEST_ID, requestMessage.getRequestId());
                if (usesBytecode) put("op", Tokens.OPS_BYTECODE);
            }});
            final ByteBuf bb = channelHandlerContext.alloc().buffer(payload.length);
            bb.writeBytes(payload);
            final FullHttpRequest request = new DefaultFullHttpRequest(HttpVersion.HTTP_1_1, HttpMethod.POST, "/", bb);
            request.headers().add(HttpHeaderNames.CONTENT_TYPE, "application/json");
            request.headers().add(HttpHeaderNames.CONTENT_LENGTH, payload.length);
            request.headers().add(HttpHeaderNames.ACCEPT, serializer.mimeTypesSupported()[0]);
            if (userAgentEnabled) {
                request.headers().add(UserAgent.USER_AGENT_HEADER_NAME, UserAgent.USER_AGENT);
            }
=======
>>>>>>> 2eb49b42
            objects.add(interceptor.apply(request));
        } catch (Exception ex) {
            throw new ResponseException(ResponseStatusCode.REQUEST_ERROR_SERIALIZATION, String.format(
                    "An error occurred during serialization of this request [%s] - it could not be sent to the server - Reason: %s",
                    requestMessage, ex));
        }
    }
}<|MERGE_RESOLUTION|>--- conflicted
+++ resolved
@@ -28,10 +28,6 @@
 import io.netty.handler.codec.http.HttpMethod;
 import io.netty.handler.codec.http.HttpVersion;
 import org.apache.tinkerpop.gremlin.driver.MessageSerializer;
-<<<<<<< HEAD
-import org.apache.tinkerpop.gremlin.driver.Tokens;
-=======
->>>>>>> 2eb49b42
 import org.apache.tinkerpop.gremlin.driver.UserAgent;
 import org.apache.tinkerpop.gremlin.driver.exception.ResponseException;
 import org.apache.tinkerpop.gremlin.driver.message.RequestMessage;
@@ -49,11 +45,6 @@
 public final class HttpGremlinRequestEncoder extends MessageToMessageEncoder<RequestMessage> {
     private final MessageSerializer<?> serializer;
     private final boolean userAgentEnabled;
-<<<<<<< HEAD
-    private static final ObjectMapper mapper = new ObjectMapper();
-
-=======
->>>>>>> 2eb49b42
     private final UnaryOperator<FullHttpRequest> interceptor;
 
     @Deprecated
@@ -90,23 +81,6 @@
             if (userAgentEnabled) {
                 request.headers().add(HttpHeaderNames.USER_AGENT, UserAgent.USER_AGENT);
             }
-<<<<<<< HEAD
-            final byte[] payload = mapper.writeValueAsBytes(new HashMap<String,Object>() {{
-                put(Tokens.ARGS_GREMLIN, gremlin);
-                put(Tokens.REQUEST_ID, requestMessage.getRequestId());
-                if (usesBytecode) put("op", Tokens.OPS_BYTECODE);
-            }});
-            final ByteBuf bb = channelHandlerContext.alloc().buffer(payload.length);
-            bb.writeBytes(payload);
-            final FullHttpRequest request = new DefaultFullHttpRequest(HttpVersion.HTTP_1_1, HttpMethod.POST, "/", bb);
-            request.headers().add(HttpHeaderNames.CONTENT_TYPE, "application/json");
-            request.headers().add(HttpHeaderNames.CONTENT_LENGTH, payload.length);
-            request.headers().add(HttpHeaderNames.ACCEPT, serializer.mimeTypesSupported()[0]);
-            if (userAgentEnabled) {
-                request.headers().add(UserAgent.USER_AGENT_HEADER_NAME, UserAgent.USER_AGENT);
-            }
-=======
->>>>>>> 2eb49b42
             objects.add(interceptor.apply(request));
         } catch (Exception ex) {
             throw new ResponseException(ResponseStatusCode.REQUEST_ERROR_SERIALIZATION, String.format(
