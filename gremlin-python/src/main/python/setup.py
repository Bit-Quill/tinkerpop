--- conflicted
+++ resolved
@@ -74,17 +74,10 @@
         'importlib-metadata<5.0.0'
     ],
     tests_require=[
-<<<<<<< HEAD
-        'pytest>=4.6.4,<8.0.0',
+        'pytest>=4.6.4,<7.1.0',
         'mock>=3.0.5,<5.0.0',
         'radish-bdd==0.13.4',
         'PyHamcrest>=1.9.0,<3.0.0'
-=======
-        'pytest>=4.6.4,<7.1.0',
-        'mock>=3.0.5,<4.0.0',
-        'radish-bdd==0.8.6',
-        'PyHamcrest>=1.9.0,<2.0.0'
->>>>>>> a14ce108
     ],
     install_requires=install_requires,
     extra_require={
