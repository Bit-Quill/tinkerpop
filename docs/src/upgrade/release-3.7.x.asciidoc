--- conflicted
+++ resolved
@@ -22,11 +22,10 @@
 *Gremfir Master of the Pan Flute*
 
 == TinkerPop 3.7.1
-<<<<<<< HEAD
-
-*Release Date: (Release Date: NOT OFFICIALLY RELEASED YET)
-
-Please see the link:https://github.com/apache/tinkerpop/blob/3.7.1/CHANGELOG.asciidoc#release-3-7-1[changelog] for a complete list of all the modifications that are part of this release.
+*Release Date: NOT OFFICIALLY RELEASED YET*
+
+Please see the link:https://github.com/apache/tinkerpop/blob/3.7.1/CHANGELOG.asciidoc#release-3-7-1[changelog] for a
+complete list of all the modifications that are part of this release.
 
 === Upgrading for Users
 
@@ -42,14 +41,6 @@
 gremlin> g.inject("2023-08-02T00:00:00Z").asDate().dateAdd(DT.day, 7).dateDiff(datetime("2023-08-02T00:00:00Z"))
 ==>604800
 ----
-=======
-*Release Date: NOT OFFICIALLY RELEASED YET*
-
-Please see the link:https://github.com/apache/tinkerpop/blob/3.7.1/CHANGELOG.asciidoc#release-3-7-1[changelog] for a
-complete list of all the modifications that are part of this release.
-
-=== Upgrading for Users
-
 
 
 === Upgrading for Providers
@@ -62,7 +53,6 @@
 
 
 
->>>>>>> 109c43e7
 
 == TinkerPop 3.7.0
 
