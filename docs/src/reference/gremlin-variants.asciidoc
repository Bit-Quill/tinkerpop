////
Licensed to the Apache Software Foundation (ASF) under one or more
contributor license agreements.  See the NOTICE file distributed with
this work for additional information regarding copyright ownership.
The ASF licenses this file to You under the Apache License, Version 2.0
(the "License"); you may not use this file except in compliance with
the License.  You may obtain a copy of the License at

  http://www.apache.org/licenses/LICENSE-2.0

Unless required by applicable law or agreed to in writing, software
distributed under the License is distributed on an "AS IS" BASIS,
WITHOUT WARRANTIES OR CONDITIONS OF ANY KIND, either express or implied.
See the License for the specific language governing permissions and
limitations under the License.
////

anchor:gremlin-variants[]
[[gremlin-drivers-variants]]
= Gremlin Drivers and Variants

image::gremlin-house-of-mirrors.png[width=1024]

At this point, readers should be well familiar with the <<intro,Introduction>> to this Reference Documentation and
will likely be thinking about implementation details specific to the graph provider they have selected as well as
the programming language they intend to use. The choice of programming language could have implications to the
architecture and design of the application and the choice itself may have limits imposed upon it by the chosen graph
provider. For example, a <<connecting-rgp,Remote Gremlin Provider>> will require the selection of a driver to interact
with it. On the other hand, a graph system that is designed for embedded use, like TinkerGraph, needs the Java
Virtual Machine (JVM) environment so will require <<connecting-gremlin-server,Gremlin Server>>, if using a programming
language that is not on the JVM and will further require driver selection.

TinkerPop provides an array of drivers in different programming languages as a way to connect to a remote Gremlin
Server or Remote Gremlin Provider. Drivers allow the developer to make requests to that remote system and get back
results from the TinkerPop-enabled graphs hosted within. A driver can submit Gremlin strings and Gremlin bytecode
over this sub-protocol. Gremlin strings are written in the scripting language made available by the remote system that
the driver is connecting to (typically, Groovy-based). This connection approach is quite similar to what developers
are likely familiar with when using JDBC and SQL. While it is familiar, it is not recommended and for TinkerPop it is
considered an out-dated concept and is largely still present for the purpose of supporting applications that might
still be using that method of interaction.

The preferred approach is to use bytecode-based requests, which essentially allows the ability to craft Gremlin
directly in the programming language of choice. As Gremlin makes use of two fundamental programming constructs:
link:https://en.wikipedia.org/wiki/Function_composition[function composition] and
link:https://en.wikipedia.org/wiki/Nested_function[function nesting]. it is possible to embed the Gremlin language
in any modern programming language. It is a far more natural way to program, because it enables IDE interaction,
compile time checks, and language level checks that can help prevent errors prior to execution. The differences
between these two approaches were outlined in the <<connecting-via-drivers,Connecting Via Drivers>> Section, which
applies to Gremlin Server, but also to Remote Gremlin Providers.

In addition to the languages and drivers that TinkerPop supports, there are also third-party implementations, as well
as extensions to the Gremlin language that might be specific to a particular graph provider. That listing can be
found on the TinkerPop link:http://tinkerpop.apache.org/#graph-systems[home page]. Their description is beyond the
scope of this documentation.

TIP: When possible, it is typically best to align the version of TinkerPop used on the client with the version
supported on the server. While it is not impossible to have a different version between client and server, it may
require additional configuration and/or a deeper knowledge of that changes introduced between versions. It's simply
safer to avoid the conflict, when allowed to do so.

IMPORTANT: Gremlin-Java is the canonical representation of Gremlin and any (proper) Gremlin language variant will
emulate its structure as best as possible given the constructs of the host language. A strong correspondence between
variants ensures that the general Gremlin reference documentation is applicable to all variants and that users moving
between development languages can easily adopt the Gremlin variant for that language.

image::gremlin-variant-architecture.png[width=650,float=left]

NOTE: The information herein describes how to use the Gremlin language variants distributed
with Apache TinkerPop. For information on how to build a Gremlin language variant, please review the
link:http://tinkerpop.apache.org/docs/x.y.z/tutorials/gremlin-language-variants/[Gremlin Language Variants] tutorial.

The following sections describe each language variant and driver that is officially TinkerPop a part of the project,
provided more detailed information about usage, configuration and known limitations.

anchor:connecting-via-remotegraph[]
anchor:connecting-via-java[]
[[gremlin-java]]
== Gremlin-Java

image:gremlin-java-drawing.png[width=130,float=right] Apache TinkerPop's Gremlin-Java implements Gremlin within the
Java language and can be used by any Java Virtual Machine. Gremlin-Java is considered the canonical, reference
implementation of Gremlin and serves as the foundation by which all other Gremlin language variants should emulate.
As the Gremlin Traversal Machine that processes Gremlin queries is also written in Java, it can be used in all three
connection methods described in the <<connecting-gremlin,Connecting Gremlin>> Section.

[source,xml]
----
<dependency>
   <groupId>org.apache.tinkerpop</groupId>
   <artifactId>gremlin-core</artifactId>
   <version>x.y.z</version>
</dependency>

<!-- when using Gremlin Server or Remote Gremlin Provider a driver is required -->
<dependency>
   <groupId>org.apache.tinkerpop</groupId>
   <artifactId>gremlin-driver</artifactId>
   <version>x.y.z</version>
</dependency>
----

=== Connecting

The pattern for connecting is described in <<connecting-gremlin,Connecting Gremlin>> and it basically distills down
to creating a `GraphTraversalSource`. For <<connecting-embedded,embedded>> mode, this involves first creating a
`Graph` and then spawning the `GraphTraversalSource`:

[source,java]
----
Graph graph = ...;
GraphTraversalSource g = graph.traversal();
----

Using "g" it is then possible to start writing Gremlin. The "g" allows for the setting of many configuration options
which affect traversal execution. The <<traversal, Traversal>> Section describes some of these options and some are
only suitable with <<connecting-embedded,embedded>> style usage. For remote options however there are some added
configurations to consider and this section looks to address those.

When connecting to <<connecting-gremlin-server,Gremlin Server>> or <<connecting-rgp,Remote Gremlin Providers>>  it
is possible to configure the `DriverRemoteConnection` manually as shown in earlier examples where the host and port
are provided as follows:

[source,java]
----
GraphTraversalSource g = traversal().withRemote(DriverRemoteConnection.using("localhost",8182,"g"));
----

It is also possible to create it from a configuration. The most basic way to do so involves the following line of code:

[source,java]
----
GraphTraversalSource g = traversal().withRemote('conf/remote-graph.properties');
----

The `remote-graph.properties` file simply provides connection information to the `GraphTraversalSource` which is used
to configure a `RemoteConnection`. That file looks like this:

[source,text]
----
gremlin.remote.remoteConnectionClass=org.apache.tinkerpop.gremlin.driver.remote.DriverRemoteConnection
gremlin.remote.driver.clusterFile=conf/remote-objects.yaml
gremlin.remote.driver.sourceName=g
----

The `RemoteConnection` is an interface that provides the transport mechanism for "g" and makes it possible to for
that mechanism to be altered (typically by graph providers who have their own protocols). TinkerPop provides one such
implementation called the `DriverRemoteConnection` which enables transport over Gremlin Server protocols using the
TinkerPop driver. The driver is configured by the specified `gremlin.remote.driver.clusterFile` and the local "g" is
bound to the `GraphTraversalSource` on the remote end with `gremlin.remote.driver.sourceName` which in this case is
also "g".

There are other ways to configure the traversal using `withRemote()` as it has other overloads. It can take an
Apache Commons `Configuration` object which would have keys similar to those shown in the properties file and it
can also take a `RemoteConnection` instance directly. The latter is interesting in that it means it is possible to
programmatically construct all aspects of the `RemoteConnection`. For TinkerPop usage, that might mean directly
constructing the `DriverRemoteConnection` and the driver instance that supplies the transport mechanism. For example,
the command shown above could be re-written using programmatic construction as follows:

[source,java]
----
Cluster cluster = Cluster.open();
GraphTraversalSource g = traversal().withRemote(DriverRemoteConnection.using(cluster, "g"));
----

Please consider the following example:

[gremlin-groovy]
----
g = traversal().withRemote('conf/remote-graph.properties')
g.V().valueMap(true)
g.close()
----
[source,java]
----
GraphTraversalSource g = traversal().withRemote("conf/remote-graph.properties");
List<Map> list = g.V().valueMap(true);
g.close();
----

Note the call to `close()` above. The call to `withRemote()` internally instantiates a connection via the driver that
can only be released by "closing" the `GraphTraversalSource`. It is important to take that step to release resources
created in that step.

If working with multiple remote `TraversalSource` instances it is more efficient to construct `Cluster` and `Client
objects and then re-use them.

[gremlin-groovy]
----
cluster = Cluster.open('conf/remote-objects.yaml')
client = cluster.connect()
g = traversal().withRemote(DriverRemoteConnection.using(client, "g"))
g.V().valueMap(true)
g.close()
client.close()
cluster.close()
----

If the `Client` instance is supplied externally, as is shown above, then it is not closed implicitly by the close of
"g".  Closing "g" will have no effect on "client" or "cluster". When supplying them externally, the `Client` and
`Cluster` objects must also be closed explicitly. It's worth noting that the close of a `Cluster` will close all
`Client` instances spawned by the `Cluster`.

IMPORTANT: Bytecode-based traversals use the `TraversalOpProcessor` in Gremlin Server which requires a cache to enable
the retrieval of side-effects (if the `Traversal` produces any). That cache can be configured (e.g. controlling
eviction times and sizing) in the Gremlin Server configuration file as described <<traversalopprocessor, here>>.

[[java-imports]]
=== Common Imports

There are a number of classes, functions and tokens that are typically used with Gremlin. The following imports
provide most of the common functionality required to use Gremlin:

[source,java]
----
import org.apache.tinkerpop.gremlin.process.traversal.dsl.graph.GraphTraversalSource;
import org.apache.tinkerpop.gremlin.process.traversal.IO;
import static org.apache.tinkerpop.gremlin.process.traversal.AnonymousTraversalSource.traversal;
import static org.apache.tinkerpop.gremlin.process.traversal.Operator.*;
import static org.apache.tinkerpop.gremlin.process.traversal.Order.*;
import static org.apache.tinkerpop.gremlin.process.traversal.P.*;
import static org.apache.tinkerpop.gremlin.process.traversal.Pop.*;
import static org.apache.tinkerpop.gremlin.process.traversal.SackFunctions.*;
import static org.apache.tinkerpop.gremlin.process.traversal.Scope.*;
import static org.apache.tinkerpop.gremlin.process.traversal.TextP.*;
import static org.apache.tinkerpop.gremlin.structure.Column.*;
import static org.apache.tinkerpop.gremlin.structure.Direction.*;
import static org.apache.tinkerpop.gremlin.structure.T.*;
import static org.apache.tinkerpop.gremlin.process.traversal.dsl.graph.__.*;
----

=== Configuration

The following table describes the various configuration options for the Gremlin Driver:

[width="100%",cols="3,10,^2",options="header"]
|=========================================================
|Key |Description |Default
|connectionPool.channelizer |The fully qualified classname of the client `Channelizer` that defines how to connect to the server. |`Channelizer.WebSocketChannelizer`
|connectionPool.enableSsl |Determines if SSL should be enabled or not. If enabled on the server then it must be enabled on the client. |false
|connectionPool.keepAliveInterval |Length of time in milliseconds to wait on an idle connection before sending a keep-alive request. Set to zero to disable this feature. |1800000
|connectionPool.keyStore |The private key in JKS or PKCS#12 format. |_none_
|connectionPool.keyStorePassword |The password of the `keyStore` if it is password-protected. |_none_
|connectionPool.keyStoreType |`JKS` (Java 8 default) or `PKCS12` (Java 9+ default)|_none_
|connectionPool.maxContentLength |The maximum length in bytes that a message can be sent to the server. This number can be no greater than the setting of the same name in the server configuration. |65536
|connectionPool.maxInProcessPerConnection |The maximum number of in-flight requests that can occur on a connection. |4
|connectionPool.maxSimultaneousUsagePerConnection |The maximum number of times that a connection can be borrowed from the pool simultaneously. |16
|connectionPool.maxSize |The maximum size of a connection pool for a host. |8
|connectionPool.maxWaitForConnection |The amount of time in milliseconds to wait for a new connection before timing out. |3000
|connectionPool.maxWaitForSessionClose |The amount of time in milliseconds to wait for a session to close before timing out (does not apply to sessionless connections). |3000
|connectionPool.minInProcessPerConnection |The minimum number of in-flight requests that can occur on a connection. |1
|connectionPool.minSimultaneousUsagePerConnection |The maximum number of times that a connection can be borrowed from the pool simultaneously. |8
|connectionPool.minSize |The minimum size of a connection pool for a host. |2
|connectionPool.reconnectInterval |The amount of time in milliseconds to wait before trying to reconnect to a dead host. |1000
|connectionPool.resultIterationBatchSize |The override value for the size of the result batches to be returned from the server. |64
|connectionPool.sslCipherSuites |The list of JSSE ciphers to support for SSL connections. If specified, only the ciphers that are listed and supported will be enabled. If not specified, the JVM default is used.  |_none_
|connectionPool.sslEnabledProtocols |The list of SSL protocols to support for SSL connections. If specified, only the protocols that are listed and supported will be enabled. If not specified, the JVM default is used.  |_none_
|connectionPool.sslSkipCertValidation |Configures the `TrustManager` to trust all certs without any validation. Should not be used in production.|false
|connectionPool.trustStore |File location for a SSL Certificate Chain to use when SSL is enabled. If this value is not provided and SSL is enabled, the default `TrustManager` will be used. |_none_
|connectionPool.trustStorePassword |The password of the `trustStore` if it is password-protected |_none_
|connectionPool.validationRequest |A script that is used to test server connectivity. A good script to use is one that evaluates quickly and returns no data. The default simply returns an empty string, but if a graph is required by a particular provider, a good traversal might be `g.inject()`. |_''_
|hosts |The list of hosts that the driver will connect to. |localhost
|jaasEntry |Sets the `AuthProperties.Property.JAAS_ENTRY` properties for authentication to Gremlin Server. |_none_
|nioPoolSize |Size of the pool for handling request/response operations. |available processors
|password |The password to submit on requests that require authentication. |_none_
|path |The URL path to the Gremlin Server. |_/gremlin_
|port |The port of the Gremlin Server to connect to. The same port will be applied for all hosts. |8192
|protocol |Sets the `AuthProperties.Property.PROTOCOL` properties for authentication to Gremlin Server. |_none_
|serializer.className |The fully qualified class name of the `MessageSerializer` that will be used to communicate with the server. Note that the serializer configured on the client should be supported by the server configuration. |_none_
|serializer.config |A `Map` of configuration settings for the serializer. |_none_
|username |The username to submit on requests that require authentication. |_none_
|workerPoolSize |Size of the pool for handling background work. |available processors * 2
|=========================================================

Please see the link:http://tinkerpop.apache.org/javadocs/x.y.z/core/org/apache/tinkerpop/gremlin/driver/Cluster.Builder.html[Cluster.Builder javadoc] to get more information on these settings.

=== Serialization

Remote systems like Gremlin Server and Remote Gremlin Providers respond to requests made in a particular serialization
format and respond by serializing results to some format to be interpreted by the client. For JVM-based languages,
there are three options for serialization: Gryo, GraphSON and GraphBinary. When using Gryo serialization (the default
serializer for the Java driver), it is important that the client and server have the same serializers configured or
else one or the other will experience serialization exceptions and fail to always communicate. Discrepancy in
serializer registration between client and server can happen fairly easily as graphs will automatically include
serializers on the server-side, thus leaving the client to be configured manually. This can be done manually as
follows:

[source,java]
----
IoRegistry registry = ...; // an IoRegistry instance exposed by a specific graph provider
GryoMapper kryo = GryoMapper.build().addRegistry(registry).create();
MessageSerializer serializer = new GryoMessageSerializerV3d0(kryo);
Cluster cluster = Cluster.build().
                          serializer(serializer).
                          create();
Client client = cluster.connect();
GraphTraversalSource g = traversal().withRemote(DriverRemoteConnection.using(client, "g"));
----

The `IoRegistry` tells the serializer what classes from the graph provider to auto-register during serialization.
Gremlin Server roughly uses this same approach when it configures it's serializers, so using this same model will
ensure compatibility when making requests. Obviously, it is possible to switch to GraphSON or GraphBinary by building
the appropriate `MessageSerializer` (`GraphSONMessageSerializerV3d0` or `GraphBinaryMessageSerializerV1` respectively)
in the same way and building that into the `Cluster` object.

=== The Lambda Solution

Supporting link:https://en.wikipedia.org/wiki/Anonymous_function[anonymous functions] across languages is difficult as
most languages do not support lambda introspection and thus, code analysis. In Gremlin-Java and with
<<connecting-embedded,embedded>> usage, lambdas can be leveraged directly:

[source,java]
g.V().out("knows").map(t -> t.get().value("name") + " is the friend name") <1>
g.V().out("knows").sideEffect(System.out::println) <2>
g.V().as("a").out("knows").as("b").select("b").by((Function<Vertex, Integer>) v -> v.<String>value("name").length()) <3>

<1> A Java `Function` is used to map a `Traverser<S>` to an object `E`.
<2> Gremlin steps that take consumer arguments can be passed Java method references.
<3> Gremlin-Java may sometimes require explicit lambda typing when types can not be automatically inferred.

When sending traversals remotely to <<connecting-gremlin-server,Gremlin Server>> or
<<connecting-rgp,Remote Gremlin Providers>>, the static methods of `Lambda` should be used and should denote a
particular JSR-223 `ScriptEngine` that is available on the remote end (typically, this is Groovy). `Lambda` creates a
string-based lambda that is  then converted into a lambda/closure/anonymous-function/etc. by the respective lambda
language's JSR-223 `ScriptEngine` implementation.

[source,java]
g.V().out("knows").map(Lambda.function("it.get().value('name') + ' is the friend name'"))
g.V().out("knows").sideEffect(Lambda.consumer("println it"))
g.V().as("a").out("knows").as("b").select("b").by(Lambda.<Vertex,Integer>function("it.value('name').length()"))

Finally, Gremlin `Bytecode` that includes lambdas requires that the traversal be processed by the
`ScriptEngine`. To avoid continued recompilation costs, it supports the encoding of bindings, which allow Gremlin
Server to cache traversals that will be reused over and over again save that some parameterization may change. Thus,
instead of translating, compiling, and then executing each submitted bytecode request, it is possible to simply
execute. To express bindings in Java, use `Bindings`.

[source,java]
----
b = Bindings.instance()
g.V(b.of('id',1)).out('created').values('name').map{t -> "name: " + t.get() }
g.V(b.of('id',4)).out('created').values('name').map{t -> "name: " + t.get() }
g.V(b.of('id',4)).out('created').values('name').getBytecode()
g.V(b.of('id',4)).out('created').values('name').getBytecode().getBindings()
cluster.close()
----

<<<<<<< HEAD
Both traversals are abstractly defined as `g.V(id).out('created').values('name').map{t -> "name: " + t.get() }` and
thus, the first submission can be cached for faster evaluation on the next submission.
=======
WARNING: In Groovy, `as`, `in`, and `not` are reserved words. Gremlin-Groovy does not allow these steps to be called
statically from the anonymous traversal `__` and therefore, must always be prefixed with `__.` For instance:
`+g.V().as('a').in().as('b').where(__.not(__.as('a').out().as('b')))+`
>>>>>>> cff5267b

WARNING: It is generally advised to avoid lambda usage. Please consider <<a-note-on-lambdas,A Note On Lambdas>> for
more information.

=== Submitting Scripts

WARNING: TinkerPop does not recommend submitting script-based requests and generally continues to support this feature
for legacy reasons and corner use cases which are still not completely addressed by the Gremlin language. Please
consider using bytecode-based requests instead when possible.

image:gremlin-java.png[width=175,float=left] TinkerPop comes equipped with a reference client for Java-based
applications.  It is referred to as `gremlin-driver`, which enables applications to send requests to Gremlin Server
and get back results.

Gremlin scripts are sent to the server from a `Client` instance.  A `Client` is created as follows:

[source,java]
----
Cluster cluster = Cluster.open();  <1>
Client client = cluster.connect(); <2>
----

<1> Opens a reference to `localhost` - note that there are many configuration options available in defining a `Cluster` object.
<2> Creates a `Client` given the configuration options of the `Cluster`.

Once a `Client` instance is ready, it is possible to issue some Gremlin Groovy scripts:

[source,java]
----
ResultSet results = client.submit("[1,2,3,4]");  <1>
results.stream().map(i -> i.get(Integer.class) * 2);       <2>

CompletableFuture<List<Result>> results = client.submit("[1,2,3,4]").all();  <3>

CompletableFuture<ResultSet> future = client.submitAsync("[1,2,3,4]"); <4>

Map<String,Object> params = new HashMap<>();
params.put("x",4);
client.submit("[1,2,3,x]", params); <5>
----

<1> Submits a script that simply returns a `List` of integers.  This method blocks until the request is written to
the server and a `ResultSet` is constructed.
<2> Even though the `ResultSet` is constructed, it does not mean that the server has sent back the results (or even
evaluated the script potentially).  The `ResultSet` is just a holder that is awaiting the results from the server.
In this case, they are streamed from the server as they arrive.
<3> Submit a script, get a `ResultSet`, then return a `CompletableFuture` that will be called when all results have been returned.
<4> Submit a script asynchronously without waiting for the request to be written to the server.
<5> Parameterized request are considered the most efficient way to send Gremlin to the server as they can be cached,
which will boost performance and reduce resources required on the server.

==== Per Request Settings

There are a number of overloads to `Client.submit()` that accept a `RequestOptions` object. The `RequestOptions`
provide a way to include options that are specific to the request made with the call to `submit()`. A good use-case for
this feature is to set a per-request override to the `scriptEvaluationTimeout` so that it only applies to the current
request.

[source,java]
----
Cluster cluster = Cluster.open();
Client client = cluster.connect();
RequestOptions options = RequestOptions.build().timeout(500).create();
List<Result> result = client.submit("g.V()", options).all().get();
----

==== Aliases

Scripts submitted to Gremlin Server automatically have the globally configured `Graph` and `TraversalSource` instances
made available to them.  Therefore, if Gremlin Server configures two `TraversalSource` instances called "g1" and "g2"
a script can simply reference them directly as:

[source,java]
client.submit("g1.V()")
client.submit("g2.V()")

While this is an acceptable way to submit scripts, it has the downside of forcing the client to encode the server-side
variable name directly into the script being sent.  If the server configuration ever changed such that "g1" became
"g100", the client-side code might have to see a significant amount of change.  Decoupling the script code from the
server configuration can be managed by the `alias` method on `Client` as follows:

[source,java]
Client g1Client = client.alias("g1")
Client g2Client = client.alias("g2")
g1Client.submit("g.V()")
g2Client.submit("g.V()")

The above code demonstrates how the `alias` method can be used such that the script need only contain a reference
to "g" and "g1" and "g2" are automatically rebound into "g" on the server-side.

[[gremlin-java-dsl]]
=== Domain Specific Languages

Creating a <<dsl,Domain Specific Language>> (DSL) in Java requires the `@GremlinDsl` Java annotation in `gremlin-core`.
This annotation should be applied to a "DSL interface" that extends `GraphTraversal.Admin`:

[source,java]
----
@GremlinDsl
public interface SocialTraversalDsl<S, E> extends GraphTraversal.Admin<S, E> {
}
----

IMPORTANT: The name of the DSL interface should be suffixed with "TraversalDSL". All characters in the interface name
before that become the "name" of the DSL.

In this interface, define the methods that the DSL will be composed of:

[source,java]
----
@GremlinDsl
public interface SocialTraversalDsl<S, E> extends GraphTraversal.Admin<S, E> {
    public default GraphTraversal<S, Vertex> knows(String personName) {
        return out("knows").hasLabel("person").has("name", personName);
    }

    public default <E2 extends Number> GraphTraversal<S, E2> youngestFriendsAge() {
        return out("knows").hasLabel("person").values("age").min();
    }

    public default GraphTraversal<S, Long> createdAtLeast(int number) {
        return outE("created").count().is(P.gte(number));
    }
}
----

IMPORTANT: Follow the TinkerPop convention of using `<S,E>` in naming generics as those conventions are taken into
account when generating the anonymous traversal class. The processor attempts to infer the appropriate type parameters
when generating the anonymous traversal class. If it cannot do it correctly, it is possible to avoid the inference by
using the `GremlinDsl.AnonymousMethod` annotation on the DSL method. It allows explicit specification of the types to
use.

The `@GremlinDsl` annotation is used by the link:https://docs.oracle.com/javase/8/docs/api/index.html?javax/annotation/processing/Processor.html[Java Annotation Processor]
to generate the boilerplate class structure required to properly use the DSL within the TinkerPop framework. These
classes can be generated and maintained by hand, but it would be time consuming, monotonous and error-prone to do so.
Typically, the Java compilation process is automatically configured to detect annotation processors on the classpath
and will automatically use them when found. If that does not happen, it may be necessary to make configuration changes
to the build to allow for the compilation process to be aware of the following `javax.annotation.processing.Processor`
implementation:

[source,java]
----
org.apache.tinkerpop.gremlin.process.traversal.dsl.GremlinDslProcessor
----

The annotation processor will generate several classes for the DSL:

* `SocialTraversal` - A `Traversal` interface that extends the `SocialTraversalDsl` proxying methods to its underlying
interfaces (such as `GraphTraversal`) to instead return a `SocialTraversal`
* `DefaultSocialTraversal` - A default implementation of `SocialTraversal` (typically not used directly by the user)
* `SocialTraversalSource` - Spawns `DefaultSocialTraversal` instances.
* `__` - Spawns anonymous `DefaultSocialTraversal` instances.

Using the DSL then just involves telling the `Graph` to use it:

[source,java]
----
SocialTraversalSource social = graph.traversal(SocialTraversalSource.class);
social.V().has("name","marko").knows("josh");
----

The `SocialTraversalSource` can also be customized with DSL functions. As an additional step, include a class that
extends from `GraphTraversalSource` and with a name that is suffixed with "TraversalSourceDsl". Include in this class,
any custom methods required by the DSL:

[source,java]
----
public class SocialTraversalSourceDsl extends GraphTraversalSource {

    public SocialTraversalSourceDsl(Graph graph, TraversalStrategies traversalStrategies) {
        super(graph, traversalStrategies);
    }

    public SocialTraversalSourceDsl(Graph graph) {
        super(graph);
    }

    public GraphTraversal<Vertex, Vertex> persons(String... names) {
        GraphTraversalSource clone = this.clone();

        // Manually add a "start" step for the traversal in this case the equivalent of V(). GraphStep is marked
        // as a "start" step by passing "true" in the constructor.
        clone.getBytecode().addStep(GraphTraversal.Symbols.V);
        GraphTraversal<Vertex, Vertex> traversal = new DefaultGraphTraversal<>(clone);
        traversal.asAdmin().addStep(new GraphStep<>(traversal.asAdmin(), Vertex.class, true));

        traversal = traversal.hasLabel("person");
        if (names.length > 0) traversal = traversal.has("name", P.within(names));

        return traversal;
    }
}
----

Then, back in the `SocialTraversal` interface, update the `GremlinDsl` annotation with the `traversalSource` argument
to point to the fully qualified class name of the `SocialTraversalSourceDsl`:

[source,java]
----
@GremlinDsl(traversalSource = "com.company.SocialTraversalSourceDsl")
public interface SocialTraversalDsl<S, E> extends GraphTraversal.Admin<S, E> {
    ...
}
----

It is then possible to use the `persons()` method to start traversals:

[source,java]
----
SocialTraversalSource social = graph.traversal(SocialTraversalSource.class);
social.persons("marko").knows("josh");
----

NOTE: Using Maven, as shown in the `gremlin-archetype-dsl` module, makes developing DSLs with the annotation processor
straightforward in that it sets up appropriate paths to the generated code automatically.

anchor:java-application-examples[]
[[gremlin-archetypes]]
=== Application Examples

The available link:https://maven.apache.org/guides/introduction/introduction-to-archetypes.html[Maven archetypes] are
as follows:

* `gremlin-archetype-dsl` - An example project that demonstrates how to build Domain Specific Languages with Gremlin
in Java.
* `gremlin-archetype-server` - An example project that demonstrates the basic structure of a
<<gremlin-server,Gremlin Server>> project, how to connect with the Gremlin Driver, and how to embed Gremlin Server in
a testing framework.
* `gremlin-archetype-tinkergraph` - A basic example of how to structure a TinkerPop project with Maven.

Use Maven to generate these example projects with a command like:

[source,shell]
$ mvn archetype:generate -DarchetypeGroupId=org.apache.tinkerpop -DarchetypeArtifactId=gremlin-archetype-server \
      -DarchetypeVersion=x.y.z -DgroupId=com.my -DartifactId=app -Dversion=0.1 -DinteractiveMode=false

This command will generate a new Maven project in a directory called "app" with a `pom.xml` specifying a `groupId` of
`com.my`. Please see the `README.asciidoc` in the root of each generated project for information on how to build and
execute it.

[[gremlin-groovy]]
== Gremlin-Groovy

image:gremlin-groovy-drawing.png[width=130,float=right] Apache TinkerPop's Gremlin-Groovy implements Gremlin within the
link:http://groovy.apache.org[Apache Groovy] language. As a JVM-based language variant, Gremlin-Groovy is backed by
Gremlin-Java constructs. Moreover, given its scripting nature, Gremlin-Groovy serves as the language of
<<gremlin-console,Gremlin Console>> and <<gremlin-server,Gremlin Server>>.

[source,groovy]
----
compile group: 'org.apache.tinkerpop', name: 'gremlin-core', version: '3.3.4'
compile group: 'org.apache.tinkerpop', name: 'gremlin-driver', version: '3.3.4'
----

WARNING: In Groovy, `as`, `in`, and `not` are reserved words. Gremlin-Groovy does not allow these steps to be called
statically from the anonymous traversal `__` and therefore, must always be prefixed with `__.` For instance:
`g.V().as('a').in().as('b').where(__.not(__.as('a').out().as('b')))`

[[gremlin-python]]
== Gremlin-Python

image:gremlin-python-drawing.png[width=130,float=right] Apache TinkerPop's Gremlin-Python implements Gremlin within
the link:https://www.python.org/[Python] language and can be used on any Python virtual machine including the popular
link:https://en.wikipedia.org/wiki/CPython[CPython] machine. Python's syntax has the same constructs as Java including
"dot notation" for function chaining (`a.b.c`), round bracket function arguments (`a(b,c)`), and support for global
namespaces (`a(b())` vs `a(__.b())`). As such, anyone familiar with Gremlin-Java will immediately be able to work
with Gremlin-Python. Moreover, there are a few added constructs to Gremlin-Python that make traversals a bit more
succinct.

To install Gremlin-Python, use Python's link:https://en.wikipedia.org/wiki/Pip_(package_manager)[pip] package manager.

[source,bash]
pip install gremlinpython

=== Connecting

The pattern for connecting is described in <<connecting-gremlin,Connecting Gremlin>> and it basically distills down to
creating a `GraphTraversalSource`. A `GraphTraversalSource` is created from the anonymous `traversal()` method where
the "g" provided to the `DriverRemoteConnection` corresponds to the name of a `GraphTraversalSource` on the remote end.

[source,python]
g = traversal().withRemote(DriverRemoteConnection('ws://localhost:8182/gremlin','g'))

[[python-imports]]
=== Common Imports

There are a number of classes, functions and tokens that are typically used with Gremlin. The following imports
provide most of the typical functionality required to use Gremlin:

[source,python]
----
from gremlin_python import statics
from gremlin_python.process.anonymous_traversal import traversal
from gremlin_python.process.graph_traversal import __
from gremlin_python.process.strategies import *
from gremlin_python.driver.driver_remote_connection import DriverRemoteConnection
from gremlin_python.process.traversal import T
from gremlin_python.process.traversal import Order
from gremlin_python.process.traversal import Cardinality
from gremlin_python.process.traversal import Column
from gremlin_python.process.traversal import Direction
from gremlin_python.process.traversal import Operator
from gremlin_python.process.traversal import P
from gremlin_python.process.traversal import Pop
from gremlin_python.process.traversal import Scope
from gremlin_python.process.traversal import Barrier
from gremlin_python.process.traversal import Bindings
from gremlin_python.process.traversal import WithOptions
----

These can be used analogously to how they are used in Gremlin-Java.

[gremlin-python,modern]
----
g.V().hasLabel('person').has('age',P.gt(30)).order().by('age',Order.desc).toList()
----

Moreover, by importing the `statics` of Gremlin-Python, the class prefixes can be omitted.

[source,python]
>>> statics.load_statics(globals())

With statics loaded its possible to represent the above traversal as below.

[gremlin-python,modern]
----
g.V().hasLabel('person').has('age',gt(30)).order().by('age',desc).toList()
----

Finally, statics includes all the ``+__+``-methods and thus, anonymous traversals like `+__.out()+` can be expressed as below.
That is, without the ``__.``-prefix.

[gremlin-python,modern]
----
g.V().repeat(out()).times(2).name.fold().toList()
----

=== Configuration

The following table describes the various configuration options for the Gremlin-Python Driver. They
can be passed to the `Client` or `DriverRemoteConnection` instance as keyword arguments:

[width="100%",cols="3,10,^2",options="header"]
|=========================================================
|Key |Description |Default
|protocol_factory |A callable that returns an instance of `AbstractBaseProtocol`. |`gremlin_python.driver.protocol.GremlinServerWSProtocol`
|transport_factory |A callable that returns an instance of `AbstractBaseTransport`. |`gremlin_python.driver.tornado.transport.TornadoTransport`
|pool_size |The number of connections used by the pool. |4
|max_workers |Maximum number of worker threads. |Number of CPUs * 5
|message_serializer |The message serializer implementation.|`gremlin_python.driver.serializer.GraphSONMessageSerializer`
|password |The password to submit on requests that require authentication. |""
|username |The username to submit on requests that require authentication. |""
|=========================================================

=== Traversal Strategies

In order to add and remove <<traversalstrategy,traversal strategies>> from a traversal source, Gremlin-Python has a
`TraversalStrategy` class along with a collection of subclasses that mirror the standard Gremlin-Java strategies.

[gremlin-python,modern]
----
g = g.withStrategies(SubgraphStrategy(vertices=hasLabel('person'),edges=has('weight',gt(0.5))))
g.V().name.toList()
g.V().outE().valueMap().with_(WithOptions.tokens).toList()
g = g.withoutStrategies(SubgraphStrategy)
g.V().name.toList()
g.V().outE().valueMap().with_(WithOptions.tokens).toList()
g = g.withComputer(workers=2,vertices=has('name','marko'))
g.V().name.toList()
g.V().outE().valueMap().with_(WithOptions.tokens).toList()
----

NOTE: Many of the `TraversalStrategy` classes in Gremlin-Python are proxies to the respective strategy on
Apache TinkerPop's JVM-based Gremlin traversal machine. As such, their `apply(Traversal)` method does nothing. However,
the strategy is encoded in the Gremlin-Python bytecode and transmitted to the Gremlin traversal machine for
re-construction machine-side.

=== The Lambda Solution

Supporting link:https://en.wikipedia.org/wiki/Anonymous_function[anonymous functions] across languages is difficult as
most languages do not support lambda introspection and thus, code analysis. In Gremlin-Python,
a link:https://docs.python.org/2/reference/expressions.html#lambda[Python lambda] should be represented as a zero-arg
callable that returns a string representation of a lambda. The default lambda language is `gremlin-python` and can be
changed via `gremlin_python.statics.default_lambda_language`. When the lambda is represented in `Bytecode` its language
is encoded such that the remote connection host can infer which translator and ultimate execution engine to use.

[gremlin-python,modern]
----
g.V().out().map(lambda: "lambda x: len(x.get().value('name'))").sum().toList()                     <1>
statics.default_lambda_language                                                                    <2>
g.V().out().map(lambda: ("it.get().value('name').length()", "gremlin-groovy")).sum().toList()      <3>
statics.default_lambda_language = 'gremlin-groovy'                                                 <4>
g.V().out().map(lambda: "it.get().value('name').length()").sum().toList()                          <5>
g.V().out().map(lambda: ("lambda x: len(x.get().value('name'))", "gremlin-python")).sum().toList() <6>
statics.default_lambda_language = 'gremlin-python'                                                 <7>
g.V().out().map(lambda: "x: len(x.get().value('name'))").sum().toList()                            <8>
----

<1> A zero-arg lambda yields a string representation of a lambda in Gremlin-Python.
<2> The default lambda language is currently Gremlin-Python.
<3> A zero-arg lambda yields a 2-tuple where the second element is the language of the lambda (Gremlin-Groovy).
<4> The default lambda language can be statically changed.
<5> A zero-arg lambda yields a string representation of a closure in Gremlin-Groovy.
<6> A zero-arg lambda yields a 2-tuple where the second element is the language of the lambda (Gremlin-Python).
<7> The default lambda language is changed back to Gremlin-Python.
<8> If the `lambda`-prefix is not provided, then it is appended automatically in order to give a more natural look to the expression.

Finally, Gremlin `Bytecode` that includes lambdas requires that the traversal be processed by the
`ScriptEngine`. To avoid continued recompilation costs, it supports the encoding of bindings, which allow a remote
engine to to cache traversals that will be reused over and over again save that some parameterization may change. Thus,
instead of translating, compiling, and then executing each submitted bytecode, it is possible to simply execute.

[gremlin-python,modern]
----
g.V(Bindings.of('id',1)).out('created').map(lambda: ("it.get().value('name').length()", "gremlin-groovy")).sum().toList()
g.V(Bindings.of('id',4)).out('created').map(lambda: ("it.get().value('name').length()", "gremlin-groovy")).sum().toList()
----

==== Native Python Lambdas

To process lambdas in Python, the `GremlinJythonScriptEngine` must be enabled on the remote end. If that remote is
Gremlin Server, then these instructions can help configuration it. As an example, the
`conf/gremlin-server-modern-py.yaml` configuration maintains a `GremlinJythonScriptEngine`.

[source,bash]
----
$ bin/gremlin-server.sh install org.apache.tinkerpop gremlin-python x.y.z
$ bin/gremlin-server.sh conf/gremlin-server-modern-py.yaml
[INFO] GremlinServer -
       \,,,/
       (o o)
---oOOo-(3)-oOOo---

[INFO] GremlinServer - Configuring Gremlin Server from conf/gremlin-server-modern-py.yaml
[INFO] MetricManager - Configured Metrics Slf4jReporter configured with interval=180000ms and loggerName=org.apache.tinkerpop.gremlin.server.Settings$Slf4jReporterMetrics
[INFO] GraphManager - Graph [graph] was successfully configured via [conf/tinkergraph-empty.properties].
[INFO] ServerGremlinExecutor - Initialized Gremlin thread pool.  Threads in pool named with pattern gremlin-*
[INFO] ScriptEngines - Loaded gremlin-jython ScriptEngine
[INFO] ScriptEngines - Loaded gremlin-python ScriptEngine
[INFO] ScriptEngines - Loaded gremlin-groovy ScriptEngine
[INFO] GremlinExecutor - Initialized gremlin-groovy ScriptEngine with scripts/generate-modern.groovy
[INFO] ServerGremlinExecutor - Initialized GremlinExecutor and configured ScriptEngines.
[INFO] ServerGremlinExecutor - A GraphTraversalSource is now bound to [g] with graphtraversalsource[tinkergraph[vertices:0 edges:0], standard]
[INFO] OpLoader - Adding the standard OpProcessor.
[INFO] OpLoader - Adding the session OpProcessor.
[INFO] OpLoader - Adding the traversal OpProcessor.
[INFO] TraversalOpProcessor - Initialized cache for TraversalOpProcessor with size 1000 and expiration time of 600000 ms
[INFO] GremlinServer - Executing start up LifeCycleHook
[INFO] Logger$info - Loading 'modern' graph data.
[INFO] AbstractChannelizer - Configured application/vnd.gremlin-v3.0+gryo with org.apache.tinkerpop.gremlin.driver.ser.GryoMessageSerializerV3d0
[INFO] AbstractChannelizer - Configured application/vnd.gremlin-v3.0+gryo-stringd with org.apache.tinkerpop.gremlin.driver.ser.GryoMessageSerializerV3d0
[INFO] AbstractChannelizer - Configured application/vnd.gremlin-v3.0+json with org.apache.tinkerpop.gremlin.driver.ser.GraphSONMessageSerializerV3d0
[INFO] AbstractChannelizer - Configured application/json with org.apache.tinkerpop.gremlin.driver.ser.GraphSONMessageSerializerV3d0
[INFO] GremlinServer$1 - Gremlin Server configured with worker thread pool of 1, gremlin pool of 4 and boss thread pool of 1.
[INFO] GremlinServer$1 - Channel started at port 8182.
----

NOTE: The command to use `install` need only be executed once to gather `gremlin-python` dependencies into Gremlin Servers'
path. Future starts of Gremlin Server will not require that command.

WARNING: As explained throughout the documentation, when possible <<a-note-on-lambdas,avoid>> lambdas. If lambdas
must be used, then consider submitting Groovy lambdas as opposed to Python-based ones. The `GremlinGroovyScriptEngine`
is far more featured and performant than its Jython sibling and will likely yield better results.

=== Submitting Scripts

WARNING: TinkerPop does not recommend submitting script-based requests and generally continues to support this feature
for legacy reasons and corner use cases which are still not completely addressed by the Gremlin language. Please
consider using bytecode-based requests instead when possible.

The `Client` class implementation/interface is based on the Java Driver, with some restrictions. Most notably,
Gremlin-Python does not yet implement the `Cluster` class. Instead, `Client` is instantiated directly.
Usage is as follows:

[source,python]
----
from gremlin_python.driver import client <1>
client = client.Client('ws://localhost:8182/gremlin', 'g') <2>
----

<1> Import the Gremlin-Python `client` module.
<2> Opens a reference to `localhost` - note that there are various configuration options that can be passed
to the `Client` object upon instantiation as keyword arguments.

Once a `Client` instance is ready, it is possible to issue some Gremlin:

[source,python]
----
result_set = client.submit("[1,2,3,4]")  <1>
future_results = result_set.all()  <2>
results = future_results.result() <3>
assert results == [1, 2, 3, 4] <4>

future_result_set = client.submitAsync("[1,2,3,4]") <5>
result_set = future_result_set.result() <6>
result = result_set.one() <7>
assert results == [1, 2, 3, 4] <8>
assert result_set.done.done() <9>

client.close() <10>
----

<1> Submit a script that simply returns a `List` of integers.  This method blocks until the request is written to
the server and a `ResultSet` is constructed.
<2> Even though the `ResultSet` is constructed, it does not mean that the server has sent back the results (or even
evaluated the script potentially).  The `ResultSet` is just a holder that is awaiting the results from the server. The `all` method
returns a `concurrent.futures.Future` that resolves to a list when it is complete.
<3> Block until the the script is evaluated and results are sent back by the server.
<4> Verify the result.
<5> Submit the same script to the server but don't block.
<6> Wait until request is written to the server and `ResultSet` is constructed.
<7> Read a single result off the result stream.
<8> Again, verify the result.
<9> Verify that the all results have been read and stream is closed.
<10> Close client and underlying pool connections.

=== Domain Specific Languages

Writing a Gremlin <<dsl,Domain Specific Language>> (DSL) in Python simply requires direct extension of several classes:

* `GraphTraversal` - which exposes the various steps used in traversal writing
* `__` - which spawns anonymous traversals from steps
* `GraphTraversalSource` - which spawns `GraphTraversal` instances

The Social DSL based on the link:http://tinkerpop.apache.org/docs/current/images/tinkerpop-modern.png["modern" toy graph]
might look like this:

[source,python]
----
class SocialTraversal(GraphTraversal):

    def knows(self, person_name):
        return self.out("knows").hasLabel("person").has("name", person_name)

    def youngestFriendsAge(self):
        return self.out("knows").hasLabel("person").values("age").min()

    def createdAtLeast(self, number):
        return self.outE("created").count().is_(P.gte(number))

class __(AnonymousTraversal):

    graph_traversal = SocialTraversal

    @classmethod
    def knows(cls, *args):
        return cls.graph_traversal(None, None, Bytecode()).knows(*args)

    @classmethod
    def youngestFriendsAge(cls, *args):
        return cls.graph_traversal(None, None, Bytecode()).youngestFriendsAge(*args)

    @classmethod
    def createdAtLeast(cls, *args):
        return cls.graph_traversal(None, None, Bytecode()).createdAtLeast(*args)


class SocialTraversalSource(GraphTraversalSource):

    def __init__(self, *args, **kwargs):
        super(SocialTraversalSource, self).__init__(*args, **kwargs)
        self.graph_traversal = SocialTraversal

    def persons(self, *args):
        traversal = self.get_graph_traversal()
        traversal.bytecode.add_step("V")
        traversal.bytecode.add_step("hasLabel", "person")

        if len(args) > 0:
            traversal.bytecode.add_step("has", "name", P.within(args))

        return traversal
----

NOTE: The `AnonymousTraversal` class above is just an alias for `__` as in
`from gremlin_python.process.graph_traversal import __ as AnonymousTraversal`

Using the DSL is straightforward and just requires that the graph instance know the `SocialTraversalSource` should
be used:

[source,python]
----
social = Graph().traversal(SocialTraversalSource).withRemote(DriverRemoteConnection('ws://localhost:8182/gremlin','g'))
social.persons("marko").knows("josh")
social.persons("marko").youngestFriendsAge()
social.persons().filter(__.createdAtLeast(2)).count()
----

=== Syntactic Sugar

Python supports meta-programming and operator overloading. There are three uses of these techniques in Gremlin-Python
that makes traversals a bit more concise.

[gremlin-python,modern]
----
g.V().both()[1:3].toList()
g.V().both()[1].toList()
g.V().both().name.toList()
----

=== Limitations

* Traversals that return a `Set` *might* be coerced to a `List` in Python. In the case of Python, number equality
is different from JVM languages which produces different `Set` results when those types are in use. When this case
is detected during deserialization, the `Set` is coerced to a `List` so that traversals return consistent
results within a collection across different languages. If a `Set` is needed then convert `List` results
to `Set` manually.
* Gremlin is capable of returning `Dictionary` results that use non-hashable keys (e.g. Dictionary as a key) and Python
does not support that at a language level. Gremlin that returns such results will need to be re-written to avoid that.

anchor:gremlin-DotNet[]
[[gremlin-dotnet]]
== Gremlin.Net

image:gremlin-dotnet-logo.png[width=371,float=right] Apache TinkerPop's Gremlin.Net implements Gremlin within the C#
language. It targets .NET Standard and can therefore be used on different operating systems and with different .NET
frameworks, such as .NET Framework and link:https://www.microsoft.com/net/core[.NET Core]. Since the C# syntax is very
similar to that of Java, it should be very easy to switch between Gremlin-Java and Gremlin.Net. The only major
syntactical difference is that all method names in Gremlin.Net use PascalCase as opposed to camelCase in Gremlin-Java
in order to comply with .NET conventions.

[source,powershell]
nuget install Gremlin.Net

=== Connecting

The pattern for connecting is described in <<connecting-gremlin,Connecting Gremlin>> and it basically distills down to
creating a `GraphTraversalSource`. A `GraphTraversalSource` is created from the `AnonymousTraversalSource.traversal()`
method where the "g" provided to the `DriverRemoteConnection` corresponds to the name of a `GraphTraversalSource` on
the remote end.

[source,csharp]
----
include::../../../gremlin-dotnet/test/Gremlin.Net.IntegrationTest/Docs/Reference/GremlinVariantsTests.cs[tags=connecting]
----

=== Common Imports

There are a number of classes, functions and tokens that are typically used with Gremlin. The following imports
provide most of the typical functionality required to use Gremlin:

[source,csharp]
----
include::../../../gremlin-dotnet/test/Gremlin.Net.IntegrationTest/Docs/Reference/GremlinVariantsTests.cs[tags=commonImports]
----

<<<<<<< HEAD
=== Configuration
=======
Finally, with using static `+__+`, anonymous traversals like `+__.Out()+` can be expressed as below. That is, without the ``+__.+``-prefix.
>>>>>>> cff5267b

The connection properties for the Gremlin.Net driver can be passed to the `GremlinServer` instance as keyword arguments:

[width="100%",cols="3,10,^2",options="header"]
|=========================================================
|Key |Description |Default
|hostname |The hostname that the driver will connect to. |localhost
|port |The port on which Gremlin Server can be reached. |8182
|enableSsl |Determines if SSL should be enabled or not. If enabled on the server then it must be enabled on the client. |false
|username |The username to submit on requests that require authentication. |_none_
|password |The password to submit on requests that require authentication. |_none_
|=========================================================

==== Connection Pool

It is also possible to configure the `ConnectionPool` of the Gremlin.Net driver.
These configuration options can be set as properties
on the `ConnectionPoolSettings` instance that can be passed to the `GremlinClient`:

[width="100%",cols="3,10,^2",options="header"]
|=========================================================
|Key |Description |Default
|PoolSize |The size of the connection pool. |4
|MaxInProcessPerConnection |The maximum number of in-flight requests that can occur on a connection. |32
|=========================================================

A `NoConnectionAvailableException` is thrown if all connections have reached the `MaxInProcessPerConnection` limit
when a new request comes in.

==== Serialization

The Gremlin.Net driver uses by default GraphSON 3.0 but it is also possible to use GraphSON 2.0 which can be necessary
when the server does not support GraphSON 3.0 yet:

[source,csharp]
----
include::../../../gremlin-dotnet/test/Gremlin.Net.IntegrationTest/Docs/Reference/GremlinVariantsTests.cs[tags=serialization]
----

=== Traversal Strategies

In order to add and remove traversal strategies from a traversal source, Gremlin.Net has an `AbstractTraversalStrategy`
class along with a collection of subclasses that mirror the standard Gremlin-Java strategies.

[source,csharp]
----
include::../../../gremlin-dotnet/test/Gremlin.Net.IntegrationTest/Docs/Reference/GremlinVariantsTests.cs[tags=traversalStrategies]
----

NOTE: Many of the TraversalStrategy classes in Gremlin.Net are proxies to the respective strategy on Apache TinkerPop’s
JVM-based Gremlin traversal machine. As such, their `Apply(ITraversal)` method does nothing. However, the strategy is
encoded in the Gremlin.Net bytecode and transmitted to the Gremlin traversal machine for re-construction machine-side.

=== The Lambda Solution

Supporting link:https://en.wikipedia.org/wiki/Anonymous_function[anonymous functions] across languages is difficult as
most languages do not support lambda introspection and thus, code analysis. While Gremlin.Net doesn't support C# lambdas, it
is still able to represent lambdas in other languages. When the lambda is represented in `Bytecode` its language is encoded
such that the remote connection host can infer which translator and ultimate execution engine to use.

[source,csharp]
----
g.V().Out().Map<int>(Lambda.Groovy("it.get().value('name').length()")).Sum<int>().ToList();      <1>
g.V().Out().Map<int>(Lambda.Python("lambda x: len(x.get().value('name'))")).Sum<int>().ToList(); <2>
----

<1> `Lambda.Groovy()` can be used to create a Groovy lambda. 
<2> `Lambda.Python()` can be used to create a Python lambda.

The `ILambda` interface returned by these two methods inherits interfaces like `IFunction` and `IPredicate` that mirror
their Java counterparts which makes it possible to use lambdas with Gremlin.Net for the same steps as in Gremlin-Java.

=== Submitting Scripts

WARNING: TinkerPop does not recommend submitting script-based requests and generally continues to support this feature
for legacy reasons and corner use cases which are still not completely addressed by the Gremlin language. Please
consider using bytecode-based requests instead when possible.

Gremlin scripts are sent to the server from a `IGremlinClient` instance.  A `IGremlinClient` is created as follows:

[source,csharp]
----
include::../../../gremlin-dotnet/test/Gremlin.Net.IntegrationTest/Docs/Reference/GremlinVariantsTests.cs[tags=submittingScripts]
----

If the remote system has authentication and SSL enabled, then the `GremlinServer` object can be configured as follows:

[source,csharp]
----
include::../../../gremlin-dotnet/test/Gremlin.Net.IntegrationTest/Docs/Reference/GremlinVariantsTests.cs[tags=submittingScriptsWithAuthentication]
----

=== Domain Specific Languages

Developing a <<dsl,Domain Specific Language>> (DSL) for .Net is most easily implemented using
link:https://docs.microsoft.com/en-us/dotnet/csharp/programming-guide/classes-and-structs/extension-methods[Extension Methods]
as they don't require direct extension of classes in the TinkerPop hierarchy. Extension Method classes simply need to
be constructed for the `GraphTraversal` and the `GraphTraversalSource`. Unfortunately, anonymous traversals (spawned
from `__`) can't use the Extension Method approach as they do not work for static classes and static classes can't be
extended. The only option is to re-implement the methods of `__` as a wrapper in the anonymous traversal for the DSL
or to simply create a static class for the DSL and use the two anonymous traversals creators independently. The
following example uses the latter approach as it saves a lot of boilerplate code with the minor annoyance of having a
second static class to deal with when writing traversals rather than just calling `__` for everything.

[source,csharp]
----
include::../../../gremlin-dotnet/test/Gremlin.Net.IntegrationTest/Docs/Reference/GremlinVariantsDsl.cs[tags=dsl]
----

Note the creation of `__Social` as the Social DSL's "extension" to the available ways in which to spawn anonymous
traversals. The use of the double underscore prefix in the name is just a convention to consider using and is not a
requirement. To use the DSL, bring it into scope with the `using` directive:

[source,csharp]
----
include::../../../gremlin-dotnet/test/Gremlin.Net.IntegrationTest/Docs/Reference/GremlinVariantsDslTests.cs[tags=dslUsing]
----

and then it can be called from the application as follows:

[source,csharp]
----
include::../../../gremlin-dotnet/test/Gremlin.Net.IntegrationTest/Docs/Reference/GremlinVariantsDslTests.cs[tags=dslExamples]
----

anchor:gremlin-dotnet-template[]
[[dotnet-application-examples]]
=== Application Examples

This link:https://docs.microsoft.com/dotnet/core/tools/custom-templates[dotnet template] helps getting started with
<<gremlin-dotnet,Gremlin.Net>>. It creates a new C# console project that shows how to connect to a
<<gremlin-server,Gremlin Server>> with Gremlin.Net.

You can install the template with the dotnet CLI tool:
[source,shell]
dotnet new -i Gremlin.Net.Template

After the template is installed, a new project based on this template can be installed:

[source,shell]
dotnet new gremlin

Specify the output directory for the new project which will then also be used as the name of the created project:

[source,shell]
dotnet new gremlin -o MyFirstGremlinProject

[[gremlin-javascript]]
== Gremlin-JavaScript

image:gremlin-js.png[width=130,float=right] Apache TinkerPop's Gremlin-JavaScript implements Gremlin within the
JavaScript language. It targets Node.js runtime and can be used on different operating systems on any Node.js 6 or
above. Since the JavaScript naming conventions are very similar to that of Java, it should be very easy to switch
between Gremlin-Java and Gremlin-JavaScript.

[source,bash]
npm install gremlin

=== Connecting

The pattern for connecting is described in <<connecting-gremlin,Connecting Gremlin>> and it basically distills down to
creating a `GraphTraversalSource`. A `GraphTraversalSource` is created from the `AnonymousTraversalSource.traversal()`
method where the "g" provided to the `DriverRemoteConnection` corresponds to the name of a `GraphTraversalSource` on
the remote end.

[source,javascript]
----
const g = traversal().withRemote(new DriverRemoteConnection('ws://localhost:8182/gremlin'));
----

Gremlin-JavaScript supports plain text SASL authentication, you can set it on the connection options.

[source,javascript]
----
const authenticator = new gremlin.driver.auth.PlainTextSaslAuthenticator('myuser', 'mypassword');
const g = traversal().withRemote(new DriverRemoteConnection('ws://localhost:8182/gremlin', { authenticator });
----

Given that I/O operations in Node.js are asynchronous by default, <<terminal-steps,Terminal Steps>> return a `Promise`:

* `Traversal.toList()`: Returns a `Promise` with an `Array` as result value.
* `Traversal.next()`: Returns a `Promise` with a `{ value, done }` tuple as result value, according to the
link:https://github.com/tc39/proposal-async-iteration[async iterator proposal].
* `Traversal.iterate()`: Returns a `Promise` without a value.

For example:

[source,javascript]
----
g.V().hasLabel('person').values('name').toList()
  .then(names => console.log(names));
----

When using `async` functions it is possible to `await` the promises:

[source,javascript]
----
const names = await g.V().hasLabel('person').values('name').toList();
console.log(names);
----

=== Common Imports

There are a number of classes, functions and tokens that are typically used with Gremlin. The following imports
provide most of the typical functionality required to use Gremlin:

[source,javascript]
----
const gremlin = require('gremlin');
<<<<<<< HEAD
const traversal = gremlin.process.AnonymousTraversalSource.traversal;
const DriverRemoteConnection = gremlin.driver.DriverRemoteConnection;
const column = gremlin.process.traversal.column
const direction = gremlin.process.traversal.direction
const p = gremlin.process.traversal.P
const pick = gremlin.process.traversal.pick
const pop = gremlin.process.traversal.pop
const order = gremlin.process.traversal.order
const scope = gremlin.process.traversal.scope
const t = gremlin.process.traversal.t
=======
const P = gremlin.process.P;
----

Finally, using static `+__+` anonymous traversals like `+__.out()+` can be expressed as below:

[source,javascript]
----
const gremlin = require('gremlin');
const __ = gremlin.process.statics;

g.V().repeat(__.out()).times(2).values("name").fold().toList();
>>>>>>> cff5267b
----

=== Submitting Scripts

WARNING: TinkerPop does not recommend submitting script-based requests and generally continues to support this feature
for legacy reasons and corner use cases which are still not completely addressed by the Gremlin language. Please
consider using bytecode-based requests instead when possible.

It is possible to submit parametrized Gremlin scripts to the server as strings, using the `Client` class:

[source,javascript]
----
const gremlin = require('gremlin');
const client = new gremlin.driver.Client('ws://localhost:8182/gremlin', { traversalSource: 'g' });

const result1 = await client.submit('g.V(vid)', { vid: 1 });
const vertex = result1.first();

const result2 = await client.submit('g.V().hasLabel(label).tail(n)', { label: 'person', n: 3 });

// ResultSet is an iterable
for (const vertex of result2) {
  console.log(vertex.id);
}
----<|MERGE_RESOLUTION|>--- conflicted
+++ resolved
@@ -344,14 +344,8 @@
 cluster.close()
 ----
 
-<<<<<<< HEAD
 Both traversals are abstractly defined as `g.V(id).out('created').values('name').map{t -> "name: " + t.get() }` and
 thus, the first submission can be cached for faster evaluation on the next submission.
-=======
-WARNING: In Groovy, `as`, `in`, and `not` are reserved words. Gremlin-Groovy does not allow these steps to be called
-statically from the anonymous traversal `__` and therefore, must always be prefixed with `__.` For instance:
-`+g.V().as('a').in().as('b').where(__.not(__.as('a').out().as('b')))+`
->>>>>>> cff5267b
 
 WARNING: It is generally advised to avoid lambda usage. Please consider <<a-note-on-lambdas,A Note On Lambdas>> for
 more information.
@@ -607,8 +601,8 @@
 ----
 
 WARNING: In Groovy, `as`, `in`, and `not` are reserved words. Gremlin-Groovy does not allow these steps to be called
-statically from the anonymous traversal `__` and therefore, must always be prefixed with `__.` For instance:
-`g.V().as('a').in().as('b').where(__.not(__.as('a').out().as('b')))`
+statically from the anonymous traversal `+__+` and therefore, must always be prefixed with `+__.+` For instance:
+`+g.V().as('a').in().as('b').where(__.not(__.as('a').out().as('b')))+`
 
 [[gremlin-python]]
 == Gremlin-Python
@@ -998,11 +992,7 @@
 include::../../../gremlin-dotnet/test/Gremlin.Net.IntegrationTest/Docs/Reference/GremlinVariantsTests.cs[tags=commonImports]
 ----
 
-<<<<<<< HEAD
 === Configuration
-=======
-Finally, with using static `+__+`, anonymous traversals like `+__.Out()+` can be expressed as below. That is, without the ``+__.+``-prefix.
->>>>>>> cff5267b
 
 The connection properties for the Gremlin.Net driver can be passed to the `GremlinServer` instance as keyword arguments:
 
@@ -1212,7 +1202,6 @@
 [source,javascript]
 ----
 const gremlin = require('gremlin');
-<<<<<<< HEAD
 const traversal = gremlin.process.AnonymousTraversalSource.traversal;
 const DriverRemoteConnection = gremlin.driver.DriverRemoteConnection;
 const column = gremlin.process.traversal.column
@@ -1223,19 +1212,6 @@
 const order = gremlin.process.traversal.order
 const scope = gremlin.process.traversal.scope
 const t = gremlin.process.traversal.t
-=======
-const P = gremlin.process.P;
-----
-
-Finally, using static `+__+` anonymous traversals like `+__.out()+` can be expressed as below:
-
-[source,javascript]
-----
-const gremlin = require('gremlin');
-const __ = gremlin.process.statics;
-
-g.V().repeat(__.out()).times(2).values("name").fold().toList();
->>>>>>> cff5267b
 ----
 
 === Submitting Scripts
