--- conflicted
+++ resolved
@@ -469,19 +469,11 @@
 
 [source,java]
 ----
-<<<<<<< HEAD
-final Graph graph = TinkerFactory.createModern();
+Graph graph = TinkerFactory.createModern();
 graph.io(graphson()).writeGraph("tinkerpop-modern.json");
 
-final Graph newGraph = TinkerGraph.open();
+Graph newGraph = TinkerGraph.open();
 newGraph.io(graphson()).readGraph("tinkerpop-modern.json");
-=======
-Graph graph = TinkerFactory.createModern();
-graph.io(IoCore.graphson()).writeGraph("tinkerpop-modern.json");
-
-Graph newGraph = TinkerGraph.open();
-newGraph.io(IoCore.graphson()).readGraph("tinkerpop-modern.json");
->>>>>>> 4d0d4816
 ----
 
 NOTE: Using `graphson()`, which is a static helper method of `IoCore`, will default to the most current version of GraphSON which is 3.0.
@@ -490,27 +482,15 @@
 
 [source,java]
 ----
-<<<<<<< HEAD
-final Graph graph = TinkerFactory.createModern();
-try (final OutputStream os = new FileOutputStream("tinkerpop-modern.json")) {
-    final GraphSONMapper mapper = graph.io(IoCore.graphson()).mapper().normalize(true).create()
-    graph.io(graphson()).writer().mapper(mapper).create().writeGraph(os, graph)
-}
-
-final Graph newGraph = TinkerGraph.open();
-try (final InputStream stream = new FileInputStream("tinkerpop-modern.json")) {
-    newGraph.io(graphson()).reader().create().readGraph(stream, newGraph);
-=======
 Graph graph = TinkerFactory.createModern();
 try (OutputStream os = new FileOutputStream("tinkerpop-modern.json")) {
     GraphSONMapper mapper = graph.io(IoCore.graphson()).mapper().normalize(true).create()
-    graph.io(IoCore.graphson()).writer().mapper(mapper).create().writeGraph(os, graph)
+    graph.io(graphson()).writer().mapper(mapper).create().writeGraph(os, graph)
 }
 
 Graph newGraph = TinkerGraph.open();
 try (InputStream stream = new FileInputStream("tinkerpop-modern.json")) {
-    newGraph.io(IoCore.graphson()).reader().create().readGraph(stream, newGraph);
->>>>>>> 4d0d4816
+    newGraph.io(graphson()).reader().create().readGraph(stream, newGraph);
 }
 ----
 
@@ -730,46 +710,27 @@
 
 [source,java]
 ----
-<<<<<<< HEAD
-final Graph graph = TinkerFactory.createModern();
+Graph graph = TinkerFactory.createModern();
 graph.io(gryo()).writeGraph("tinkerpop-modern.kryo");
 
-final Graph newGraph = TinkerGraph.open();
+Graph newGraph = TinkerGraph.open();
 newGraph.io(gryo()).readGraph("tinkerpop-modern.kryo");
-=======
+----
+
+NOTE: Using `gryo()`, which is a static helper method of `IoCore`, will default to the most current version of Gryo which is 3.0.
+
+If a custom configuration is required, then have the `Graph` generate a `GraphReader` or `GraphWriter` "builder" instance:
+
+[source,java]
+----
 Graph graph = TinkerFactory.createModern();
-graph.io(IoCore.gryo()).writeGraph("tinkerpop-modern.kryo");
-
-Graph newGraph = TinkerGraph.open();
-newGraph.io(IoCore.gryo()).readGraph("tinkerpop-modern.kryo");
->>>>>>> 4d0d4816
-----
-
-NOTE: Using `gryo()`, which is a static helper method of `IoCore`, will default to the most current version of Gryo which is 3.0.
-
-If a custom configuration is required, then have the `Graph` generate a `GraphReader` or `GraphWriter` "builder" instance:
-
-[source,java]
-----
-<<<<<<< HEAD
-final Graph graph = TinkerFactory.createModern();
-try (final OutputStream os = new FileOutputStream("tinkerpop-modern.kryo")) {
+try (OutputStream os = new FileOutputStream("tinkerpop-modern.kryo")) {
     graph.io(GryoIo.build(GryoVersion.V1_0)).writer().create().writeGraph(os, graph);
 }
 
-final Graph newGraph = TinkerGraph.open();
-try (final InputStream stream = new FileInputStream("tinkerpop-modern.kryo")) {
-    newGraph.io(GryoIo.build(GryoVersion.V1_0)).reader().create().readGraph(stream, newGraph);
-=======
-Graph graph = TinkerFactory.createModern();
-try (OutputStream os = new FileOutputStream("tinkerpop-modern.kryo")) {
-    graph.io(IoCore.gryo()).writer().create().writeGraph(os, graph);
-}
-
 Graph newGraph = TinkerGraph.open();
 try (InputStream stream = new FileInputStream("tinkerpop-modern.kryo")) {
-    newGraph.io(IoCore.gryo()).reader().create().readGraph(stream, newGraph);
->>>>>>> 4d0d4816
+    newGraph.io(GryoIo.build(GryoVersion.V1_0)).reader().create().readGraph(stream, newGraph);
 }
 ----
 
