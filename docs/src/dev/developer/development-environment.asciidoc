////
Licensed to the Apache Software Foundation (ASF) under one or more
contributor license agreements.  See the NOTICE file distributed with
this work for additional information regarding copyright ownership.
The ASF licenses this file to You under the Apache License, Version 2.0
(the "License"); you may not use this file except in compliance with
the License.  You may obtain a copy of the License at

  http://www.apache.org/licenses/LICENSE-2.0

Unless required by applicable law or agreed to in writing, software
distributed under the License is distributed on an "AS IS" BASIS,
WITHOUT WARRANTIES OR CONDITIONS OF ANY KIND, either express or implied.
See the License for the specific language governing permissions and
limitations under the License.
////
[[development-environment]]
= Development Environment

TinkerPop is fairly large body of code spread across many modules and covering multiple programming languages. Despite
this complexity, it remains relatively straightforward a project to build. This following subsections explain how to
configure a development environment for TinkerPop.

image:conspiracy.png[]

[[system-configuration]]
== System Configuration

At a minimum, development of TinkerPop requires link:https://openjdk.java.net/projects/jdk8/[Java 8] but it is
preferable to use link:https://openjdk.java.net/projects/jdk/11/[Java 11] cross-compiled to Java 8 (the
cross-compilation happens automatically as part of the build). Maven (requiring a minimum of
link:https://maven.apache.org/download.cgi[Maven 3.5.3+]) is used as the common build system, which even
controls the builds of non-JVM link:https://tinkerpop.apache.org/docs/x.y.z/reference/#gremlin-drivers-variants[GLVs]
such as `gremlin-python`. Java and Maven are described as a "minimum" for a development environment, because they
will only build JVM portions of TinkerPop and many integration tests will not fire with this simple setup. It is
possible to get a clean and successful build with this minimum, but it will not be possible to build non-JVM aspects
of the project and those will go untested.

To gain the ability to execute all aspects of the TinkerPop build system, other environmental configurations must be
established. Those prerequisites are defined in the following subsections.

As of TinkerPop 3.5.5, environment configuration for Gremlin Language Variants can be optional, as Docker becomes a
system requirement to build and test GLVs inside of Maven. Please make sure Docker is installed and running on your system.
You will need to install both link:https://docs.docker.com/engine/install/[Docker Engine] and
link:https://docs.docker.com/compose/install/[Docker Compose], which are included in
link:https://docs.docker.com/desktop/[Docker Desktop].

IMPORTANT: Use Java 11 for documentation generation with `bin/process-docs.sh` and for other build features outside
of the basic `mvn clean install` sort of function.

IMPORTANT: For those who intend to offer a contribution, building with a minimal configuration may not be sufficient
when submitting a pull request. Consider setting up the full environment.

TIP: Consider using link:https://sdkman.io/[SDKMAN!] to manage Java and Maven versions and environments.

NOTE: For those using Windows, efforts have been made to keep the build OS independent, but, in practice, it is likely
that TinkerPop's build system will only allow for a minimum build at best. +
 +
 Refer to <<building-on-windows>> section for more details.
 
[[groovy-environment]]
=== Groovy Environment

Groovy is not used in the standard build, but when generating documentation it does require the loading of a Gremlin
Console instance. The Gremlin Console is Groovy-based and the documentation bootstrapping loads TinkerPop plugins
which requires proper configuration of Graph/Ivy dependency loaders as described in the
link:https://tinkerpop.apache.org/docs/x.y.z/reference/#gremlin-applications[Gremlin Applications Section] of the
Reference Documentation.

The base configuration described in that link may need to be modified if there is a desire to work with the Gremlin
Console (for documentation generation or just general testing) in a way that utilizes SNAPSHOT releases in the
Apache Snapshots Repository. In that case, the `grapeConfig.xml` will need to include a resolver for that repository
and the basic Ivy configuration will look as follows:

[source,xml]
----
<ivysettings>
  <settings defaultResolver="downloadGrapes"/>
  <resolvers>
    <chain name="downloadGrapes" returnFirst="true">
      <filesystem name="cachedGrapes">
        <ivy pattern="${user.home}/.groovy/grapes/[organisation]/[module]/ivy-[revision].xml"/>
        <artifact pattern="${user.home}/.groovy/grapes/[organisation]/[module]/[type]s/[artifact]-[revision](-[classifier]).[ext]"/>
      </filesystem>
      <ibiblio name="localm2" root="${user.home.url}/.m2/repository/" checkmodified="true" changingPattern=".*" changingMatcher="regexp" m2compatible="true"/>
      <ibiblio name="jcenter" root="https://jcenter.bintray.com/" m2compatible="true"/>
      <ibiblio name="ibiblio" m2compatible="true"/>
      <ibiblio name="apache-snapshots" root="http://repository.apache.org/snapshots/" m2compatible="true"/>
    </chain>
  </resolvers>
</ivysettings>
----

The above configuration is just a modification of the default. Perhaps the most lean common configuration might just
be:

[source,xml]
----
<ivysettings>
  <settings defaultResolver="downloadGrapes"/>
  <resolvers>
    <chain name="downloadGrapes">
      <ibiblio name="local" root="file:${user.home}/.m2/repository/" m2compatible="true"/>
      <ibiblio name="central" root="https://repo1.maven.org/maven2/" m2compatible="true"/>
    </chain>
  </resolvers>
</ivysettings>
----

In the above case, the configuration largely relies on the standard Maven builds to create a well cached `.m2`
directory. Under typical development circumstances, SNAPSHOT will find themselves deployed there locally and that
is all that will be required for Grape to do its work.

As a final word, it is important to take note of the order used for these references as Grape will check them in the order
they are specified and depending on that order, an artifact other than the one expected may be used which is typically
an issue when working with SNAPSHOT dependencies.

[[documentation-environment]]
=== Documentation Environment

The documentation generation process is not Maven-based and uses shell scripts to process the project's asciidoc. The
scripts should work on Mac and Linux.

<<<<<<< HEAD
To generate documentation, it is required that link:https://hadoop.apache.org[Hadoop 3.3.x] is running in
link:https://hadoop.apache.org/docs/r3.3.1/hadoop-project-dist/hadoop-common/SingleCluster.html#Pseudo-Distributed_Operation[pseudo-distributed]
=======
TIP: We recommend performing documentation generation on Linux. For the scripts to work on Mac, you will need to
install GNU versions of the utility programs via `homebrew`, e.g.`grep`, `awk`, `sed`, `findutils`, and `diffutils`.

To generate documentation, it is required that link:https://hadoop.apache.org[Hadoop 2.7.x] is running in
link:https://hadoop.apache.org/docs/r2.7.7/hadoop-project-dist/hadoop-common/SingleCluster.html#Pseudo-Distributed_Operation[pseudo-distributed]
>>>>>>> b8d91efb
mode. Be sure to set the `HADOOP_GREMLIN_LIBS` environment variable as described in the
link:https://tinkerpop.apache.org/docs/x.y.z/reference/#hadoop-gremlin[reference documentation]. It is also important
to set the `CLASSPATH` to point at the directory containing the Hadoop configuration files, like `mapred-site.xml`.

The `/etc/hadoop/yarn-site.xml` file prefers this configuration over the one provided in the Hadoop documentation
referenced above:

[source,xml]
----
<configuration>
  <property>
    <name>yarn.nodemanager.aux-services</name>
    <value>mapreduce_shuffle</value>
  </property>
  <property>
    <name>yarn.nodemanager.vmem-check-enabled</name>
    <value>false</value>
  </property>
  <property>
    <name>yarn.nodemanager.vmem-pmem-ratio</name>
    <value>4</value>
  </property>
</configuration>
----

The `/etc/hadoop/mapred-site.xml` file prefers the following configuration:

[source,xml]
----
<configuration>
  <property>
    <name>mapreduce.framework.name</name>
    <value>yarn</value>
  </property>
  <property>
    <name>mapred.map.tasks</name>
    <value>4</value>
  </property>
  <property>
    <name>mapred.reduce.tasks</name>
    <value>4</value>
  </property>
  <property>
    <name>mapreduce.job.counters.limit</name>
    <value>1000</value>
  </property>
  <property>
    <name>mapreduce.jobtracker.address</name>
    <value>localhost:9001</value>
  </property>
  <property>
    <name>mapreduce.map.memory.mb</name>
    <value>2048</value>
  </property>
  <property>
    <name>mapreduce.reduce.memory.mb</name>
    <value>4096</value>
  </property>
  <property>
    <name>mapreduce.map.java.opts</name>
    <value>-Xmx2048m</value>
  </property>
  <property>
    <name>mapreduce.reduce.java.opts</name>
    <value>-Xmx4096m</value>
  </property>
</configuration>
----

Also note that link:http://www.grymoire.com/Unix/Awk.html[awk] version `4.0.1` is required for documentation generation.
The link:https://tinkerpop.apache.org/docs/x.y.z/recipes/#olap-spark-yarn[YARN recipe] also uses the `zip` program to
create an archive so that needs to be installed, too, if you don't have it already.

The Hadoop 3.3.x installation instructions call for installing `pdsh` but installing that seems to cause permission
problems when executing `sbin/start-dfs.sh`. Skipping that prerequisite seems to solve the problem.

Documentation can be generated locally with:

[source,text]
bin/process-docs.sh

Documentation is generated to the `target/docs` directory. It is also possible to generate documentation locally with
Docker. `docker/build.sh -d`.

NOTE: The installation of plugins sometimes fails in this step with the error: `Error grabbing grapes - download
failed`. It often helps in this case to delete the directories for the dependencies that cannot be downloaded
in the `.m2` (`~/.m2/`) and in the `grapes` (`~/.groovy/grapes/`) cache. E.g., if the error is about
`asm#asm;3.2!asm.jar`, then remove the `asm/asm` sub directory in both directories.

To generate the web site locally, there is no need for any of the above infrastructure. Site generation is a simple
shell script:

[source,text]
bin/generate-home.sh

The site will be generated to the `target/site/home` directory.

[[python-environment]]
=== Python Environment

As of TinkerPop 3.2.2, the build optionally requires link:https://www.python.org/[Python] to build the `gremlin-python`
module. If Python is not installed, TinkerPop will still build with Maven, but native Python tests and
Java tests that require Python code will be skipped. Developers should also install link:https://pypi.python.org/pypi/pip[pip]
and link:https://virtualenv.pypa.io/en/stable/[virtualenv] (version 15.0.2 - older versions may cause build failures).

The build expects Python a `python3` installation which should be 3.5.3 or better. Python also tests kerberos and
therefore requires:

[source,text]
sudo apt install libkrb5-dev krb5-user

As of TinkerPop 3.5.5, `gremlin-python` uses Docker for all tests inside of Maven, and Python installation will not be required to
run `gremlin-python` through Maven. Please make sure Docker is installed and running on your system.

Once the Python environment is established, the full building and testing of `gremlin-python` may commence. It
can be done manually from the command line with:

[source,text]
mvn clean install -Pglv-python

which enables the "glv-python" Maven profile or in a more automated fashion simply add a `.glv` file to the root of the
`gremlin-python` module which will signify to Maven that the environment is Python-ready. The `.glv` file need not have
any contents and is ignored by Git. A standard `mvn clean install` will then build `gremlin-python` in full.

The `.glv` file in `gremlin-python` also activates the "console-integration-tests" Maven profile to run gremlin-console
integration tests. Alternatively, this profile can be activated manually. Note that unlike `gremlin-python` the tests
are actually integration tests and therefore must be actively switched on with `-DskipIntegrationTests=false`:

[source,text]
mvn clean install -pl gremlin-console -DskipIntegrationTests=false

TIP: For those who do not have a full Maven environment, please see <<docker-integration,this section>> for how Docker
can be used to help run tests.

TIP: Consider use of link:https://realpython.com/intro-to-pyenv/[pyenv] to better manage Python versions and environments.

See the <<release-environment,Release Environment>> section for more information on release manager configurations.

[[dotnet-environment]]
=== DotNet Environment

The build optionally requires link:https://dotnet.microsoft.com/download[.NET SDK] (>=6.0) to work with the
`gremlin-dotnet` module. If .NET SDK is not installed, TinkerPop will still build with Maven, but .NET projects
will be skipped.

As of TinkerPop 3.5.5, `gremlin-dotnet` uses Docker for running all test projects inside of Maven, and .NET SDK will not
be required to run `gremlin-dotnet` tests through Maven. Please make sure Docker is installed and running on your system.

`gremlin-dotnet` can be built and tested from the command line with:

[source,text]
mvn clean install -Pgremlin-dotnet

which enables the "gremlin-dotnet" Maven profile or in a more automated fashion simply add a `.glv` file to the `src`
and `test` directories of the `gremlin-dotnet` module which will signify to Maven that the environment is .NET-ready.
The `.glv` file need not have any contents and is ignored by Git. A standard `mvn clean install` will then build
`gremlin-dotnet` in full.

In order to pack the Gremlin.Net.Template project, it is also necessary to install link:http://www.mono-project.com/[Mono].
The template can still be built and tested without Mono but packing will be skipped.
To pack the template (which will also download the link:https://docs.microsoft.com/en-us/nuget/tools/nuget-exe-cli-reference[NuGet CLI tool])
the `nuget` property has to be set:

[source,text]
mvn clean install -Dnuget

TIP: For those who do not have a full Maven environment, please see <<docker-integration,this section>> for how Docker
can be used to help run tests.

See the <<release-environment,Release Environment>> section for more information on release manager configurations.

[[nodejs-environment]]
=== JavaScript Environment

When building `gremlin-javascript`, mvn command will include a local copy of Node.js runtime and npm inside your project
using `com.github.eirslett:frontend-maven-plugin` plugin. This copy of the Node.js runtime will not affect any
other existing Node.js runtime instances in your machine.

To run the development and build scripts of `gremlint` and its corresponding web page `docs/gremlint`, Node.js and npm
have to be installed. When generating or publishing the TinkerPop website, the `docs/gremlint` web page has to be
built. Consequently, the scripts `bin/generate-home.sh` and `bin/publish-home.sh` require that Node.js and npm are
installed. Version 8.x or newer of npm is required. This is covered in more detail in the <<site,Site>> section.

As of TinkerPop 3.5.5, `gremlin-javascript` uses Docker for all tests inside of Maven. Please make sure Docker is
installed and running on your system.

IMPORTANT: Beware of unexpected or unwanted changes on `package-lock.json` files when committing and merging. Changes
should not change SHA1 hashes to SHA512 and the `lockfileVersion` should be "2" for `3.6-dev` and "1" for `3.5-dev`.
If the `lockfileVersion` has changed somehow then it likely means that you've used the wrong version of npm as part of
the build. Ensure the correct version is in use for the correct branch.

IMPORTANT: Beware of unexpected or unwanted changes on `package-lock.json` files when committing and merging.

TIP: For those who do not have a full Maven environment, please see <<docker-integration,this section>> for how Docker
can be used to help run tests.

TIP: Consider using link:https://github.com/nvm-sh/nvm[nvm] to manage node.js versions and environments.

See the <<release-environment,Release Environment>> section for more information on release manager configurations.

[[go-environment]]
=== Go Environment

The build optionally requires link:https://go.dev/dl/[Go] (>=1.17) to work with the `gremlin-go` module. Creating an
empty `.glv` file will enable running of tests inside of Maven. If `.glv` file does not exist, TinkerPop
will still build with Maven, but Go projects will be skipped.

`gremlin-go` can be built and tested from the command line with:

[source,text]
mvn clean install -pl gremlin-go

Alternatively, after installing Go, `gremlin-go` can be built from the command line with:

[source,text]
go build

Docker allows you to test the driver without installing any dependencies. The following command can be used to run docker:

[source,text]
docker-compose up --exit-code-from gremlin-go-integration-tests

See the <<release-environment,Release Environment>> section for more information on release manager configurations.

[[docker-environment]]
=== Docker Environment

The build optionally requires Docker to build Docker images of Gremlin Server and Gremlin Console. The Docker images
can be built from the command line with:

[source,text]
----
mvn clean install -pl gremlin-server,gremlin-console -DdockerImages
----

which enables the "docker-images" Maven profile.

If confronted with "Permission denied" errors on Linux, it may be necessary to do the following:

[source,text]
----
sudo groupadd docker
sudo usermod -aG docker $USER
newgrp docker
sudo chmod 666 /var/run/docker.sock
----

As of TinkerPop 3.5.5, a docker image of the Gremlin Server will be built automatically with `mvn clean install`, which
is use for GLV tests inside of Docker. To skip building this image, append the `-DskipImageBuild` flag to Maven commands.

[[release-environment]]
=== Release Environment

This section is only useful to TinkerPop release managers and describes prerequisites related to deploying an official
release of TinkerPop.

Maven needs to be configured to deploy maven artifacts. Apache LDAP credentials can be used for this. Release
managers should encrypt their Apache LDAP password as described
link:https://maven.apache.org/guides/mini/guide-encryption.html[in the Apache Maven docs].
The encrypted password can then be configured in the `settings.xml` as described in the section
link:https://infra.apache.org/publishing-maven-artifacts.html["Set up your development environment" of this Apache Infra article].
This configuration will be used by `mvn deploy`.

For Python releases, uploading to pypi uses link:https://pypi.python.org/pypi/twine[twine] which is automatically
installed by the build process in maven. Twine refers to `HOME/.pypirc` file for configuration on the pypi deploy
environments and username and password combinations. The file typically looks like this:

[source,text]
----
[distutils]
index-servers=
    pypi
    pypitest

[pypitest]
username = <username>
password =

[pypi]
username = <username>
password =
----

The release manager shall use the project's pypi credentials, which are available in the
link:https://svn.apache.org/repos/private/pmc/tinkerpop[PMC SVN repository]. The `password` should be left blank so
the deployment process in Maven will prompt for it at deployment time.

For .NET releases, install link:http://www.mono-project.com/[Mono]. The release process is known to work with 6.12.0,
so it is best to probably install that version. Release managers should probably also do an install of
link:https://dist.nuget.org/win-x86-commandline/v3.4.4/nuget.exe[nuget 3.4.4] as it will help with environmental setup.
To get an environment ready to deploy to NuGet, it is necessary to have a NuGet API key. First, create an account with
link:https://www.nuget.org[nuget] and request that a PMC member add your account to the Gremlin.Net and
the Gremlin.Net.Template package in nuget so that you can deploy. Next, generate an API key for your account on the
nuget website. The API key should be added to `NuGet.Config` with the following:

[source,text]
----
mono nuget.exe setApiKey [your-api-key]
----

This should update `~/.config/NuGet/NuGet.Config` a file with an entry containing the encrypted API key. On
`mvn deploy`, this file will be referenced on the automated `nuget push`.

To deploy JavaScript / TypeScript artifacts on the link:https://www.npmjs.com[npm registry], the release manager must
set the authentication information on the ~/.npmrc file. The easiest way to do that is to use the `npm adduser`
command. This must be done only once, as the auth token doesn't have an expiration date and it's stored on your file
system. If this account is newly created then request that a PMC member add your account to the "gremlin" package on
npm.

Deploying Docker images to link:https://hub.docker.com/[Docker Hub] requires an account that is a member of the TinkerPop
organization. So if you don't already have an account on Docker Hub then create one and request that
a PMC member adds your account to the TinkerPop organization. Afterwards, authentication information needs to be added to
the `~/.docker/config.json` file. This information can simply be added with the `docker login` command which will ask for
credentials. This must be done only once. Finally, `docker push` can be used to push images to Docker Hub which will
be done automatically on `mvn deploy` or it can be triggered manually with `mvn dockerfile:push`.

[[building-testing]]
== Building and Testing

The following commands are a mix of Maven flags and shell scripts that handle different build operations

* Build project: `mvn clean install`
** Build a specific module (e.g. `gremlin-server`) within the project: `mvn clean install -pl gremlin-server`
** Build without assertions for "iterator leaks" which are enabled by default: `mvn clean install -DtestIteratorLeaks=false`
** Specify specific tests in a TinkerPop Suite to run with the `GREMLIN_TESTS` environment variable, along with the
Maven project list argument, e.g.:
+
----
export GREMLIN_TESTS='org.apache.tinkerpop.gremlin.process.traversal.step.map.PathTest$Traversals,org.apache.tinkerpop.gremlin.process.traversal.PathTest'
mvn -Dmaven.javadoc.skip=true --projects tinkergraph-gremlin test
----
** Clean the `.groovy/grapes/org.apache.tinkerpop` directory on build: `mvn clean install -DcleanGrapes`
** Turn off "heavy" logging in the "process" tests: `mvn clean install -DargLine="-DmuteTestLogs=true"`
** The test suite for `neo4j-gremlin` is disabled by default - to turn it on: `mvn clean install -DincludeNeo4j`
* Generate <<building-testing,test resources>> for `gremlin-io-test`: `mvn clean install -pl :gremlin-io-test -Dio`
* Regenerate toy graph data (only necessary given changes to IO classes): `mvn clean install -Dio` from `tinkergraph-gremlin` directory
** If there are changes to the Gryo format, it may be necessary to generate the Grateful Dead dataset from GraphSON (see `IoDataGenerationTest.shouldWriteGratefulDead`)
* Start Gremlin Server with Docker using the standard test configuration: `docker/gremlin-server.sh`
* Check license headers are present: `mvn apache-rat:check`
* Build AsciiDocs (see <<documentation-environment,Documentation Environment>>): `bin/process-docs.sh`
** Build AsciiDocs (but don't evaluate code blocks): `bin/process-docs.sh --dryRun`
** Build AsciiDocs (but don't evaluate code blocks in specific files): `bin/process-docs.sh --dryRun docs/src/reference/the-graph.asciidoc,docs/src/tutorial/getting-started,...`
** Build AsciiDocs (but evaluate code blocks only in specific files): `bin/process-docs.sh --fullRun docs/src/reference/the-graph.asciidoc,docs/src/tutorial/getting-started,...`
** Process a single AsciiDoc file: +pass:[docs/preprocessor/preprocess-file.sh `pwd`/gremlin-console/target/apache-tinkerpop-gremlin-console-*-standalone "" "*" `pwd`/docs/src/xyz.asciidoc]+
* Build JavaDocs/JSDoc: `mvn process-resources -Djavadoc`
** Javadoc to `target/site/apidocs` directory
** JSDoc to the `gremlin-javascript/src/main/javascript/gremlin-javascript/doc/` directory
* Specify the seed used for `Random` in tests `mvn clean install -DtestSeed` - useful when a test fails, the seed will be printed in the build output so that the test can run with the same version of random (look for "TestHelper" logger in output)
* Check for newer dependencies: `mvn versions:display-dependency-updates` or `mvn versions:display-plugin-updates`
* Check the effective `pom.xml`: `mvn -pl gremlin-python -Pglv-python help:effective-pom -Doutput=withProfilePom.xml`
* Deploy JavaDocs/AsciiDocs: `bin/publish-docs.sh svn-username`
* Integration Tests: `mvn verify -DskipIntegrationTests=false`
** Execute with the `-DincludeNeo4j` option to include transactional tests.
** Execute with the `-DuseEpoll` option to try to use Netty native transport (works on Linux, but will fallback to Java NIO on other OS).
* Benchmarks: `mvn verify -DskipBenchmarks=false`
** Reports are generated to the console and to `gremlin-tools/gremlin-benchmark/target/reports/benchmark`.
* Test coverage report: `mvn clean install -Dcoverage` - note that the `install` is necessary because report aggregation is bound to that part of the lifecycle.
** Reports are generated to `gremlin-tools/gremlin-coverage/target/site`.
* `cd site`
** Generate web site locally: `bin/generate-home.sh`
** Publish web site: `bin/publish-home.sh <username>`

[[building-on-windows]]
== Building On Windows

The following steps must be taken in order to build TinkerPop on Windows:

. Install winutils for Hadoop
* Download the latest version of link:https://github.com/kontext-tech/winutils[winutils] binaries for Hadoop. The binaries `winutils.exe` and `hadoop.dll` are required.
** Note that these libraries require Microsoft Visual C++ Redistributable 2015-2022 to be installed. We've tested it on Windows 10 and Windows 11 with Microsoft Visual C++ Redistributable 2015-2022 14.32.31326.
* Place contents of the bin folder on your local driver in the following folder structure:
** e.g. `hadoop-3.3.1/bin/winutils.exe`
* Set `HADOOP_HOME` to point to the `hadoop-3.3.1` folder
* Add `%HADOOP_HOME%\bin` to your `PATH`
. Run `mvn clean install` from root of tinkerpop
. Follow IDE specific steps if applicable:
* <<intellij>>

You should now be able to work with TinkerPop on Windows.

[[docker-integration]]
== Docker Integration

TinkerPop provides a shell script, that can start several build tasks within a Docker container. The
required Docker images will be built automatically if they don't exist yet. Thus the first invocation
of the Docker script is expected to take some time.

The script can be found under `PROJECT_HOME/docker/build.sh`. The following tasks are currently
supported:

* run standard test suite
* run integration tests
* build Java docs
* build user docs

A list of command line options is provided by `docker/build.sh --help`. The container will install,
configure and start all required dependencies, such as Hadoop.

By default, this script will run every module in the project. However, if you are planning on working on just a
small set of the modules (e.g. the GLVs) then you can use the script options to reduce the modules included by
specifically selecting which modules you want. This behavior is currently supported for the non-Java GLVs and
gremlin-console. This option will include only the selected modules as well as gremlin-server, gremlin-test,
neo4j-gremlin and all their dependencies. This is the minimum set of modules required to build and test the GLVs.

[source,bash]
.Build and test gremlin-python and gremlin-go with minimal Gremlin Server dependencies
----
./docker/build.sh --tests --integration-tests --python --golang
----

Options can be passed to Docker by setting the `TINKERPOP_DOCKER_OPTS` environment variable. A speed boost can
be gained at the expense of memory by using tmpfs and the special directory `/usr/src/tinkermem`.

[source,bash]
.Build in-memory
----
TINKERPOP_DOCKER_OPTS="--tmpfs /usr/src/tinkermem:exec,mode=0755,rw,noatime,size=2000m"
----

[source,bash]
.Disable IPv6 for Hadoop
----
TINKERPOP_DOCKER_OPTS="--sysctl net.ipv6.conf.all.disable_ipv6=1 --sysctl net.ipv6.conf.default.disable_ipv6=1"
----

A custom maven settings.xml can be supplied, for example, to point to a local proxy. Copy the `settings.xml` to the
`PROJECT_HOME/` directory. The Docker script will detect and copy it to the running container.

If the container is used to generate the user docs, it will start a web server and show the URL that
is used to host the HTML docs.

After finishing all tasks, the script will immediately destroy the container.

Docker can also be helpful to developers who do not want to run tests from a Maven environment, which may be a bit
opaque when dealing with test failures and largely unhelpful for debugging. This situation is typically case for
developers doing work on Gremlin Language Variants (e.g. Python). To help alleviate this problem, developers can
start a standalone Gremlin Server with its standard test configuration that is used in the standard Maven build.

Generally speaking, most developers will want to test their code against the latest build of Gremlin Server in the
TinkerPop repository. To do that, first be sure to build a Docker image of the current code:

[source,bash]
mvn clean install -DskipTests

Next, generate the a Docker image for Gremlin Server with:

[source,bash]
mvn clean install -pl :gremlin-server -DdockerImages -DskipTests

IMPORTANT: If changes are made to the repository that need to be reflected in the Gremlin Server Docker image then
the old image should be removed and then the above commands re-executed.

Finally, start the server with:

[source,bash]
docker/gremlin-server.sh

Starting Gremlin Server this way makes it possible to run Gremlin Language Variant tests without Maven (for example,
directly from a debugger) which should greatly reduce development friction for these environments.

It is also possible to specify the exact version of Gremlin Server to run with the test configuration. This version
should be an existing Docker image version and must be an explicit version that maps to an actual TinkerPop artifact:

[source,bash]
docker/gremlin-server.sh 3.4.2

To be a bit more clear, the version can not be a Docker tag like "latest" because there is no such TinkerPop artifact
that has been published with that version number.

[[docker-testing]]
== Testing Sub-Modules with Docker

Currently the modules gremlin-go, gremlin-javascript, gremlin-dotnet, gremlin-python and gremlin-console can be tested
through Docker.

Please make sure Docker is installed and running on your system. You will need to install both
link:https://docs.docker.com/engine/install/[Docker Engine] and link:https://docs.docker.com/compose/install/[Docker Compose],
which are included in link:https://docs.docker.com/desktop/[Docker Desktop].

The following environment variables used by Docker Compose will automatically be set when running through Maven.

The docker compose environment variable `GREMLIN_SERVER` specifies the Gremlin server docker image to use, i.e. an
image with the tag `tinkerpop/gremlin-server:$GREMLIN_SERVER`, and is a required environment variable. This also
requires the specified docker image to exist, either locally or in link:https://hub.docker.com/r/tinkerpop/gremlin-server[Docker Hub].

Running `mvn clean install -pl gremlin-server -DskipTests -DskipIntegrationTests=true -Dci -am` in the main `tinkerpop`
directory will automatically build a local SNAPSHOT Gremlin server image. If your OS Platform cannot build a local
SNAPSHOT Gremlin server through `maven`, it is recommended to use the latest released server version from
link:https://hub.docker.com/r/tinkerpop/gremlin-server[Docker Hub] (do not use `GREMLIN_SERVER=latest`, use actual
version number, e.g. `GREMLIN_SERVER=3.5.x` or `GREMLIN_SERVER=3.6.x`).

The docker compose environment variable `HOME` specifies the user home directory for mounting volumes during test image
set up. This variable is set by default in Unix/Linux, but will need to be set for Windows, for example, run
`$env:HOME=$env:USERPROFILE` in PowerShell.

There are different ways to launch the test suite and set the `GREMLIN_SERVER` environment variable depending on
your Platform:

* Run Maven commands, e.g. `mvn clean install` inside of project folder e.g. `tinkerpop/gremlin-go`, or `mvn clean install -pl gremlin-go`
inside of `tinkerpop` (platform-agnostic - recommended)
* Add `GREMLIN_SERVER=<server-image-version>` and `HOME=<user-home-directory>` to an `.env` file inside project folder and run `docker-compose up --exit-code-from gremlin-go-integration-tests` (Platform-agnostic).
* Run `GREMLIN_SERVER=<server-image-version> docker-compose up --exit-code-from gremlin-go-integration-tests` in Unix/Linux.
* Run `$env:GREMLIN_SERVER="<server-image-version>";$env:HOME=$env:USERPROFILE;docker-compose up --exit-code-from gremlin-go-integration-tests` in Windows PowerShell.

You should see exit code 0 upon successful completion of the test suites. Run `docker-compose down` to remove the
service containers (not needed if you executed Maven commands or `run.sh`), or `docker-compose down --rmi all` to
remove the service containers while deleting all used images.

Note for running docker with MacOS on ARM processors: Docker's performance is extremely poor on ARM Mac's in its
default configuration. It is recommended to enable both the "New Virtualization Framework" and "VirtioFS" under
Docker Desktop Settings -> Experimental Features.

[[intellij]]
== Intellij Usage

Most core TinkerPop developers are using Intellij for their work so this section helps describe the mechanisms for
best working with it as an IDE.

=== Setup

Installation and basic configuration of Intellij is beyond the scope of this writing and it is assumed that the
TinkerPop GitHub repository has been cloned and the root of the repository is open in Intellij. From there, we can
begin to look at configuration options specifically relevant to TinkerPop itself.

TinkerPop has a module called `gremlin-shaded` which contains shaded dependencies for some libraries that are widely
used and tend to introduce conflicts.  To ensure that Intellij properly interprets this module after importing the
Maven `pom.xml` perform the following steps:

. Build `gremlin-shaded` from the command line with `mvn clean install`.
. Right-click on the `gremlin-shaded` module in the project viewer of Intellij and select "Remove module". If this menu
option is not available (as is the case in newer versions of Intellij - first noticed in 13.1.5), then open the "Maven
Projects" side panel, right click the `gremlin-shaded` module and select "Ignore Project".
. In the "Maven Projects" Tool window and click the tool button for "Reimport All Maven projects" (go to
`View | Tool Windows | Maven Projects` on the main menu if this panel is not activated).
. At this point it should be possible to compile and run the tests within Intellij, but in the worst case, use
`File | Invalidate Caches/Restart` to ensure that indices properly rebuild.

Note that it may be necessary to re-execute these steps if the `gremlin-shaded` `pom.xml` is ever updated.

You will initially see lots of errors related to the Gremlin lexer/parser. The `gremlin-language` module requires
ANTLR processing. While this processing is configured to execute with Maven, it can also be setup to generate parser
files within Intellij itself on command:

. Install the ANTLR4 Grammar Plugin for Intellij
. Right-click on the `Gremlin.g4` file and "Configure ANTLR"
. Set "Output directory where all output is generated" to `target/generated-sources/antlr4`
. Set "Grammar file encoding" to `utf-8`
. Set "Package/namespace for the generated code" to `org.apache.tinkerpop.gremlin.language.grammar`
. Set "Language" to `Java`
. Set "Case transformation in the Preview window" should be "Leave as-is"
. The "generate parse tree listener" should be unchecked and the "generate parse tree visitor" should be checked.

With these settings it should be possible to right-click `Gremlin.g4` and "Generate ANTLR Recognizer" which will place
the generated code in where specified at `target/generated-sources/antlr4`. Be sure to right-click the `antlr4`
directory and "Mark directory as" "Generated Sources Root" which should allow Intellij to recognize it.

The `gremlin-groovy` module uses a Java annotation processor to help support DSLs. Annotation processing in Intellij
should be set up by the Maven import, but if this is set up incorrectly you will see a cryptic error message when
building: `java: Compilation failed: internal java compiler error`. To fix this, search for the Intellij setting
`Annotation Processors`. Make sure that annotation processing is enabled for `gremlin-groovy` but disabled for
`gremlin-annotations`. This should fix the internal java compile error. Next you may see compile errors complaining
that the `jsr223` classes `__`, ``CredentialTraversal`, `CredentialTraversalSource`, and `DefaultCredentialTraversal`
cannot be found. Those classes are generated by annotations. To fix these errors, make sure mark the
directory `gremlin-groovy/target/generated-sources/annotations` as "Generated Sources Root".

Developers working on the `neo4j-gremlin` module should enabled the `include-neo4j` Maven profile in Intellij.
This will ensure that tests will properly execute within the IDE.

=== Debugging

It is generally assumed that JVM-based debugging of TinkerPop code in Intellij is a relatively straightforward task
for most developers, but it is worth pointing out a few important points related to it and to drill into some specifics
for the non-JVM languages.

[[debug-java]]
==== Java

There are generally no complexities to running the debugger for any JVM-based test in the repository, but the following
tips are helpful to know when doing so:

* It is not possible to run the tests in `gremlin-test` without an `Graph` implementation. For example, it is not
possible to just right-click `org.apache.tinkerpop.gremlin.process.traversal.step.filter.CoinTest` and then select
`Debug 'CoinTest'`. Instead, running that test would require opening `tinkergraph-gremlin` and executing the
`TinkerGraphProcessStandardTest` (as an example) which runs the full Gremlin test suite to include `CoinTest`.
* To run just `CoinTest`, set a `GREMLIN_TESTS` environment variable with the fully qualified path name to the test
configuration in Intellij. Note that the fully qualified test name is really
`org.apache.tinkerpop.gremlin.process.traversal.step.filter.CoinTest$Traversals`.
* Gherkin tests have a similar pattern in that they require a `Graph` implementation to execute them. Therefore,
debugging entails going to `tinkergraph-gremlin` and running `TinkerGraphFeatureTest` in the debugger.
* It is possible to filter the Gherkin tests by adding a system property to the debug configuration that specifies the
tags to use or ignore. For example to just run the `coin()` tests: `-Dcucumber.filter.tags="@StepCoin"`

[[debug-python]]
==== Python

Debugging Python within this mainly JVM-based project structure requires a bit of configuration. The following steps
will help get Intellij prepared for this task:

1. Install the Python plugin from JetBrains which should provide PyCharm like functionality.
1. Right-click the "tinkerpop" top-level module in Intellij's project explorer and "Open Module Settings".
1. Select "Platform Settings | SDKs" and then click the "+" to "Add Python SDK..."
1. Choose a "Virtualenv Environment" and a "New environment". Set the "Location" to
"<project-root>/gremlin-python/src/main/python". Select a "Base interpreter" that matches the version required by
`gremlin-python` and click "OK".
1. Select "Project Settings | Modules" and then select "gremlin-python" from the listing. Change the "Module SDK" to
the newly added Python SDK.
1. Open a terminal to `gremlin-python/scr/main/python` and do `venv/bin/pip3 install -e .` to pull in all of the
`gremlin-python` dependencies.

At this stage, it should be possible to run unit tests in Python:

1. Pull down the drop down in the toolbar for "Run/Debug Configurations" and select "Edit Configurations..."
1. Click the "+" to "Python Tests | pytest" and browse to a test to supply the "Script path".
1. Go to "Python interpreter" and select "Use SDK of module" and choose "gremlin-python" in the drop-down and click OK.
1. The test should not appear in the "Run/Debug Configurations" and can be executed.

NOTE: When the Debug button is pressed, Intellij may display a notification that using the debugger requires some
additional downloads - confirm those installations as required.

Many of the tests in `gremlin-python` require Gremlin Server. They are effectively integration tests. TinkerPop makes
it easy to debug these tests by providing a Docker based test server which is rigged up with all the configurations
required for the tests to execute. Start this server with `docker/gremlin-server.sh -n` where the `-n` will enable
Neo4j for transaction based tests.<|MERGE_RESOLUTION|>--- conflicted
+++ resolved
@@ -121,16 +121,11 @@
 The documentation generation process is not Maven-based and uses shell scripts to process the project's asciidoc. The
 scripts should work on Mac and Linux.
 
-<<<<<<< HEAD
+TIP: We recommend performing documentation generation on Linux. For the scripts to work on Mac, you will need to
+install GNU versions of the utility programs via `homebrew`, e.g.`grep`, `awk`, `sed`, `findutils`, and `diffutils`.
+
 To generate documentation, it is required that link:https://hadoop.apache.org[Hadoop 3.3.x] is running in
 link:https://hadoop.apache.org/docs/r3.3.1/hadoop-project-dist/hadoop-common/SingleCluster.html#Pseudo-Distributed_Operation[pseudo-distributed]
-=======
-TIP: We recommend performing documentation generation on Linux. For the scripts to work on Mac, you will need to
-install GNU versions of the utility programs via `homebrew`, e.g.`grep`, `awk`, `sed`, `findutils`, and `diffutils`.
-
-To generate documentation, it is required that link:https://hadoop.apache.org[Hadoop 2.7.x] is running in
-link:https://hadoop.apache.org/docs/r2.7.7/hadoop-project-dist/hadoop-common/SingleCluster.html#Pseudo-Distributed_Operation[pseudo-distributed]
->>>>>>> b8d91efb
 mode. Be sure to set the `HADOOP_GREMLIN_LIBS` environment variable as described in the
 link:https://tinkerpop.apache.org/docs/x.y.z/reference/#hadoop-gremlin[reference documentation]. It is also important
 to set the `CLASSPATH` to point at the directory containing the Hadoop configuration files, like `mapred-site.xml`.
