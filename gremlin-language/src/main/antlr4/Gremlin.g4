/*
 * Licensed to the Apache Software Foundation (ASF) under one
 * or more contributor license agreements.  See the NOTICE file
 * distributed with this work for additional information
 * regarding copyright ownership.  The ASF licenses this file
 * to you under the Apache License, Version 2.0 (the
 * "License"); you may not use this file except in compliance
 * with the License.  You may obtain a copy of the License at
 *
 * http://www.apache.org/licenses/LICENSE-2.0
 *
 * Unless required by applicable law or agreed to in writing,
 * software distributed under the License is distributed on an
 * "AS IS" BASIS, WITHOUT WARRANTIES OR CONDITIONS OF ANY
 * KIND, either express or implied.  See the License for the
 * specific language governing permissions and limitations
 * under the License.
 */
grammar Gremlin;

/*********************************************
    PARSER RULES
**********************************************/

queryList
    : query (SEMI? query)* SEMI? EOF
    ;

query
    : traversalSource
    | traversalSource DOT transactionPart
    | rootTraversal
    | rootTraversal DOT traversalTerminalMethod
    | query DOT 'toString' LPAREN RPAREN
    | emptyQuery
    ;

emptyQuery
    : EmptyStringLiteral
    ;

traversalSource
    : TRAVERSAL_ROOT
    | TRAVERSAL_ROOT DOT traversalSourceSelfMethod
    | traversalSource DOT traversalSourceSelfMethod
    ;

transactionPart
    : 'tx' LPAREN RPAREN DOT 'begin' LPAREN RPAREN
    | 'tx' LPAREN RPAREN DOT 'commit' LPAREN RPAREN
    | 'tx' LPAREN RPAREN DOT 'rollback' LPAREN RPAREN
    ;

rootTraversal
    : traversalSource DOT traversalSourceSpawnMethod
    | traversalSource DOT traversalSourceSpawnMethod DOT chainedTraversal
    | traversalSource DOT traversalSourceSpawnMethod DOT chainedParentOfGraphTraversal
    ;

traversalSourceSelfMethod
    : traversalSourceSelfMethod_withBulk
    | traversalSourceSelfMethod_withPath
    | traversalSourceSelfMethod_withSack
    | traversalSourceSelfMethod_withSideEffect
    | traversalSourceSelfMethod_withStrategies
    | traversalSourceSelfMethod_with
    ;

traversalSourceSelfMethod_withBulk
    : 'withBulk' LPAREN booleanArgument RPAREN
    ;

traversalSourceSelfMethod_withPath
    : 'withPath' LPAREN RPAREN
    ;

traversalSourceSelfMethod_withSack
    : 'withSack' LPAREN genericLiteralArgument RPAREN
    | 'withSack' LPAREN genericLiteralArgument COMMA traversalBiFunctionArgument RPAREN
    ;

traversalSourceSelfMethod_withSideEffect
    : 'withSideEffect' LPAREN stringArgument COMMA genericLiteralArgument RPAREN
    ;

traversalSourceSelfMethod_withStrategies
    : 'withStrategies' LPAREN traversalStrategy (COMMA traversalStrategyList)? RPAREN
    ;

traversalSourceSelfMethod_with
    : 'with' LPAREN stringArgument RPAREN
    | 'with' LPAREN stringArgument COMMA genericLiteralArgument RPAREN
    ;

traversalSourceSpawnMethod
    : traversalSourceSpawnMethod_addE
    | traversalSourceSpawnMethod_addV
    | traversalSourceSpawnMethod_E
    | traversalSourceSpawnMethod_V
    | traversalSourceSpawnMethod_mergeE
    | traversalSourceSpawnMethod_mergeV
    | traversalSourceSpawnMethod_inject
    | traversalSourceSpawnMethod_io
    | traversalSourceSpawnMethod_call
    | traversalSourceSpawnMethod_union
    ;

traversalSourceSpawnMethod_addE
<<<<<<< HEAD
	: 'addE' LPAREN stringArgument RPAREN
	| 'addE' LPAREN nestedTraversal RPAREN
	;

traversalSourceSpawnMethod_addV
	: 'addV' LPAREN RPAREN
	| 'addV' LPAREN stringArgument RPAREN
	| 'addV' LPAREN nestedTraversal RPAREN
	;

traversalSourceSpawnMethod_E
	: 'E' LPAREN genericLiteralVarargs RPAREN
	;

traversalSourceSpawnMethod_V
	: 'V' LPAREN genericLiteralVarargs RPAREN
	;
=======
    : 'addE' LPAREN stringBasedLiteral RPAREN
    | 'addE' LPAREN nestedTraversal RPAREN
    ;

traversalSourceSpawnMethod_addV
    : 'addV' LPAREN RPAREN
    | 'addV' LPAREN stringBasedLiteral RPAREN
    | 'addV' LPAREN nestedTraversal RPAREN
    ;

traversalSourceSpawnMethod_E
    : 'E' LPAREN genericLiteralList RPAREN
    ;

traversalSourceSpawnMethod_V
    : 'V' LPAREN genericLiteralList RPAREN
    ;
>>>>>>> e99092fa

traversalSourceSpawnMethod_inject
    : 'inject' LPAREN genericLiteralVarargs RPAREN
    ;

traversalSourceSpawnMethod_io
    : 'io' LPAREN stringArgument RPAREN
    ;

traversalSourceSpawnMethod_mergeV
    : 'mergeV' LPAREN genericLiteralMapNullableArgument RPAREN #traversalSourceSpawnMethod_mergeV_Map
    | 'mergeV' LPAREN nestedTraversal RPAREN #traversalSourceSpawnMethod_mergeV_Traversal
    ;

traversalSourceSpawnMethod_mergeE
    : 'mergeE' LPAREN genericLiteralMapNullableArgument RPAREN #traversalSourceSpawnMethod_mergeE_Map
    | 'mergeE' LPAREN nestedTraversal RPAREN #traversalSourceSpawnMethod_mergeE_Traversal
    ;

traversalSourceSpawnMethod_call
    : 'call' LPAREN RPAREN #traversalSourceSpawnMethod_call_empty
    | 'call' LPAREN stringArgument RPAREN #traversalSourceSpawnMethod_call_string
    | 'call' LPAREN stringArgument COMMA genericLiteralMapArgument RPAREN #traversalSourceSpawnMethod_call_string_map
    | 'call' LPAREN stringArgument COMMA nestedTraversal RPAREN #traversalSourceSpawnMethod_call_string_traversal
    | 'call' LPAREN stringArgument COMMA genericLiteralMapArgument COMMA nestedTraversal RPAREN #traversalSourceSpawnMethod_call_string_map_traversal
    ;

traversalSourceSpawnMethod_union
    : 'union' LPAREN nestedTraversalList RPAREN
    ;

chainedTraversal
    : traversalMethod
    | chainedTraversal DOT traversalMethod
    | chainedTraversal DOT chainedParentOfGraphTraversal
    ;

chainedParentOfGraphTraversal
    : traversalSelfMethod
    | chainedParentOfGraphTraversal DOT traversalSelfMethod
    ;

nestedTraversal
    : rootTraversal
    | chainedTraversal
    | ANON_TRAVERSAL_ROOT DOT chainedTraversal
    ;

terminatedTraversal
    : rootTraversal DOT traversalTerminalMethod
    ;

traversalMethod
<<<<<<< HEAD
	: traversalMethod_V
	| traversalMethod_E
	| traversalMethod_addE
	| traversalMethod_addV
	| traversalMethod_mergeE
	| traversalMethod_mergeV
	| traversalMethod_aggregate
	| traversalMethod_and
	| traversalMethod_as
	| traversalMethod_barrier
	| traversalMethod_both
	| traversalMethod_bothE
	| traversalMethod_bothV
	| traversalMethod_branch
	| traversalMethod_by
	| traversalMethod_cap
	| traversalMethod_choose
	| traversalMethod_coalesce
	| traversalMethod_coin
	| traversalMethod_connectedComponent
	| traversalMethod_constant
	| traversalMethod_count
	| traversalMethod_cyclicPath
	| traversalMethod_dedup
	| traversalMethod_drop
	| traversalMethod_elementMap
	| traversalMethod_emit
	| traversalMethod_filter
	| traversalMethod_flatMap
	| traversalMethod_fold
	| traversalMethod_from
	| traversalMethod_group
	| traversalMethod_groupCount
	| traversalMethod_has
	| traversalMethod_hasId
	| traversalMethod_hasKey
	| traversalMethod_hasLabel
	| traversalMethod_hasNot
	| traversalMethod_hasValue
	| traversalMethod_id
	| traversalMethod_identity
	| traversalMethod_in
	| traversalMethod_inE
	| traversalMethod_inV
	| traversalMethod_index
	| traversalMethod_inject
	| traversalMethod_is
	| traversalMethod_key
	| traversalMethod_label
	| traversalMethod_limit
	| traversalMethod_local
	| traversalMethod_loops
	| traversalMethod_map
	| traversalMethod_match
	| traversalMethod_math
	| traversalMethod_max
	| traversalMethod_mean
	| traversalMethod_min
	| traversalMethod_not
	| traversalMethod_option
	| traversalMethod_optional
	| traversalMethod_or
	| traversalMethod_order
	| traversalMethod_otherV
	| traversalMethod_out
	| traversalMethod_outE
	| traversalMethod_outV
	| traversalMethod_pageRank
	| traversalMethod_path
	| traversalMethod_peerPressure
	| traversalMethod_profile
	| traversalMethod_project
	| traversalMethod_properties
	| traversalMethod_property
	| traversalMethod_propertyMap
	| traversalMethod_range
	| traversalMethod_read
	| traversalMethod_repeat
	| traversalMethod_sack
	| traversalMethod_sample
	| traversalMethod_select
	| traversalMethod_shortestPath
	| traversalMethod_sideEffect
	| traversalMethod_simplePath
	| traversalMethod_skip
	| traversalMethod_store
	| traversalMethod_subgraph
	| traversalMethod_sum
	| traversalMethod_tail
	| traversalMethod_fail
	| traversalMethod_timeLimit
	| traversalMethod_times
	| traversalMethod_to
	| traversalMethod_toE
	| traversalMethod_toV
	| traversalMethod_tree
	| traversalMethod_unfold
	| traversalMethod_union
	| traversalMethod_until
	| traversalMethod_value
	| traversalMethod_valueMap
	| traversalMethod_values
	| traversalMethod_where
	| traversalMethod_with
	| traversalMethod_write
	| traversalMethod_element
	| traversalMethod_call
	| traversalMethod_concat
	;
traversalMethod_V
	: 'V' LPAREN genericLiteralVarargs RPAREN
	;

traversalMethod_E
	: 'E' LPAREN genericLiteralVarargs RPAREN
	;

traversalMethod_addE
	: 'addE' LPAREN stringArgument RPAREN #traversalMethod_addE_String
	| 'addE' LPAREN nestedTraversal RPAREN #traversalMethod_addE_Traversal
	;

traversalMethod_addV
	: 'addV' LPAREN RPAREN #traversalMethod_addV_Empty
	| 'addV' LPAREN stringArgument RPAREN #traversalMethod_addV_String
	| 'addV' LPAREN nestedTraversal RPAREN #traversalMethod_addV_Traversal
	;
=======
    : traversalMethod_V
    | traversalMethod_addE
    | traversalMethod_addV
    | traversalMethod_mergeE
    | traversalMethod_mergeV
    | traversalMethod_aggregate
    | traversalMethod_and
    | traversalMethod_as
    | traversalMethod_barrier
    | traversalMethod_both
    | traversalMethod_bothE
    | traversalMethod_bothV
    | traversalMethod_branch
    | traversalMethod_by
    | traversalMethod_cap
    | traversalMethod_choose
    | traversalMethod_coalesce
    | traversalMethod_coin
    | traversalMethod_connectedComponent
    | traversalMethod_constant
    | traversalMethod_count
    | traversalMethod_cyclicPath
    | traversalMethod_dedup
    | traversalMethod_drop
    | traversalMethod_elementMap
    | traversalMethod_emit
    | traversalMethod_filter
    | traversalMethod_flatMap
    | traversalMethod_fold
    | traversalMethod_from
    | traversalMethod_group
    | traversalMethod_groupCount
    | traversalMethod_has
    | traversalMethod_hasId
    | traversalMethod_hasKey
    | traversalMethod_hasLabel
    | traversalMethod_hasNot
    | traversalMethod_hasValue
    | traversalMethod_id
    | traversalMethod_identity
    | traversalMethod_in
    | traversalMethod_inE
    | traversalMethod_inV
    | traversalMethod_index
    | traversalMethod_inject
    | traversalMethod_is
    | traversalMethod_key
    | traversalMethod_label
    | traversalMethod_limit
    | traversalMethod_local
    | traversalMethod_loops
    | traversalMethod_map
    | traversalMethod_match
    | traversalMethod_math
    | traversalMethod_max
    | traversalMethod_mean
    | traversalMethod_min
    | traversalMethod_not
    | traversalMethod_option
    | traversalMethod_optional
    | traversalMethod_or
    | traversalMethod_order
    | traversalMethod_otherV
    | traversalMethod_out
    | traversalMethod_outE
    | traversalMethod_outV
    | traversalMethod_pageRank
    | traversalMethod_path
    | traversalMethod_peerPressure
    | traversalMethod_profile
    | traversalMethod_project
    | traversalMethod_properties
    | traversalMethod_property
    | traversalMethod_propertyMap
    | traversalMethod_range
    | traversalMethod_read
    | traversalMethod_repeat
    | traversalMethod_sack
    | traversalMethod_sample
    | traversalMethod_select
    | traversalMethod_shortestPath
    | traversalMethod_sideEffect
    | traversalMethod_simplePath
    | traversalMethod_skip
    | traversalMethod_store
    | traversalMethod_subgraph
    | traversalMethod_sum
    | traversalMethod_tail
    | traversalMethod_fail
    | traversalMethod_timeLimit
    | traversalMethod_times
    | traversalMethod_to
    | traversalMethod_toE
    | traversalMethod_toV
    | traversalMethod_tree
    | traversalMethod_unfold
    | traversalMethod_union
    | traversalMethod_until
    | traversalMethod_value
    | traversalMethod_valueMap
    | traversalMethod_values
    | traversalMethod_where
    | traversalMethod_with
    | traversalMethod_write
    | traversalMethod_element
    | traversalMethod_call
    ;
traversalMethod_V
    : 'V' LPAREN genericLiteralList RPAREN
    ;

traversalMethod_addE
    : 'addE' LPAREN stringBasedLiteral RPAREN #traversalMethod_addE_String
    | 'addE' LPAREN nestedTraversal RPAREN #traversalMethod_addE_Traversal
    ;

traversalMethod_addV
    : 'addV' LPAREN RPAREN #traversalMethod_addV_Empty
    | 'addV' LPAREN stringBasedLiteral RPAREN #traversalMethod_addV_String
    | 'addV' LPAREN nestedTraversal RPAREN #traversalMethod_addV_Traversal
    ;
>>>>>>> e99092fa

traversalMethod_mergeV
    : 'mergeV' LPAREN RPAREN #traversalMethod_mergeV_empty
    | 'mergeV' LPAREN genericLiteralMapNullableArgument RPAREN #traversalMethod_mergeV_Map
    | 'mergeV' LPAREN nestedTraversal RPAREN #traversalMethod_mergeV_Traversal
    ;

traversalMethod_mergeE
    : 'mergeE' LPAREN RPAREN #traversalMethod_mergeE_empty
    | 'mergeE' LPAREN genericLiteralMapNullableArgument RPAREN #traversalMethod_mergeE_Map
    | 'mergeE' LPAREN nestedTraversal RPAREN #traversalMethod_mergeE_Traversal
    ;

traversalMethod_aggregate
<<<<<<< HEAD
	: 'aggregate' LPAREN traversalScopeArgument COMMA stringArgument RPAREN #traversalMethod_aggregate_Scope_String
	| 'aggregate' LPAREN stringArgument RPAREN #traversalMethod_aggregate_String
	;
=======
    : 'aggregate' LPAREN traversalScope COMMA stringBasedLiteral RPAREN #traversalMethod_aggregate_Scope_String
    | 'aggregate' LPAREN stringBasedLiteral RPAREN #traversalMethod_aggregate_String
    ;
>>>>>>> e99092fa

traversalMethod_and
    : 'and' LPAREN nestedTraversalList RPAREN
    ;

traversalMethod_as
<<<<<<< HEAD
	: 'as' LPAREN stringArgument (COMMA stringLiteralVarargs)? RPAREN
	;

traversalMethod_barrier
	: 'barrier' LPAREN traversalSackMethodArgument RPAREN #traversalMethod_barrier_Consumer
	| 'barrier' LPAREN RPAREN #traversalMethod_barrier_Empty
	| 'barrier' LPAREN integerArgument RPAREN #traversalMethod_barrier_int
	;

traversalMethod_both
	: 'both' LPAREN stringLiteralVarargs RPAREN
	;

traversalMethod_bothE
	: 'bothE' LPAREN stringLiteralVarargs RPAREN
	;
=======
    : 'as' LPAREN stringBasedLiteral (COMMA stringLiteralList)? RPAREN
    ;

traversalMethod_barrier
    : 'barrier' LPAREN traversalSackMethod RPAREN #traversalMethod_barrier_Consumer
    | 'barrier' LPAREN RPAREN #traversalMethod_barrier_Empty
    | 'barrier' LPAREN integerLiteral RPAREN #traversalMethod_barrier_int
    ;

traversalMethod_both
    : 'both' LPAREN stringLiteralList RPAREN
    ;

traversalMethod_bothE
    : 'bothE' LPAREN stringLiteralList RPAREN
    ;
>>>>>>> e99092fa

traversalMethod_bothV
    : 'bothV' LPAREN RPAREN
    ;

traversalMethod_branch
    : 'branch' LPAREN nestedTraversal RPAREN
    ;

traversalMethod_by
<<<<<<< HEAD
	: 'by' LPAREN traversalComparatorArgument RPAREN #traversalMethod_by_Comparator
	| 'by' LPAREN RPAREN #traversalMethod_by_Empty
	| 'by' LPAREN traversalFunctionArgument RPAREN #traversalMethod_by_Function
	| 'by' LPAREN traversalFunctionArgument COMMA traversalComparatorArgument RPAREN #traversalMethod_by_Function_Comparator
	| 'by' LPAREN traversalOrderArgument RPAREN #traversalMethod_by_Order
	| 'by' LPAREN stringArgument RPAREN #traversalMethod_by_String
	| 'by' LPAREN stringArgument COMMA traversalComparatorArgument RPAREN #traversalMethod_by_String_Comparator
	| 'by' LPAREN traversalTokenArgument RPAREN #traversalMethod_by_T
	| 'by' LPAREN nestedTraversal RPAREN #traversalMethod_by_Traversal
	| 'by' LPAREN nestedTraversal COMMA traversalComparatorArgument RPAREN #traversalMethod_by_Traversal_Comparator
	;

traversalMethod_cap
	: 'cap' LPAREN stringArgument (COMMA stringLiteralVarargs)? RPAREN
	;

traversalMethod_choose
	: 'choose' LPAREN traversalFunctionArgument RPAREN #traversalMethod_choose_Function
	| 'choose' LPAREN traversalPredicate COMMA nestedTraversal RPAREN #traversalMethod_choose_Predicate_Traversal
	| 'choose' LPAREN traversalPredicate COMMA nestedTraversal COMMA nestedTraversal RPAREN #traversalMethod_choose_Predicate_Traversal_Traversal
	| 'choose' LPAREN nestedTraversal RPAREN #traversalMethod_choose_Traversal
	| 'choose' LPAREN nestedTraversal COMMA nestedTraversal RPAREN #traversalMethod_choose_Traversal_Traversal
	| 'choose' LPAREN nestedTraversal COMMA nestedTraversal COMMA nestedTraversal RPAREN #traversalMethod_choose_Traversal_Traversal_Traversal
	;
=======
    : 'by' LPAREN traversalComparator RPAREN #traversalMethod_by_Comparator
    | 'by' LPAREN RPAREN #traversalMethod_by_Empty
    | 'by' LPAREN traversalFunction RPAREN #traversalMethod_by_Function
    | 'by' LPAREN traversalFunction COMMA traversalComparator RPAREN #traversalMethod_by_Function_Comparator
    | 'by' LPAREN traversalOrder RPAREN #traversalMethod_by_Order
    | 'by' LPAREN stringBasedLiteral RPAREN #traversalMethod_by_String
    | 'by' LPAREN stringBasedLiteral COMMA traversalComparator RPAREN #traversalMethod_by_String_Comparator
    | 'by' LPAREN traversalToken RPAREN #traversalMethod_by_T
    | 'by' LPAREN nestedTraversal RPAREN #traversalMethod_by_Traversal
    | 'by' LPAREN nestedTraversal COMMA traversalComparator RPAREN #traversalMethod_by_Traversal_Comparator
    ;

traversalMethod_cap
    : 'cap' LPAREN stringBasedLiteral (COMMA stringLiteralList)? RPAREN
    ;

traversalMethod_choose
    : 'choose' LPAREN traversalFunction RPAREN #traversalMethod_choose_Function
    | 'choose' LPAREN traversalPredicate COMMA nestedTraversal RPAREN #traversalMethod_choose_Predicate_Traversal
    | 'choose' LPAREN traversalPredicate COMMA nestedTraversal COMMA nestedTraversal RPAREN #traversalMethod_choose_Predicate_Traversal_Traversal
    | 'choose' LPAREN nestedTraversal RPAREN #traversalMethod_choose_Traversal
    | 'choose' LPAREN nestedTraversal COMMA nestedTraversal RPAREN #traversalMethod_choose_Traversal_Traversal
    | 'choose' LPAREN nestedTraversal COMMA nestedTraversal COMMA nestedTraversal RPAREN #traversalMethod_choose_Traversal_Traversal_Traversal
    ;
>>>>>>> e99092fa

traversalMethod_coalesce
    : 'coalesce' LPAREN nestedTraversalList RPAREN
    ;

traversalMethod_coin
<<<<<<< HEAD
	: 'coin' LPAREN floatArgument RPAREN
	;
=======
    : 'coin' LPAREN floatLiteral RPAREN
    ;
>>>>>>> e99092fa

traversalMethod_connectedComponent
    : 'connectedComponent' LPAREN RPAREN
    ;

traversalMethod_constant
<<<<<<< HEAD
	: 'constant' LPAREN genericLiteralArgument RPAREN
	;

traversalMethod_count
	: 'count' LPAREN RPAREN #traversalMethod_count_Empty
	| 'count' LPAREN traversalScopeArgument RPAREN #traversalMethod_count_Scope
	;
=======
    : 'constant' LPAREN genericLiteral RPAREN
    ;

traversalMethod_count
    : 'count' LPAREN RPAREN #traversalMethod_count_Empty
    | 'count' LPAREN traversalScope RPAREN #traversalMethod_count_Scope
    ;
>>>>>>> e99092fa

traversalMethod_cyclicPath
    : 'cyclicPath' LPAREN RPAREN
    ;

traversalMethod_dedup
<<<<<<< HEAD
	: 'dedup' LPAREN traversalScopeArgument (COMMA stringLiteralVarargs)? RPAREN #traversalMethod_dedup_Scope_String
	| 'dedup' LPAREN stringLiteralVarargs RPAREN #traversalMethod_dedup_String
	;
=======
    : 'dedup' LPAREN traversalScope (COMMA stringLiteralList)? RPAREN #traversalMethod_dedup_Scope_String
    | 'dedup' LPAREN stringLiteralList RPAREN #traversalMethod_dedup_String
    ;
>>>>>>> e99092fa

traversalMethod_drop
    : 'drop' LPAREN RPAREN
    ;

traversalMethod_elementMap
<<<<<<< HEAD
	: 'elementMap' LPAREN stringLiteralVarargs RPAREN
	;
=======
    : 'elementMap' LPAREN stringLiteralList RPAREN
    ;
>>>>>>> e99092fa

traversalMethod_emit
    : 'emit' LPAREN RPAREN #traversalMethod_emit_Empty
    | 'emit' LPAREN traversalPredicate RPAREN #traversalMethod_emit_Predicate
    | 'emit' LPAREN nestedTraversal RPAREN #traversalMethod_emit_Traversal
    ;

traversalMethod_filter
    : 'filter' LPAREN traversalPredicate RPAREN #traversalMethod_filter_Predicate
    | 'filter' LPAREN nestedTraversal RPAREN #traversalMethod_filter_Traversal
    ;

traversalMethod_flatMap
    : 'flatMap' LPAREN nestedTraversal RPAREN
    ;

traversalMethod_fold
<<<<<<< HEAD
	: 'fold' LPAREN RPAREN #traversalMethod_fold_Empty
	| 'fold' LPAREN genericLiteralArgument COMMA traversalBiFunctionArgument RPAREN #traversalMethod_fold_Object_BiFunction
	;

traversalMethod_from
	: 'from' LPAREN stringArgument RPAREN #traversalMethod_from_String
	| 'from' LPAREN structureVertexArgument RPAREN #traversalMethod_from_Vertex
	| 'from' LPAREN nestedTraversal RPAREN #traversalMethod_from_Traversal
	;

traversalMethod_group
	: 'group' LPAREN RPAREN #traversalMethod_group_Empty
	| 'group' LPAREN stringArgument RPAREN #traversalMethod_group_String
	;

traversalMethod_groupCount
	: 'groupCount' LPAREN RPAREN #traversalMethod_groupCount_Empty
	| 'groupCount' LPAREN stringArgument RPAREN #traversalMethod_groupCount_String
	;

traversalMethod_has
	: 'has' LPAREN stringNullableArgument RPAREN #traversalMethod_has_String
	| 'has' LPAREN stringNullableArgument COMMA genericLiteralArgument RPAREN #traversalMethod_has_String_Object
	| 'has' LPAREN stringNullableArgument COMMA traversalPredicate RPAREN #traversalMethod_has_String_P
	| 'has' LPAREN stringNullableArgument COMMA stringNullableArgument COMMA genericLiteralArgument RPAREN #traversalMethod_has_String_String_Object
	| 'has' LPAREN stringNullableArgument COMMA stringNullableArgument COMMA traversalPredicate RPAREN #traversalMethod_has_String_String_P
	| 'has' LPAREN stringNullableArgument COMMA nestedTraversal RPAREN #traversalMethod_has_String_Traversal
	| 'has' LPAREN traversalTokenArgument COMMA genericLiteralArgument RPAREN #traversalMethod_has_T_Object
	| 'has' LPAREN traversalTokenArgument COMMA traversalPredicate RPAREN #traversalMethod_has_T_P
	| 'has' LPAREN traversalTokenArgument COMMA nestedTraversal RPAREN #traversalMethod_has_T_Traversal
	;

traversalMethod_hasId
	: 'hasId' LPAREN genericLiteralArgument (COMMA genericLiteralVarargs)? RPAREN #traversalMethod_hasId_Object_Object
	| 'hasId' LPAREN traversalPredicate RPAREN #traversalMethod_hasId_P
	;

traversalMethod_hasKey
	: 'hasKey' LPAREN traversalPredicate RPAREN #traversalMethod_hasKey_P
	| 'hasKey' LPAREN stringNullableArgument (COMMA stringLiteralVarargs)? RPAREN #traversalMethod_hasKey_String_String
	;

traversalMethod_hasLabel
	: 'hasLabel' LPAREN traversalPredicate RPAREN #traversalMethod_hasLabel_P
	| 'hasLabel' LPAREN stringNullableArgument (COMMA stringLiteralVarargs)? RPAREN #traversalMethod_hasLabel_String_String
	;

traversalMethod_hasNot
	: 'hasNot' LPAREN stringNullableArgument RPAREN
	;

traversalMethod_hasValue
	: 'hasValue' LPAREN genericLiteralArgument (COMMA genericLiteralVarargs)? RPAREN #traversalMethod_hasValue_Object_Object
	| 'hasValue' LPAREN traversalPredicate RPAREN #traversalMethod_hasValue_P
	;
=======
    : 'fold' LPAREN RPAREN #traversalMethod_fold_Empty
    | 'fold' LPAREN genericLiteral COMMA traversalBiFunction RPAREN #traversalMethod_fold_Object_BiFunction
    ;

traversalMethod_from
    : 'from' LPAREN stringBasedLiteral RPAREN #traversalMethod_from_String
    | 'from' LPAREN structureVertex RPAREN #traversalMethod_from_Vertex
    | 'from' LPAREN nestedTraversal RPAREN #traversalMethod_from_Traversal
    ;

traversalMethod_group
    : 'group' LPAREN RPAREN #traversalMethod_group_Empty
    | 'group' LPAREN stringBasedLiteral RPAREN #traversalMethod_group_String
    ;

traversalMethod_groupCount
    : 'groupCount' LPAREN RPAREN #traversalMethod_groupCount_Empty
    | 'groupCount' LPAREN stringBasedLiteral RPAREN #traversalMethod_groupCount_String
    ;

traversalMethod_has
    : 'has' LPAREN stringBasedLiteral RPAREN #traversalMethod_has_String
    | 'has' LPAREN stringBasedLiteral COMMA genericLiteral RPAREN #traversalMethod_has_String_Object
    | 'has' LPAREN stringBasedLiteral COMMA traversalPredicate RPAREN #traversalMethod_has_String_P
    | 'has' LPAREN stringBasedLiteral COMMA stringBasedLiteral COMMA genericLiteral RPAREN #traversalMethod_has_String_String_Object
    | 'has' LPAREN stringBasedLiteral COMMA stringBasedLiteral COMMA traversalPredicate RPAREN #traversalMethod_has_String_String_P
    | 'has' LPAREN stringBasedLiteral COMMA nestedTraversal RPAREN #traversalMethod_has_String_Traversal
    | 'has' LPAREN traversalToken COMMA genericLiteral RPAREN #traversalMethod_has_T_Object
    | 'has' LPAREN traversalToken COMMA traversalPredicate RPAREN #traversalMethod_has_T_P
    | 'has' LPAREN traversalToken COMMA nestedTraversal RPAREN #traversalMethod_has_T_Traversal
    ;

traversalMethod_hasId
    : 'hasId' LPAREN genericLiteral (COMMA genericLiteralList)? RPAREN #traversalMethod_hasId_Object_Object
    | 'hasId' LPAREN traversalPredicate RPAREN #traversalMethod_hasId_P
    ;

traversalMethod_hasKey
    : 'hasKey' LPAREN traversalPredicate RPAREN #traversalMethod_hasKey_P
    | 'hasKey' LPAREN stringBasedLiteral (COMMA stringLiteralList)? RPAREN #traversalMethod_hasKey_String_String
    ;

traversalMethod_hasLabel
    : 'hasLabel' LPAREN traversalPredicate RPAREN #traversalMethod_hasLabel_P
    | 'hasLabel' LPAREN stringBasedLiteral (COMMA stringLiteralList)? RPAREN #traversalMethod_hasLabel_String_String
    ;

traversalMethod_hasNot
    : 'hasNot' LPAREN stringBasedLiteral RPAREN
    ;

traversalMethod_hasValue
    : 'hasValue' LPAREN genericLiteral (COMMA genericLiteralList)? RPAREN #traversalMethod_hasValue_Object_Object
    | 'hasValue' LPAREN traversalPredicate RPAREN #traversalMethod_hasValue_P
    ;
>>>>>>> e99092fa

traversalMethod_id
    : 'id' LPAREN RPAREN
    ;

traversalMethod_identity
    : 'identity' LPAREN RPAREN
    ;

traversalMethod_in
<<<<<<< HEAD
	: 'in' LPAREN stringLiteralVarargs RPAREN
	;

traversalMethod_inE
	: 'inE' LPAREN stringLiteralVarargs RPAREN
	;
=======
    : 'in' LPAREN stringLiteralList RPAREN
    ;

traversalMethod_inE
    : 'inE' LPAREN stringLiteralList RPAREN
    ;
>>>>>>> e99092fa

traversalMethod_inV
    : 'inV' LPAREN RPAREN
    ;

traversalMethod_index
    : 'index' LPAREN RPAREN
    ;

traversalMethod_inject
<<<<<<< HEAD
	: 'inject' LPAREN genericLiteralVarargs RPAREN
	;

traversalMethod_is
	: 'is' LPAREN genericLiteralArgument RPAREN #traversalMethod_is_Object
	| 'is' LPAREN traversalPredicate RPAREN #traversalMethod_is_P
	;
=======
    : 'inject' LPAREN genericLiteralList RPAREN
    ;

traversalMethod_is
    : 'is' LPAREN genericLiteral RPAREN #traversalMethod_is_Object
    | 'is' LPAREN traversalPredicate RPAREN #traversalMethod_is_P
    ;
>>>>>>> e99092fa

traversalMethod_key
    : 'key' LPAREN RPAREN
    ;

traversalMethod_label
    : 'label' LPAREN RPAREN
    ;

traversalMethod_limit
<<<<<<< HEAD
	: 'limit' LPAREN traversalScopeArgument COMMA integerArgument RPAREN #traversalMethod_limit_Scope_long
	| 'limit' LPAREN integerArgument RPAREN #traversalMethod_limit_long
	;
=======
    : 'limit' LPAREN traversalScope COMMA integerLiteral RPAREN #traversalMethod_limit_Scope_long
    | 'limit' LPAREN integerLiteral RPAREN #traversalMethod_limit_long
    ;
>>>>>>> e99092fa

traversalMethod_local
    : 'local' LPAREN nestedTraversal RPAREN
    ;

traversalMethod_loops
<<<<<<< HEAD
	: 'loops' LPAREN RPAREN #traversalMethod_loops_Empty
	| 'loops' LPAREN stringArgument RPAREN #traversalMethod_loops_String
	;
=======
    : 'loops' LPAREN RPAREN #traversalMethod_loops_Empty
    | 'loops' LPAREN stringBasedLiteral RPAREN #traversalMethod_loops_String
    ;
>>>>>>> e99092fa

traversalMethod_map
    : 'map' LPAREN nestedTraversal RPAREN
    ;

traversalMethod_match
    : 'match' LPAREN nestedTraversalList RPAREN
    ;

traversalMethod_math
<<<<<<< HEAD
	: 'math' LPAREN stringArgument RPAREN
	;

traversalMethod_max
	: 'max' LPAREN RPAREN #traversalMethod_max_Empty
	| 'max' LPAREN traversalScopeArgument RPAREN #traversalMethod_max_Scope
	;

traversalMethod_mean
	: 'mean' LPAREN RPAREN #traversalMethod_mean_Empty
	| 'mean' LPAREN traversalScopeArgument RPAREN #traversalMethod_mean_Scope
	;

traversalMethod_min
	: 'min' LPAREN RPAREN #traversalMethod_min_Empty
	| 'min' LPAREN traversalScopeArgument RPAREN #traversalMethod_min_Scope
	;
=======
    : 'math' LPAREN stringBasedLiteral RPAREN
    ;

traversalMethod_max
    : 'max' LPAREN RPAREN #traversalMethod_max_Empty
    | 'max' LPAREN traversalScope RPAREN #traversalMethod_max_Scope
    ;

traversalMethod_mean
    : 'mean' LPAREN RPAREN #traversalMethod_mean_Empty
    | 'mean' LPAREN traversalScope RPAREN #traversalMethod_mean_Scope
    ;

traversalMethod_min
    : 'min' LPAREN RPAREN #traversalMethod_min_Empty
    | 'min' LPAREN traversalScope RPAREN #traversalMethod_min_Scope
    ;
>>>>>>> e99092fa

traversalMethod_not
    : 'not' LPAREN nestedTraversal RPAREN
    ;

traversalMethod_option
<<<<<<< HEAD
	: 'option' LPAREN traversalPredicate COMMA nestedTraversal RPAREN #traversalMethod_option_Predicate_Traversal
	| 'option' LPAREN traversalMergeArgument COMMA genericLiteralMapNullableArgument RPAREN #traversalMethod_option_Merge_Map
	| 'option' LPAREN traversalMergeArgument COMMA genericLiteralMapNullableArgument COMMA traversalCardinality RPAREN #traversalMethod_option_Merge_Map_Cardinality
	| 'option' LPAREN traversalMergeArgument COMMA nestedTraversal RPAREN #traversalMethod_option_Merge_Traversal
	| 'option' LPAREN genericLiteralArgument COMMA nestedTraversal RPAREN #traversalMethod_option_Object_Traversal
	| 'option' LPAREN nestedTraversal RPAREN #traversalMethod_option_Traversal
	;
=======
    : 'option' LPAREN traversalPredicate COMMA nestedTraversal RPAREN #traversalMethod_option_Predicate_Traversal
    | 'option' LPAREN traversalMerge COMMA (genericLiteralMap | nullLiteral) RPAREN #traversalMethod_option_Merge_Map
    | 'option' LPAREN traversalMerge COMMA nestedTraversal RPAREN #traversalMethod_option_Merge_Traversal
    | 'option' LPAREN genericLiteral COMMA nestedTraversal RPAREN #traversalMethod_option_Object_Traversal
    | 'option' LPAREN nestedTraversal RPAREN #traversalMethod_option_Traversal
    ;
>>>>>>> e99092fa

traversalMethod_optional
    : 'optional' LPAREN nestedTraversal RPAREN
    ;

traversalMethod_or
    : 'or' LPAREN nestedTraversalList RPAREN
    ;

traversalMethod_order
<<<<<<< HEAD
	: 'order' LPAREN RPAREN #traversalMethod_order_Empty
	| 'order' LPAREN traversalScopeArgument RPAREN #traversalMethod_order_Scope
	;
=======
    : 'order' LPAREN RPAREN #traversalMethod_order_Empty
    | 'order' LPAREN traversalScope RPAREN #traversalMethod_order_Scope
    ;
>>>>>>> e99092fa

traversalMethod_otherV
    : 'otherV' LPAREN RPAREN
    ;

traversalMethod_out
<<<<<<< HEAD
	: 'out' LPAREN stringLiteralVarargs RPAREN
	;

traversalMethod_outE
	: 'outE' LPAREN stringLiteralVarargs RPAREN
	;
=======
    : 'out' LPAREN stringLiteralList RPAREN
    ;

traversalMethod_outE
    : 'outE' LPAREN stringLiteralList RPAREN
    ;
>>>>>>> e99092fa

traversalMethod_outV
    : 'outV' LPAREN RPAREN
    ;

traversalMethod_pageRank
<<<<<<< HEAD
	: 'pageRank' LPAREN RPAREN #traversalMethod_pageRank_Empty
	| 'pageRank' LPAREN floatArgument RPAREN #traversalMethod_pageRank_double
	;
=======
    : 'pageRank' LPAREN RPAREN #traversalMethod_pageRank_Empty
    | 'pageRank' LPAREN floatLiteral RPAREN #traversalMethod_pageRank_double
    ;
>>>>>>> e99092fa

traversalMethod_path
    : 'path' LPAREN RPAREN
    ;

traversalMethod_peerPressure
    : 'peerPressure' LPAREN RPAREN
    ;

traversalMethod_profile
<<<<<<< HEAD
	: 'profile' LPAREN RPAREN #traversalMethod_profile_Empty
	| 'profile' LPAREN stringArgument RPAREN #traversalMethod_profile_String
	;

traversalMethod_project
	: 'project' LPAREN stringArgument (COMMA stringLiteralVarargs)? RPAREN
	;

traversalMethod_properties
	: 'properties' LPAREN stringLiteralVarargs RPAREN
	;

traversalMethod_property
	: 'property' LPAREN traversalCardinalityArgument COMMA genericLiteralArgument COMMA genericLiteralArgument (COMMA genericLiteralVarargs)? RPAREN #traversalMethod_property_Cardinality_Object_Object_Object
	| 'property' LPAREN genericLiteralArgument COMMA genericLiteralArgument (COMMA genericLiteralVarargs)? RPAREN #traversalMethod_property_Object_Object_Object
	| 'property' LPAREN genericLiteralMapNullableArgument RPAREN # traversalMethod_property_Object
	| 'property' LPAREN traversalCardinalityArgument COMMA genericLiteralMapNullableArgument RPAREN # traversalMethod_property_Cardinality_Object
	;

traversalMethod_propertyMap
	: 'propertyMap' LPAREN stringLiteralVarargs RPAREN
	;

traversalMethod_range
	: 'range' LPAREN traversalScopeArgument COMMA integerArgument COMMA integerArgument RPAREN #traversalMethod_range_Scope_long_long
	| 'range' LPAREN integerArgument COMMA integerArgument RPAREN #traversalMethod_range_long_long
	;
=======
    : 'profile' LPAREN RPAREN #traversalMethod_profile_Empty
    | 'profile' LPAREN stringBasedLiteral RPAREN #traversalMethod_profile_String
    ;

traversalMethod_project
    : 'project' LPAREN stringBasedLiteral (COMMA stringLiteralList)? RPAREN
    ;

traversalMethod_properties
    : 'properties' LPAREN stringLiteralList RPAREN
    ;

traversalMethod_property
    : 'property' LPAREN traversalCardinality COMMA genericLiteral COMMA genericLiteral (COMMA genericLiteralList)? RPAREN #traversalMethod_property_Cardinality_Object_Object_Object
    | 'property' LPAREN genericLiteral COMMA genericLiteral (COMMA genericLiteralList)? RPAREN #traversalMethod_property_Object_Object_Object
    | 'property' LPAREN (genericLiteralMap | nullLiteral) RPAREN # traversalMethod_property_Object
    | 'property' LPAREN traversalCardinality COMMA (genericLiteralMap | nullLiteral) RPAREN # traversalMethod_property_Cardinality_Object
    ;

traversalMethod_propertyMap
    : 'propertyMap' LPAREN stringLiteralList RPAREN
    ;

traversalMethod_range
    : 'range' LPAREN traversalScope COMMA integerLiteral COMMA integerLiteral RPAREN #traversalMethod_range_Scope_long_long
    | 'range' LPAREN integerLiteral COMMA integerLiteral RPAREN #traversalMethod_range_long_long
    ;
>>>>>>> e99092fa

traversalMethod_read
    : 'read' LPAREN RPAREN
    ;

traversalMethod_repeat
<<<<<<< HEAD
	: 'repeat' LPAREN stringArgument COMMA nestedTraversal RPAREN #traversalMethod_repeat_String_Traversal
	| 'repeat' LPAREN nestedTraversal RPAREN #traversalMethod_repeat_Traversal
	;

traversalMethod_sack
	: 'sack' LPAREN traversalBiFunctionArgument RPAREN #traversalMethod_sack_BiFunction
	| 'sack' LPAREN RPAREN #traversalMethod_sack_Empty
	;

traversalMethod_sample
	: 'sample' LPAREN traversalScopeArgument COMMA integerArgument RPAREN #traversalMethod_sample_Scope_int
	| 'sample' LPAREN integerArgument RPAREN #traversalMethod_sample_int
	;

traversalMethod_select
	: 'select' LPAREN traversalColumnArgument RPAREN #traversalMethod_select_Column
	| 'select' LPAREN traversalPopArgument COMMA stringArgument RPAREN #traversalMethod_select_Pop_String
	| 'select' LPAREN traversalPopArgument COMMA stringArgument COMMA stringArgument (COMMA stringLiteralVarargs)? RPAREN #traversalMethod_select_Pop_String_String_String
	| 'select' LPAREN traversalPopArgument COMMA nestedTraversal RPAREN #traversalMethod_select_Pop_Traversal
	| 'select' LPAREN stringArgument RPAREN #traversalMethod_select_String
	| 'select' LPAREN stringArgument COMMA stringArgument (COMMA stringLiteralVarargs)? RPAREN #traversalMethod_select_String_String_String
	| 'select' LPAREN nestedTraversal RPAREN #traversalMethod_select_Traversal
	;
=======
    : 'repeat' LPAREN stringBasedLiteral COMMA nestedTraversal RPAREN #traversalMethod_repeat_String_Traversal
    | 'repeat' LPAREN nestedTraversal RPAREN #traversalMethod_repeat_Traversal
    ;

traversalMethod_sack
    : 'sack' LPAREN traversalBiFunction RPAREN #traversalMethod_sack_BiFunction
    | 'sack' LPAREN RPAREN #traversalMethod_sack_Empty
    ;

traversalMethod_sample
    : 'sample' LPAREN traversalScope COMMA integerLiteral RPAREN #traversalMethod_sample_Scope_int
    | 'sample' LPAREN integerLiteral RPAREN #traversalMethod_sample_int
    ;

traversalMethod_select
    : 'select' LPAREN traversalColumn RPAREN #traversalMethod_select_Column
    | 'select' LPAREN traversalPop COMMA stringBasedLiteral RPAREN #traversalMethod_select_Pop_String
    | 'select' LPAREN traversalPop COMMA stringBasedLiteral COMMA stringBasedLiteral (COMMA stringLiteralList)? RPAREN #traversalMethod_select_Pop_String_String_String
    | 'select' LPAREN traversalPop COMMA nestedTraversal RPAREN #traversalMethod_select_Pop_Traversal
    | 'select' LPAREN stringBasedLiteral RPAREN #traversalMethod_select_String
    | 'select' LPAREN stringBasedLiteral COMMA stringBasedLiteral (COMMA stringLiteralList)? RPAREN #traversalMethod_select_String_String_String
    | 'select' LPAREN nestedTraversal RPAREN #traversalMethod_select_Traversal
    ;
>>>>>>> e99092fa

traversalMethod_shortestPath
    : 'shortestPath' LPAREN RPAREN
    ;

traversalMethod_sideEffect
    : 'sideEffect' LPAREN nestedTraversal RPAREN
    ;

traversalMethod_simplePath
    : 'simplePath' LPAREN RPAREN
    ;

traversalMethod_skip
<<<<<<< HEAD
	: 'skip' LPAREN traversalScopeArgument COMMA integerArgument RPAREN #traversalMethod_skip_Scope_long
	| 'skip' LPAREN integerArgument RPAREN #traversalMethod_skip_long
	;

traversalMethod_store
	: 'store' LPAREN stringArgument RPAREN
	;

traversalMethod_subgraph
	: 'subgraph' LPAREN stringArgument RPAREN
	;

traversalMethod_sum
	: 'sum' LPAREN RPAREN #traversalMethod_sum_Empty
	| 'sum' LPAREN traversalScopeArgument RPAREN #traversalMethod_sum_Scope
	;

traversalMethod_tail
	: 'tail' LPAREN RPAREN #traversalMethod_tail_Empty
	| 'tail' LPAREN traversalScopeArgument RPAREN #traversalMethod_tail_Scope
	| 'tail' LPAREN traversalScopeArgument COMMA integerArgument RPAREN #traversalMethod_tail_Scope_long
	| 'tail' LPAREN integerArgument RPAREN #traversalMethod_tail_long
	;

traversalMethod_fail
	: 'fail' LPAREN RPAREN #traversalMethod_fail_Empty
	| 'fail' LPAREN stringArgument RPAREN #traversalMethod_fail_String
	;

traversalMethod_timeLimit
	: 'timeLimit' LPAREN integerArgument RPAREN
	;

traversalMethod_times
	: 'times' LPAREN integerArgument RPAREN
	;

traversalMethod_to
	: 'to' LPAREN traversalDirectionArgument (COMMA stringLiteralVarargs)? RPAREN #traversalMethod_to_Direction_String
	| 'to' LPAREN stringArgument RPAREN #traversalMethod_to_String
	| 'to' LPAREN structureVertexArgument RPAREN #traversalMethod_to_Vertex
	| 'to' LPAREN nestedTraversal RPAREN #traversalMethod_to_Traversal
	;

traversalMethod_toE
	: 'toE' LPAREN traversalDirectionArgument (COMMA stringLiteralVarargs)? RPAREN
	;

traversalMethod_toV
	: 'toV' LPAREN traversalDirectionArgument RPAREN
	;

traversalMethod_tree
	: 'tree' LPAREN RPAREN #traversalMethod_tree_Empty
	| 'tree' LPAREN stringArgument RPAREN #traversalMethod_tree_String
	;
=======
    : 'skip' LPAREN traversalScope COMMA integerLiteral RPAREN #traversalMethod_skip_Scope_long
    | 'skip' LPAREN integerLiteral RPAREN #traversalMethod_skip_long
    ;

traversalMethod_store
    : 'store' LPAREN stringBasedLiteral RPAREN
    ;

traversalMethod_subgraph
    : 'subgraph' LPAREN stringBasedLiteral RPAREN
    ;

traversalMethod_sum
    : 'sum' LPAREN RPAREN #traversalMethod_sum_Empty
    | 'sum' LPAREN traversalScope RPAREN #traversalMethod_sum_Scope
    ;

traversalMethod_tail
    : 'tail' LPAREN RPAREN #traversalMethod_tail_Empty
    | 'tail' LPAREN traversalScope RPAREN #traversalMethod_tail_Scope
    | 'tail' LPAREN traversalScope COMMA integerLiteral RPAREN #traversalMethod_tail_Scope_long
    | 'tail' LPAREN integerLiteral RPAREN #traversalMethod_tail_long
    ;

traversalMethod_fail
    : 'fail' LPAREN RPAREN #traversalMethod_fail_Empty
    | 'fail' LPAREN stringBasedLiteral RPAREN #traversalMethod_fail_String
    ;

traversalMethod_timeLimit
    : 'timeLimit' LPAREN integerLiteral RPAREN
    ;

traversalMethod_times
    : 'times' LPAREN integerLiteral RPAREN
    ;

traversalMethod_to
    : 'to' LPAREN traversalDirection (COMMA stringLiteralList)? RPAREN #traversalMethod_to_Direction_String
    | 'to' LPAREN stringBasedLiteral RPAREN #traversalMethod_to_String
    | 'to' LPAREN structureVertex RPAREN #traversalMethod_to_Vertex
    | 'to' LPAREN nestedTraversal RPAREN #traversalMethod_to_Traversal
    ;

traversalMethod_toE
    : 'toE' LPAREN traversalDirection (COMMA stringLiteralList)? RPAREN
    ;

traversalMethod_toV
    : 'toV' LPAREN traversalDirection RPAREN
    ;

traversalMethod_tree
    : 'tree' LPAREN RPAREN #traversalMethod_tree_Empty
    | 'tree' LPAREN stringBasedLiteral RPAREN #traversalMethod_tree_String
    ;
>>>>>>> e99092fa

traversalMethod_unfold
    : 'unfold' LPAREN RPAREN
    ;

traversalMethod_union
    : 'union' LPAREN nestedTraversalList RPAREN
    ;

traversalMethod_until
    : 'until' LPAREN traversalPredicate RPAREN #traversalMethod_until_Predicate
    | 'until' LPAREN nestedTraversal RPAREN #traversalMethod_until_Traversal
    ;

traversalMethod_value
    : 'value' LPAREN RPAREN
    ;

traversalMethod_valueMap
<<<<<<< HEAD
	: 'valueMap' LPAREN stringLiteralVarargs RPAREN #traversalMethod_valueMap_String
	| 'valueMap' LPAREN booleanArgument (COMMA stringLiteralVarargs)? RPAREN #traversalMethod_valueMap_boolean_String
	;

traversalMethod_values
	: 'values' LPAREN stringLiteralVarargs RPAREN
	;

traversalMethod_where
	: 'where' LPAREN traversalPredicate RPAREN #traversalMethod_where_P
	| 'where' LPAREN stringArgument COMMA traversalPredicate RPAREN #traversalMethod_where_String_P
	| 'where' LPAREN nestedTraversal RPAREN #traversalMethod_where_Traversal
	;

traversalMethod_with
	: 'with' LPAREN (withOptionKeys | stringArgument) RPAREN #traversalMethod_with_String
	| 'with' LPAREN (withOptionKeys | stringArgument) COMMA (withOptionsValues | ioOptionsValues | genericLiteralArgument) RPAREN #traversalMethod_with_String_Object
	;
=======
    : 'valueMap' LPAREN stringLiteralList RPAREN #traversalMethod_valueMap_String
    | 'valueMap' LPAREN booleanLiteral (COMMA stringLiteralList)? RPAREN #traversalMethod_valueMap_boolean_String
    ;

traversalMethod_values
    : 'values' LPAREN stringLiteralList RPAREN
    ;

traversalMethod_where
    : 'where' LPAREN traversalPredicate RPAREN #traversalMethod_where_P
    | 'where' LPAREN stringBasedLiteral COMMA traversalPredicate RPAREN #traversalMethod_where_String_P
    | 'where' LPAREN nestedTraversal RPAREN #traversalMethod_where_Traversal
    ;

traversalMethod_with
    : 'with' LPAREN stringBasedLiteral RPAREN #traversalMethod_with_String
    | 'with' LPAREN stringBasedLiteral COMMA genericLiteral RPAREN #traversalMethod_with_String_Object
    ;
>>>>>>> e99092fa

traversalMethod_write
    : 'write' LPAREN RPAREN
    ;

traversalMethod_element
    : 'element' LPAREN RPAREN
    ;

traversalMethod_call
    : 'call' LPAREN stringArgument RPAREN #traversalMethod_call_string
    | 'call' LPAREN stringArgument COMMA genericLiteralMapArgument RPAREN #traversalMethod_call_string_map
    | 'call' LPAREN stringArgument COMMA nestedTraversal RPAREN #traversalMethod_call_string_traversal
    | 'call' LPAREN stringArgument COMMA genericLiteralMapArgument COMMA nestedTraversal RPAREN #traversalMethod_call_string_map_traversal
    ;

traversalMethod_concat
	: 'concat' LPAREN nestedTraversal RPAREN #traversalMethod_concat_Traversal
	| 'concat' LPAREN stringLiteralVarargs RPAREN #traversalMethod_concat_String
	;

/*********************************************
    ARGUMENT AND TERMINAL RULES
**********************************************/

// There is syntax available in the construction of a ReferenceVertex, that allows the label to not be specified.
// That use case is related to OLAP when the StarGraph does not preserve the label of adjacent vertices or other
// fail fast scenarios in that processing model. It is not relevant to the grammar however when a user is creating
// the Vertex to be used in a Traversal and therefore both id and label are required.
structureVertex
    : NEW ('Vertex'|'ReferenceVertex') LPAREN genericLiteralArgument COMMA stringArgument RPAREN
    ;

traversalStrategy
//  : 'ConnectiveStrategy' - not supported as it is a default strategy and we don't allow removal at this time
//  | 'ElementIdStrategy' - not supported as the configuration takes a lambda
//  | 'EventStrategy' - not supported as there is no way to send events back to the client
//  | 'HaltedTraverserStrategy' - not supported as it is not typically relevant to OLTP
//  | 'OptionsStrategy' - not supported as it's internal to with()
    : NEW 'PartitionStrategy' LPAREN traversalStrategyArgs_PartitionStrategy? (COMMA traversalStrategyArgs_PartitionStrategy)* RPAREN
//  | 'RequirementStrategy' - not supported as it's internally relevant only
//  | 'SackStrategy' - not supported directly as it's internal to withSack()
    | NEW 'SeedStrategy' LPAREN 'seed' COLON integerArgument RPAREN
//  | 'SideEffectStrategy' - not supported directly as it's internal to withSideEffect()
    | NEW 'SubgraphStrategy' LPAREN traversalStrategyArgs_SubgraphStrategy? (COMMA traversalStrategyArgs_SubgraphStrategy)* RPAREN
//  | 'MatchAlgorithmStrategy' - not supported directly as it's internal to match()
//  | 'ProfileStrategy' - not supported directly as it's internal to profile()
//  | 'ReferenceElementStrategy' - not supported directly as users really can't/shouldn't change this in our context of a remote Gremlin provider
//  | 'AdjacentToIncidentStrategy' - not supported as it is a default strategy and we don't allow removal at this time
//  | 'ByModulatorOptimizationStrategy' - not supported as it is a default strategy and we don't allow removal at this time
    | NEW? 'ProductiveByStrategy' (LPAREN traversalStrategyArgs_ProductiveByStrategy? RPAREN)?
//  | 'CountStrategy' - not supported as it is a default strategy and we don't allow removal at this time
//  | 'EarlyLimitStrategy' - not supported as it is a default strategy and we don't allow removal at this time
//  | 'FilterRankingStrategy' - not supported as it is a default strategy and we don't allow removal at this time
//  | 'IdentityRemovalStrategy' - not supported as it is a default strategy and we don't allow removal at this time
//  | 'IncidentToAdjacentStrategy' - not supported as it is a default strategy and we don't allow removal at this time
//  | 'InlineFilterStrategy' - not supported as it is a default strategy and we don't allow removal at this time
//  | 'LazyBarrierStrategy' - not supported as it is a default strategy and we don't allow removal at this time
//  | 'MatchPredicateStrategy' - not supported as it is a default strategy and we don't allow removal at this time
//  | 'OrderLimitStrategy' - not supported as it is a default strategy and we don't allow removal at this time
//  | 'PathProcessorStrategy' - not supported as it is a default strategy and we don't allow removal at this time
//  | 'PathRetractionStrategy' - not supported as it is a default strategy and we don't allow removal at this time
//  | 'RepeatUnrollStrategy' - not supported as it is a default strategy and we don't allow removal at this time
//  | 'ComputerVerificationStrategy' - not supported since it's GraphComputer related
    | NEW 'EdgeLabelVerificationStrategy' LPAREN traversalStrategyArgs_EdgeLabelVerificationStrategy? (COMMA traversalStrategyArgs_EdgeLabelVerificationStrategy)* RPAREN
//  | 'LambdaRestrictionStrategy' - not supported as we don't support lambdas in any situation
    | 'ReadOnlyStrategy'
    | NEW 'ReservedKeysVerificationStrategy' LPAREN traversalStrategyArgs_ReservedKeysVerificationStrategy? (COMMA traversalStrategyArgs_ReservedKeysVerificationStrategy)* RPAREN
//  | 'StandardVerificationStrategy' - not supported since this is an interal strategy
    ;

traversalStrategyArgs_ProductiveByStrategy
    : 'productiveKeys' COLON stringLiteralList
    ;

traversalStrategyArgs_PartitionStrategy
    : 'includeMetaProperties' COLON booleanArgument
    | 'writePartition' COLON stringArgument
    | 'partitionKey' COLON stringArgument
    | 'readPartitions' COLON stringLiteralList
    ;

traversalStrategyArgs_SubgraphStrategy
    : 'vertices' COLON nestedTraversal
    | 'edges' COLON nestedTraversal
    | 'vertexProperties' COLON nestedTraversal
    | 'checkAdjacentVertices' COLON booleanArgument
    ;

traversalStrategyArgs_EdgeLabelVerificationStrategy
    : 'throwException' COLON booleanArgument
    | 'logWarning' COLON booleanArgument
    ;

traversalStrategyArgs_ReservedKeysVerificationStrategy
    : 'keys' COLON stringLiteralList
    | 'throwException' COLON booleanArgument
    | 'logWarning' COLON booleanArgument
    ;

traversalScope
    : 'local' | 'Scope.local'
    | 'global' | 'Scope.global'
    ;

traversalToken
    : 'id' | 'T.id'
    | 'label' | 'T.label'
    | 'key' | 'T.key'
    | 'value' | 'T.value'
    ;

traversalMerge
    : 'onCreate' | 'Merge.onCreate'
    | 'onMatch' | 'Merge.onMatch'
    | 'outV' | 'Merge.outV'
    | 'inV' | 'Merge.inV'
    ;

traversalOrder
    : 'incr' | 'Order.incr'
    | 'decr' | 'Order.decr'
    | 'asc'  | 'Order.asc'
    | 'desc' | 'Order.desc'
    | 'shuffle' | 'Order.shuffle'
    ;

traversalDirection
    : 'IN' | 'Direction.IN' | 'Direction.from' | 'from'
    | 'OUT' | 'Direction.OUT' | 'Direction.to' | 'to'
    | 'BOTH' | 'Direction.BOTH'
    ;

traversalCardinality
    : 'Cardinality.single' LPAREN genericLiteral RPAREN
    | 'Cardinality.set' LPAREN genericLiteral RPAREN
    | 'Cardinality.list' LPAREN genericLiteral RPAREN
    | 'single' LPAREN genericLiteral RPAREN
    | 'set' LPAREN genericLiteral RPAREN
    | 'list' LPAREN genericLiteral RPAREN
    | 'single' | 'Cardinality.single'
    | 'set' | 'Cardinality.set'
    | 'list' | 'Cardinality.list'
    ;

traversalColumn
    : 'keys' | 'Column.keys'
    | 'values' | 'Column.values'
    ;

traversalPop
    : 'first' | 'Pop.first'
    | 'last' | 'Pop.last'
    | 'all' | 'Pop.all'
    | 'mixed' | 'Pop.mixed'
    ;

traversalOperator
    : 'addAll' | 'Operator.addAll'
    | 'and' | 'Operator.and'
    | 'assign' | 'Operator.assign'
    | 'div' | 'Operator.div'
    | 'max' | 'Operator.max'
    | 'min' | 'Operator.min'
    | 'minus' | 'Operator.minus'
    | 'mult' | 'Operator.mult'
    | 'or' | 'Operator.or'
    | 'sum' | 'Operator.sum'
    | 'sumLong' | 'Operator.sumLong'
    ;

traversalPick
    : 'any' | 'Pick.any'
    | 'none' | 'Pick.none'
    ;

traversalPredicate
    : traversalPredicate_eq
    | traversalPredicate_neq
    | traversalPredicate_lt
    | traversalPredicate_lte
    | traversalPredicate_gt
    | traversalPredicate_gte
    | traversalPredicate_inside
    | traversalPredicate_outside
    | traversalPredicate_between
    | traversalPredicate_within
    | traversalPredicate_without
    | traversalPredicate_not
    | traversalPredicate_startingWith
    | traversalPredicate_notStartingWith
    | traversalPredicate_endingWith
    | traversalPredicate_notEndingWith
    | traversalPredicate_containing
    | traversalPredicate_notContaining
    | traversalPredicate_regex
    | traversalPredicate_notRegex
    | traversalPredicate DOT 'and' LPAREN traversalPredicate RPAREN
    | traversalPredicate DOT 'or' LPAREN traversalPredicate RPAREN
    | traversalPredicate DOT 'negate' LPAREN RPAREN
    ;

traversalTerminalMethod
    : traversalTerminalMethod_explain
    | traversalTerminalMethod_iterate
    | traversalTerminalMethod_hasNext
    | traversalTerminalMethod_tryNext
    | traversalTerminalMethod_next
    | traversalTerminalMethod_toList
    | traversalTerminalMethod_toSet
    | traversalTerminalMethod_toBulkSet
    ;

traversalSackMethod
    : 'normSack' | 'Barrier.normSack'
    ;

traversalSelfMethod
    : traversalSelfMethod_none
    ;

// Additional special rules that are derived from above
// These are used to restrict broad method signatures that accept lambdas
// to a smaller set.
traversalComparator
    : traversalOrder
    ;

traversalFunction
    : traversalToken
    | traversalColumn
    ;

traversalBiFunction
    : traversalOperator
    ;

traversalPredicate_eq
    : ('P.eq' | 'eq') LPAREN genericLiteralArgument RPAREN
    ;

traversalPredicate_neq
    : ('P.neq' | 'neq') LPAREN genericLiteralArgument RPAREN
    ;

traversalPredicate_lt
    : ('P.lt' | 'lt') LPAREN genericLiteralArgument RPAREN
    ;

traversalPredicate_lte
    : ('P.lte' | 'lte') LPAREN genericLiteralArgument RPAREN
    ;

traversalPredicate_gt
    : ('P.gt' | 'gt') LPAREN genericLiteralArgument RPAREN
    ;

traversalPredicate_gte
    : ('P.gte' | 'gte') LPAREN genericLiteralArgument RPAREN
    ;

traversalPredicate_inside
    : ('P.inside' | 'inside') LPAREN genericLiteralArgument COMMA genericLiteralArgument RPAREN
    ;

traversalPredicate_outside
    : ('P.outside' | 'outside') LPAREN genericLiteralArgument COMMA genericLiteralArgument RPAREN
    ;

traversalPredicate_between
    : ('P.between' | 'between') LPAREN genericLiteralArgument COMMA genericLiteralArgument RPAREN
    ;

traversalPredicate_within
    : ('P.within' | 'within') LPAREN RPAREN
    | ('P.within' | 'within') LPAREN genericLiteralListArgument RPAREN
    ;

traversalPredicate_without
    : ('P.without' | 'without') LPAREN RPAREN
    | ('P.without' | 'without') LPAREN genericLiteralListArgument RPAREN
    ;

traversalPredicate_not
    : ('P.not' | 'not') LPAREN traversalPredicate RPAREN
    ;

traversalPredicate_containing
    : ('TextP.containing' | 'containing') LPAREN stringArgument RPAREN
    ;

traversalPredicate_notContaining
    : ('TextP.notContaining' | 'notContaining') LPAREN stringArgument RPAREN
    ;

traversalPredicate_startingWith
    : ('TextP.startingWith' | 'startingWith') LPAREN stringArgument RPAREN
    ;

traversalPredicate_notStartingWith
    : ('TextP.notStartingWith' | 'notStartingWith') LPAREN stringArgument RPAREN
    ;

traversalPredicate_endingWith
    : ('TextP.endingWith' | 'endingWith') LPAREN stringArgument RPAREN
    ;

traversalPredicate_notEndingWith
    : ('TextP.notEndingWith' | 'notEndingWith') LPAREN stringArgument RPAREN
    ;

traversalPredicate_regex
    : ('TextP.regex' | 'regex') LPAREN stringArgument RPAREN
    ;

traversalPredicate_notRegex
    : ('TextP.notRegex' | 'notRegex') LPAREN stringArgument RPAREN
    ;

traversalTerminalMethod_explain
    : 'explain' LPAREN RPAREN
    ;

traversalTerminalMethod_hasNext
    : 'hasNext' LPAREN RPAREN
    ;

traversalTerminalMethod_iterate
    : 'iterate' LPAREN RPAREN
    ;

traversalTerminalMethod_tryNext
    : 'tryNext' LPAREN RPAREN
    ;

traversalTerminalMethod_next
    : 'next' LPAREN RPAREN
    | 'next' LPAREN integerLiteral RPAREN
    ;

traversalTerminalMethod_toList
    : 'toList' LPAREN RPAREN
    ;

traversalTerminalMethod_toSet
    : 'toSet' LPAREN RPAREN
    ;

traversalTerminalMethod_toBulkSet
    : 'toBulkSet' LPAREN RPAREN
    ;

traversalSelfMethod_none
    : 'none' LPAREN RPAREN
    ;

// Gremlin specific lexer rules

withOptionKeys
    : shortestPathConstants
    | connectedComponentConstants
    | pageRankConstants
    | peerPressureConstants
    | ioOptionsKeys
    | withOptionsConstants_tokens
    | withOptionsConstants_indexer
    ;

connectedComponentConstants
    : connectedComponentConstants_component
    | connectedComponentConstants_edges
    | connectedComponentConstants_propertyName
    ;

pageRankConstants
    : pageRankConstants_edges
    | pageRankConstants_times
    | pageRankConstants_propertyName
    ;

peerPressureConstants
    : peerPressureConstants_edges
    | peerPressureConstants_times
    | peerPressureConstants_propertyName
    ;

shortestPathConstants
    : shortestPathConstants_target
    | shortestPathConstants_edges
    | shortestPathConstants_distance
    | shortestPathConstants_maxDistance
    | shortestPathConstants_includeEdges
    ;

withOptionsValues
    : withOptionsConstants_tokens
    | withOptionsConstants_none
    | withOptionsConstants_ids
    | withOptionsConstants_labels
    | withOptionsConstants_keys
    | withOptionsConstants_values
    | withOptionsConstants_all
    | withOptionsConstants_list
    | withOptionsConstants_map
    ;

ioOptionsKeys
    : ioOptionsConstants_reader
    | ioOptionsConstants_writer
    ;

ioOptionsValues
    : ioOptionsConstants_gryo
    | ioOptionsConstants_graphson
    | ioOptionsConstants_graphml
    ;

connectedComponentConstants_component
    : connectedComponentStringConstant DOT 'component'
    ;

connectedComponentConstants_edges
    : connectedComponentStringConstant DOT 'edges'
    ;

connectedComponentConstants_propertyName
    : connectedComponentStringConstant DOT 'propertyName'
    ;

pageRankConstants_edges
    : pageRankStringConstant DOT 'edges'
    ;

pageRankConstants_times
    : pageRankStringConstant DOT 'times'
    ;

pageRankConstants_propertyName
    : pageRankStringConstant DOT 'propertyName'
    ;

peerPressureConstants_edges
    : peerPressureStringConstant DOT 'edges'
    ;

peerPressureConstants_times
    : peerPressureStringConstant DOT 'times'
    ;

peerPressureConstants_propertyName
    : peerPressureStringConstant DOT 'propertyName'
    ;

shortestPathConstants_target
    : shortestPathStringConstant DOT 'target'
    ;

shortestPathConstants_edges
    : shortestPathStringConstant DOT 'edges'
    ;

shortestPathConstants_distance
    : shortestPathStringConstant DOT 'distance'
    ;

shortestPathConstants_maxDistance
    : shortestPathStringConstant DOT 'maxDistance'
    ;

shortestPathConstants_includeEdges
    : shortestPathStringConstant DOT 'includeEdges'
    ;

withOptionsConstants_tokens
    : withOptionsStringConstant DOT 'tokens'
    ;

withOptionsConstants_none
    : withOptionsStringConstant DOT 'none'
    ;

withOptionsConstants_ids
    : withOptionsStringConstant DOT 'ids'
    ;

withOptionsConstants_labels
    : withOptionsStringConstant DOT 'labels'
    ;

withOptionsConstants_keys
    : withOptionsStringConstant DOT 'keys'
    ;

withOptionsConstants_values
    : withOptionsStringConstant DOT 'values'
    ;

withOptionsConstants_all
    : withOptionsStringConstant DOT 'all'
    ;

withOptionsConstants_indexer
    : withOptionsStringConstant DOT 'indexer'
    ;

withOptionsConstants_list
    : withOptionsStringConstant DOT 'list'
    ;

withOptionsConstants_map
    : withOptionsStringConstant DOT 'map'
    ;

ioOptionsConstants_reader
    : ioOptionsStringConstant DOT 'reader'
    ;

ioOptionsConstants_writer
    : ioOptionsStringConstant DOT 'writer'
    ;

ioOptionsConstants_gryo
    : ioOptionsStringConstant DOT 'gryo'
    ;

ioOptionsConstants_graphson
    : ioOptionsStringConstant DOT 'graphson'
    ;

ioOptionsConstants_graphml
    : ioOptionsStringConstant DOT 'graphml'
    ;

connectedComponentStringConstant
    : 'ConnectedComponent'
    ;

pageRankStringConstant
    : 'PageRank'
    ;

peerPressureStringConstant
    : 'PeerPressure'
    ;

shortestPathStringConstant
    : 'ShortestPath'
    ;

withOptionsStringConstant
    : 'WithOptions'
    ;

ioOptionsStringConstant
    : 'IO'
    ;

booleanArgument
    : booleanLiteral
    | variable
    ;

integerArgument
    : integerLiteral
    | variable
    ;

floatArgument
    : floatLiteral
    | variable
    ;

stringArgument
    : stringLiteral
    | variable
    ;

stringNullableArgument
    : stringNullableLiteral
    | variable
    ;

genericLiteralArgument
    : genericLiteral
    | variable
    ;

genericLiteralListArgument
    : genericLiteralList
    | variable
    ;

genericLiteralMapArgument
    : genericLiteralMap
    | variable
    ;

genericLiteralMapNullableArgument
    : genericLiteralMap
    | nullLiteral
    | variable
    ;

structureVertexArgument
    : structureVertex
    | variable
    ;

traversalCardinalityArgument
    : traversalCardinality
    | variable
    ;

traversalColumnArgument
    : traversalColumn
    | variable
    ;

traversalDirectionArgument
    : traversalDirection
    | variable
    ;

traversalMergeArgument
    : traversalMerge
    | variable
    ;

traversalOrderArgument
    : traversalOrder
    | variable
    ;

traversalPopArgument
    : traversalPop
    | variable
    ;

traversalSackMethodArgument
    : traversalSackMethod
    | variable
    ;

traversalScopeArgument
    : traversalScope
    | variable
    ;

traversalTokenArgument
    : traversalToken
    | variable
    ;

traversalComparatorArgument
    : traversalComparator
    | variable
    ;

traversalFunctionArgument
    : traversalFunction
    | variable
    ;

traversalBiFunctionArgument
    : traversalBiFunction
    | variable
    ;

traversalStrategyList
    : traversalStrategyExpr?
    ;

traversalStrategyExpr
    : traversalStrategy (COMMA traversalStrategy)*
    ;

nestedTraversalList
    : nestedTraversalExpr?
    ;

nestedTraversalExpr
    : nestedTraversal (COMMA nestedTraversal)*
    ;

genericLiteralVarargs
    : (genericLiteralArgument (COMMA genericLiteralArgument)*)?
    ;

genericLiteralList
    : genericLiteralExpr?
    ;

genericLiteralExpr
    : genericLiteral (COMMA genericLiteral)*
    ;

genericLiteralRange
    : integerLiteral DOT DOT integerLiteral
    | stringLiteral DOT DOT stringLiteral
    ;

genericLiteralCollection
    : LBRACK (genericLiteral (COMMA genericLiteral)*)? RBRACK
    ;

stringLiteralVarargs
    : (stringNullableArgument (COMMA stringNullableArgument)*)?
    ;

stringLiteralList
    : stringLiteralExpr?
    | LBRACK stringLiteralExpr? RBRACK
    ;

stringLiteralExpr
    : stringNullableLiteral (COMMA stringNullableLiteral)*
    ;

genericLiteral
<<<<<<< HEAD
	: numericLiteral
	| booleanLiteral
	| stringLiteral
	| dateLiteral
	| nullLiteral
	| nanLiteral
	| infLiteral
	// Allow the generic literal to match specific gremlin tokens also
	| traversalToken
	| traversalCardinality
	| traversalDirection
	| traversalMerge
	| traversalPick
	| structureVertex
	| genericLiteralCollection
	| genericLiteralRange
	| nestedTraversal
	| terminatedTraversal
	| genericLiteralMap
	;
=======
    : numericLiteral
    | booleanLiteral
    | stringBasedLiteral
    | dateLiteral
    | nullLiteral
    | nanLiteral
    | infLiteral
    // Allow the generic literal to match specific gremlin tokens also
    | traversalToken
    | traversalCardinality
    | traversalDirection
    | traversalMerge
    | traversalPick
    | structureVertex
    | genericLiteralCollection
    | genericLiteralRange
    | nestedTraversal
    | terminatedTraversal
    | genericLiteralMap
    ;
>>>>>>> e99092fa

genericLiteralMap
    : LBRACK COLON RBRACK
    | LBRACK mapEntry (COMMA mapEntry)* RBRACK
    ;

// allow builds of Map that sorta make sense in the Gremlin context.
mapEntry
    : NEW COLON genericLiteral  // explicit for [new: true] - if we had other keywords like that maybe we'd group them up?
    | (LPAREN stringLiteral RPAREN | stringLiteral) COLON genericLiteral
    | (LPAREN numericLiteral RPAREN | numericLiteral) COLON genericLiteral
    | (LPAREN traversalToken RPAREN | traversalToken) COLON genericLiteral
    | (LPAREN traversalDirection RPAREN | traversalDirection) COLON genericLiteral
    | (LPAREN genericLiteralCollection RPAREN | genericLiteralCollection) COLON genericLiteral
    | (LPAREN genericLiteralMap RPAREN | genericLiteralMap) COLON genericLiteral
    | Identifier COLON genericLiteral
    ;

stringLiteral
    : EmptyStringLiteral
    | NonEmptyStringLiteral
    ;

stringNullableLiteral
    : EmptyStringLiteral
    | NonEmptyStringLiteral
    | NullLiteral
    ;

integerLiteral
    : IntegerLiteral
    ;

floatLiteral
    : FloatingPointLiteral
    ;

numericLiteral
    : integerLiteral
    | floatLiteral
    ;

booleanLiteral
    : BooleanLiteral
    ;

dateLiteral
    : 'datetime' LPAREN stringArgument RPAREN
    ;

nullLiteral
    : NullLiteral
    ;

nanLiteral
    : NaNLiteral
    ;

infLiteral
    : SignedInfLiteral
    ;

variable
    : Identifier
    ;

/*********************************************
    LEXER RULES
**********************************************/

// Lexer rules
// These rules are extracted from Java ANTLRv4 Grammar.
// Source: https://github.com/antlr/grammars-v4/blob/master/java8/Java8.g4

// §3.9 Keywords

NEW : 'new';

// Integer Literals

IntegerLiteral
    :    Sign? DecimalIntegerLiteral
    |    Sign? HexIntegerLiteral
    |    Sign? OctalIntegerLiteral
    ;

fragment
DecimalIntegerLiteral
    :    DecimalNumeral IntegerTypeSuffix?
    ;

fragment
HexIntegerLiteral
    :    HexNumeral IntegerTypeSuffix?
    ;

fragment
OctalIntegerLiteral
    :    OctalNumeral IntegerTypeSuffix?
    ;

fragment
IntegerTypeSuffix
    :    [bBsSnNiIlL]
    ;

fragment
DecimalNumeral
    :    '0'
    |    NonZeroDigit (Digits? | Underscores Digits)
    ;

fragment
Digits
    :    Digit (DigitsAndUnderscores? Digit)?
    ;

fragment
Digit
    :    '0'
    |    NonZeroDigit
    ;

fragment
NonZeroDigit
    :    [1-9]
    ;

fragment
DigitsAndUnderscores
    :    DigitOrUnderscore+
    ;

fragment
DigitOrUnderscore
    :    Digit
    |    '_'
    ;

fragment
Underscores
    :    '_'+
    ;

fragment
HexNumeral
    :    '0' [xX] HexDigits
    ;

fragment
HexDigits
    :    HexDigit (HexDigitsAndUnderscores? HexDigit)?
    ;

fragment
HexDigit
    :    [0-9a-fA-F]
    ;

fragment
HexDigitsAndUnderscores
    :    HexDigitOrUnderscore+
    ;

fragment
HexDigitOrUnderscore
    :    HexDigit
    |    '_'
    ;

fragment
OctalNumeral
    :    '0' Underscores? OctalDigits
    ;

fragment
OctalDigits
    :    OctalDigit (OctalDigitsAndUnderscores? OctalDigit)?
    ;

fragment
OctalDigit
    :    [0-7]
    ;

fragment
OctalDigitsAndUnderscores
    :    OctalDigitOrUnderscore+
    ;

fragment
OctalDigitOrUnderscore
    :    OctalDigit
    |    '_'
    ;

// Floating-Point Literals

FloatingPointLiteral
    :    Sign? DecimalFloatingPointLiteral
    ;

fragment
DecimalFloatingPointLiteral
    :   Digits ('.' Digits ExponentPart? | ExponentPart) FloatTypeSuffix?
    |    Digits FloatTypeSuffix
    ;

fragment
ExponentPart
    :    ExponentIndicator SignedInteger
    ;

fragment
ExponentIndicator
    :    [eE]
    ;

fragment
SignedInteger
    :    Sign? Digits
    ;

fragment
Sign
    :    [+-]
    ;

fragment
FloatTypeSuffix
    :    [fFdDmM]
    ;

// Boolean Literals

BooleanLiteral
    :    'true'
    |    'false'
    ;

// Null Literal

NullLiteral
    :    'null'
    ;

// NaN Literal

NaNLiteral
    :    'NaN'
    ;

// Inf Literal

SignedInfLiteral
    :    Sign? InfLiteral
    ;

InfLiteral
    :    'Infinity'
    ;


// String Literals

// String literal is customized since Java only allows double quoted strings where Groovy supports single quoted
// literals also. A side effect of this is ANTLR will not be able to parse single character string literals with
// single quoted so we instead remove char literal altogether and only have string literal in lexer tokens.
NonEmptyStringLiteral
    :   '"' DoubleQuotedStringCharacters '"'
    |   '\'' SingleQuotedStringCharacters '\''
    ;

// We define NonEmptyStringLiteral and EmptyStringLiteral separately so that we can unambiguously handle empty queries
EmptyStringLiteral
    :   '""'
    |   '\'\''
    ;

fragment
DoubleQuotedStringCharacters
    :    DoubleQuotedStringCharacter+
    ;

fragment
DoubleQuotedStringCharacter
    :    ~('"' | '\\')
    |   JoinLineEscape
    |    EscapeSequence
    ;

fragment
SingleQuotedStringCharacters
    :    SingleQuotedStringCharacter+
    ;

fragment
SingleQuotedStringCharacter
    :    ~('\'' | '\\')
    |   JoinLineEscape
    |    EscapeSequence
    ;

// Escape Sequences for Character and String Literals
fragment JoinLineEscape
    : '\\' '\r'? '\n'
    ;

fragment
EscapeSequence
    :    '\\' [btnfr"'\\]
    |    OctalEscape
    |   UnicodeEscape // This is not in the spec but prevents having to preprocess the input
    ;

fragment
OctalEscape
    :    '\\' OctalDigit
    |    '\\' OctalDigit OctalDigit
    |    '\\' ZeroToThree OctalDigit OctalDigit
    ;

fragment
ZeroToThree
    :    [0-3]
    ;

// This is not in the spec but prevents having to preprocess the input
fragment
UnicodeEscape
    :   '\\' 'u'+  HexDigit HexDigit HexDigit HexDigit
    ;

// Separators

LPAREN : '(';
RPAREN : ')';
LBRACE : '{';
RBRACE : '}';
LBRACK : '[';
RBRACK : ']';
SEMI : ';';
COMMA : ',';
DOT : '.';
COLON : ':';

TRAVERSAL_ROOT:     'g';
ANON_TRAVERSAL_ROOT:     '__';

// Trim whitespace and comments if present

WS  :  [ \t\r\n\u000C]+ -> skip
    ;

LINE_COMMENT
    :   '//' ~[\r\n]* -> skip
    ;

Identifier
    : IdentifierStart IdentifierPart*
    ;

// REFERENCE: https://github.com/antlr/grammars-v4/blob/master/java/java8/Java8Lexer.g4
fragment
IdentifierStart
    : [\u0024]
    | [\u0041-\u005A]
    | [\u005F]
    | [\u0061-\u007A]
    | [\u00A2-\u00A5]
    | [\u00AA]
    | [\u00B5]
    | [\u00BA]
    | [\u00C0-\u00D6]
    | [\u00D8-\u00F6]
    | [\u00F8-\u02C1]
    | [\u02C6-\u02D1]
    | [\u02E0-\u02E4]
    | [\u02EC]
    | [\u02EE]
    | [\u0370-\u0374]
    | [\u0376-\u0377]
    | [\u037A-\u037D]
    | [\u037F]
    | [\u0386]
    | [\u0388-\u038A]
    | [\u038C]
    | [\u038E-\u03A1]
    | [\u03A3-\u03F5]
    | [\u03F7-\u0481]
    | [\u048A-\u052F]
    | [\u0531-\u0556]
    | [\u0559]
    | [\u0561-\u0587]
    | [\u058F]
    | [\u05D0-\u05EA]
    | [\u05F0-\u05F2]
    | [\u060B]
    | [\u0620-\u064A]
    | [\u066E-\u066F]
    | [\u0671-\u06D3]
    | [\u06D5]
    | [\u06E5-\u06E6]
    | [\u06EE-\u06EF]
    | [\u06FA-\u06FC]
    | [\u06FF]
    | [\u0710]
    | [\u0712-\u072F]
    | [\u074D-\u07A5]
    | [\u07B1]
    | [\u07CA-\u07EA]
    | [\u07F4-\u07F5]
    | [\u07FA]
    | [\u0800-\u0815]
    | [\u081A]
    | [\u0824]
    | [\u0828]
    | [\u0840-\u0858]
    | [\u0860-\u086A]
    | [\u08A0-\u08B4]
    | [\u08B6-\u08BD]
    | [\u0904-\u0939]
    | [\u093D]
    | [\u0950]
    | [\u0958-\u0961]
    | [\u0971-\u0980]
    | [\u0985-\u098C]
    | [\u098F-\u0990]
    | [\u0993-\u09A8]
    | [\u09AA-\u09B0]
    | [\u09B2]
    | [\u09B6-\u09B9]
    | [\u09BD]
    | [\u09CE]
    | [\u09DC-\u09DD]
    | [\u09DF-\u09E1]
    | [\u09F0-\u09F3]
    | [\u09FB-\u09FC]
    | [\u0A05-\u0A0A]
    | [\u0A0F-\u0A10]
    | [\u0A13-\u0A28]
    | [\u0A2A-\u0A30]
    | [\u0A32-\u0A33]
    | [\u0A35-\u0A36]
    | [\u0A38-\u0A39]
    | [\u0A59-\u0A5C]
    | [\u0A5E]
    | [\u0A72-\u0A74]
    | [\u0A85-\u0A8D]
    | [\u0A8F-\u0A91]
    | [\u0A93-\u0AA8]
    | [\u0AAA-\u0AB0]
    | [\u0AB2-\u0AB3]
    | [\u0AB5-\u0AB9]
    | [\u0ABD]
    | [\u0AD0]
    | [\u0AE0-\u0AE1]
    | [\u0AF1]
    | [\u0AF9]
    | [\u0B05-\u0B0C]
    | [\u0B0F-\u0B10]
    | [\u0B13-\u0B28]
    | [\u0B2A-\u0B30]
    | [\u0B32-\u0B33]
    | [\u0B35-\u0B39]
    | [\u0B3D]
    | [\u0B5C-\u0B5D]
    | [\u0B5F-\u0B61]
    | [\u0B71]
    | [\u0B83]
    | [\u0B85-\u0B8A]
    | [\u0B8E-\u0B90]
    | [\u0B92-\u0B95]
    | [\u0B99-\u0B9A]
    | [\u0B9C]
    | [\u0B9E-\u0B9F]
    | [\u0BA3-\u0BA4]
    | [\u0BA8-\u0BAA]
    | [\u0BAE-\u0BB9]
    | [\u0BD0]
    | [\u0BF9]
    | [\u0C05-\u0C0C]
    | [\u0C0E-\u0C10]
    | [\u0C12-\u0C28]
    | [\u0C2A-\u0C39]
    | [\u0C3D]
    | [\u0C58-\u0C5A]
    | [\u0C60-\u0C61]
    | [\u0C80]
    | [\u0C85-\u0C8C]
    | [\u0C8E-\u0C90]
    | [\u0C92-\u0CA8]
    | [\u0CAA-\u0CB3]
    | [\u0CB5-\u0CB9]
    | [\u0CBD]
    | [\u0CDE]
    | [\u0CE0-\u0CE1]
    | [\u0CF1-\u0CF2]
    | [\u0D05-\u0D0C]
    | [\u0D0E-\u0D10]
    | [\u0D12-\u0D3A]
    | [\u0D3D]
    | [\u0D4E]
    | [\u0D54-\u0D56]
    | [\u0D5F-\u0D61]
    | [\u0D7A-\u0D7F]
    | [\u0D85-\u0D96]
    | [\u0D9A-\u0DB1]
    | [\u0DB3-\u0DBB]
    | [\u0DBD]
    | [\u0DC0-\u0DC6]
    | [\u0E01-\u0E30]
    | [\u0E32-\u0E33]
    | [\u0E3F-\u0E46]
    | [\u0E81-\u0E82]
    | [\u0E84]
    | [\u0E87-\u0E88]
    | [\u0E8A]
    | [\u0E8D]
    | [\u0E94-\u0E97]
    | [\u0E99-\u0E9F]
    | [\u0EA1-\u0EA3]
    | [\u0EA5]
    | [\u0EA7]
    | [\u0EAA-\u0EAB]
    | [\u0EAD-\u0EB0]
    | [\u0EB2-\u0EB3]
    | [\u0EBD]
    | [\u0EC0-\u0EC4]
    | [\u0EC6]
    | [\u0EDC-\u0EDF]
    | [\u0F00]
    | [\u0F40-\u0F47]
    | [\u0F49-\u0F6C]
    | [\u0F88-\u0F8C]
    | [\u1000-\u102A]
    | [\u103F]
    | [\u1050-\u1055]
    | [\u105A-\u105D]
    | [\u1061]
    | [\u1065-\u1066]
    | [\u106E-\u1070]
    | [\u1075-\u1081]
    | [\u108E]
    | [\u10A0-\u10C5]
    | [\u10C7]
    | [\u10CD]
    | [\u10D0-\u10FA]
    | [\u10FC-\u1248]
    | [\u124A-\u124D]
    | [\u1250-\u1256]
    | [\u1258]
    | [\u125A-\u125D]
    | [\u1260-\u1288]
    | [\u128A-\u128D]
    | [\u1290-\u12B0]
    | [\u12B2-\u12B5]
    | [\u12B8-\u12BE]
    | [\u12C0]
    | [\u12C2-\u12C5]
    | [\u12C8-\u12D6]
    | [\u12D8-\u1310]
    | [\u1312-\u1315]
    | [\u1318-\u135A]
    | [\u1380-\u138F]
    | [\u13A0-\u13F5]
    | [\u13F8-\u13FD]
    | [\u1401-\u166C]
    | [\u166F-\u167F]
    | [\u1681-\u169A]
    | [\u16A0-\u16EA]
    | [\u16EE-\u16F8]
    | [\u1700-\u170C]
    | [\u170E-\u1711]
    | [\u1720-\u1731]
    | [\u1740-\u1751]
    | [\u1760-\u176C]
    | [\u176E-\u1770]
    | [\u1780-\u17B3]
    | [\u17D7]
    | [\u17DB-\u17DC]
    | [\u1820-\u1877]
    | [\u1880-\u1884]
    | [\u1887-\u18A8]
    | [\u18AA]
    | [\u18B0-\u18F5]
    | [\u1900-\u191E]
    | [\u1950-\u196D]
    | [\u1970-\u1974]
    | [\u1980-\u19AB]
    | [\u19B0-\u19C9]
    | [\u1A00-\u1A16]
    | [\u1A20-\u1A54]
    | [\u1AA7]
    | [\u1B05-\u1B33]
    | [\u1B45-\u1B4B]
    | [\u1B83-\u1BA0]
    | [\u1BAE-\u1BAF]
    | [\u1BBA-\u1BE5]
    | [\u1C00-\u1C23]
    | [\u1C4D-\u1C4F]
    | [\u1C5A-\u1C7D]
    | [\u1C80-\u1C88]
    | [\u1CE9-\u1CEC]
    | [\u1CEE-\u1CF1]
    | [\u1CF5-\u1CF6]
    | [\u1D00-\u1DBF]
    | [\u1E00-\u1F15]
    | [\u1F18-\u1F1D]
    | [\u1F20-\u1F45]
    | [\u1F48-\u1F4D]
    | [\u1F50-\u1F57]
    | [\u1F59]
    | [\u1F5B]
    | [\u1F5D]
    | [\u1F5F-\u1F7D]
    | [\u1F80-\u1FB4]
    | [\u1FB6-\u1FBC]
    | [\u1FBE]
    | [\u1FC2-\u1FC4]
    | [\u1FC6-\u1FCC]
    | [\u1FD0-\u1FD3]
    | [\u1FD6-\u1FDB]
    | [\u1FE0-\u1FEC]
    | [\u1FF2-\u1FF4]
    | [\u1FF6-\u1FFC]
    | [\u203F-\u2040]
    | [\u2054]
    | [\u2071]
    | [\u207F]
    | [\u2090-\u209C]
    | [\u20A0-\u20BF]
    | [\u2102]
    | [\u2107]
    | [\u210A-\u2113]
    | [\u2115]
    | [\u2119-\u211D]
    | [\u2124]
    | [\u2126]
    | [\u2128]
    | [\u212A-\u212D]
    | [\u212F-\u2139]
    | [\u213C-\u213F]
    | [\u2145-\u2149]
    | [\u214E]
    | [\u2160-\u2188]
    | [\u2C00-\u2C2E]
    | [\u2C30-\u2C5E]
    | [\u2C60-\u2CE4]
    | [\u2CEB-\u2CEE]
    | [\u2CF2-\u2CF3]
    | [\u2D00-\u2D25]
    | [\u2D27]
    | [\u2D2D]
    | [\u2D30-\u2D67]
    | [\u2D6F]
    | [\u2D80-\u2D96]
    | [\u2DA0-\u2DA6]
    | [\u2DA8-\u2DAE]
    | [\u2DB0-\u2DB6]
    | [\u2DB8-\u2DBE]
    | [\u2DC0-\u2DC6]
    | [\u2DC8-\u2DCE]
    | [\u2DD0-\u2DD6]
    | [\u2DD8-\u2DDE]
    | [\u2E2F]
    | [\u3005-\u3007]
    | [\u3021-\u3029]
    | [\u3031-\u3035]
    | [\u3038-\u303C]
    | [\u3041-\u3096]
    | [\u309D-\u309F]
    | [\u30A1-\u30FA]
    | [\u30FC-\u30FF]
    | [\u3105-\u312E]
    | [\u3131-\u318E]
    | [\u31A0-\u31BA]
    | [\u31F0-\u31FF]
    | [\u3400-\u4DB5]
    | [\u4E00-\u9FEA]
    | [\uA000-\uA48C]
    | [\uA4D0-\uA4FD]
    | [\uA500-\uA60C]
    | [\uA610-\uA61F]
    | [\uA62A-\uA62B]
    | [\uA640-\uA66E]
    | [\uA67F-\uA69D]
    | [\uA6A0-\uA6EF]
    | [\uA717-\uA71F]
    | [\uA722-\uA788]
    | [\uA78B-\uA7AE]
    | [\uA7B0-\uA7B7]
    | [\uA7F7-\uA801]
    | [\uA803-\uA805]
    | [\uA807-\uA80A]
    | [\uA80C-\uA822]
    | [\uA838]
    | [\uA840-\uA873]
    | [\uA882-\uA8B3]
    | [\uA8F2-\uA8F7]
    | [\uA8FB]
    | [\uA8FD]
    | [\uA90A-\uA925]
    | [\uA930-\uA946]
    | [\uA960-\uA97C]
    | [\uA984-\uA9B2]
    | [\uA9CF]
    | [\uA9E0-\uA9E4]
    | [\uA9E6-\uA9EF]
    | [\uA9FA-\uA9FE]
    | [\uAA00-\uAA28]
    | [\uAA40-\uAA42]
    | [\uAA44-\uAA4B]
    | [\uAA60-\uAA76]
    | [\uAA7A]
    | [\uAA7E-\uAAAF]
    | [\uAAB1]
    | [\uAAB5-\uAAB6]
    | [\uAAB9-\uAABD]
    | [\uAAC0]
    | [\uAAC2]
    | [\uAADB-\uAADD]
    | [\uAAE0-\uAAEA]
    | [\uAAF2-\uAAF4]
    | [\uAB01-\uAB06]
    | [\uAB09-\uAB0E]
    | [\uAB11-\uAB16]
    | [\uAB20-\uAB26]
    | [\uAB28-\uAB2E]
    | [\uAB30-\uAB5A]
    | [\uAB5C-\uAB65]
    | [\uAB70-\uABE2]
    | [\uAC00-\uD7A3]
    | [\uD7B0-\uD7C6]
    | [\uD7CB-\uD7FB]
    | [\uF900-\uFA6D]
    | [\uFA70-\uFAD9]
    | [\uFB00-\uFB06]
    | [\uFB13-\uFB17]
    | [\uFB1D]
    | [\uFB1F-\uFB28]
    | [\uFB2A-\uFB36]
    | [\uFB38-\uFB3C]
    | [\uFB3E]
    | [\uFB40-\uFB41]
    | [\uFB43-\uFB44]
    | [\uFB46-\uFBB1]
    | [\uFBD3-\uFD3D]
    | [\uFD50-\uFD8F]
    | [\uFD92-\uFDC7]
    | [\uFDF0-\uFDFC]
    | [\uFE33-\uFE34]
    | [\uFE4D-\uFE4F]
    | [\uFE69]
    | [\uFE70-\uFE74]
    | [\uFE76-\uFEFC]
    | [\uFF04]
    | [\uFF21-\uFF3A]
    | [\uFF3F]
    | [\uFF41-\uFF5A]
    | [\uFF66-\uFFBE]
    | [\uFFC2-\uFFC7]
    | [\uFFCA-\uFFCF]
    | [\uFFD2-\uFFD7]
    | [\uFFDA-\uFFDC]
    | [\uFFE0-\uFFE1]
    | [\uFFE5-\uFFE6]
    ;

fragment
IdentifierPart
    : IdentifierStart
    | [\u0030-\u0039]
    | [\u007F-\u009F]
    | [\u00AD]
    | [\u0300-\u036F]
    | [\u0483-\u0487]
    | [\u0591-\u05BD]
    | [\u05BF]
    | [\u05C1-\u05C2]
    | [\u05C4-\u05C5]
    | [\u05C7]
    | [\u0600-\u0605]
    | [\u0610-\u061A]
    | [\u061C]
    | [\u064B-\u0669]
    | [\u0670]
    | [\u06D6-\u06DD]
    | [\u06DF-\u06E4]
    | [\u06E7-\u06E8]
    | [\u06EA-\u06ED]
    | [\u06F0-\u06F9]
    | [\u070F]
    | [\u0711]
    | [\u0730-\u074A]
    | [\u07A6-\u07B0]
    | [\u07C0-\u07C9]
    | [\u07EB-\u07F3]
    | [\u0816-\u0819]
    | [\u081B-\u0823]
    | [\u0825-\u0827]
    | [\u0829-\u082D]
    | [\u0859-\u085B]
    | [\u08D4-\u0903]
    | [\u093A-\u093C]
    | [\u093E-\u094F]
    | [\u0951-\u0957]
    | [\u0962-\u0963]
    | [\u0966-\u096F]
    | [\u0981-\u0983]
    | [\u09BC]
    | [\u09BE-\u09C4]
    | [\u09C7-\u09C8]
    | [\u09CB-\u09CD]
    | [\u09D7]
    | [\u09E2-\u09E3]
    | [\u09E6-\u09EF]
    | [\u0A01-\u0A03]
    | [\u0A3C]
    | [\u0A3E-\u0A42]
    | [\u0A47-\u0A48]
    | [\u0A4B-\u0A4D]
    | [\u0A51]
    | [\u0A66-\u0A71]
    | [\u0A75]
    | [\u0A81-\u0A83]
    | [\u0ABC]
    | [\u0ABE-\u0AC5]
    | [\u0AC7-\u0AC9]
    | [\u0ACB-\u0ACD]
    | [\u0AE2-\u0AE3]
    | [\u0AE6-\u0AEF]
    | [\u0AFA-\u0AFF]
    | [\u0B01-\u0B03]
    | [\u0B3C]
    | [\u0B3E-\u0B44]
    | [\u0B47-\u0B48]
    | [\u0B4B-\u0B4D]
    | [\u0B56-\u0B57]
    | [\u0B62-\u0B63]
    | [\u0B66-\u0B6F]
    | [\u0B82]
    | [\u0BBE-\u0BC2]
    | [\u0BC6-\u0BC8]
    | [\u0BCA-\u0BCD]
    | [\u0BD7]
    | [\u0BE6-\u0BEF]
    | [\u0C00-\u0C03]
    | [\u0C3E-\u0C44]
    | [\u0C46-\u0C48]
    | [\u0C4A-\u0C4D]
    | [\u0C55-\u0C56]
    | [\u0C62-\u0C63]
    | [\u0C66-\u0C6F]
    | [\u0C81-\u0C83]
    | [\u0CBC]
    | [\u0CBE-\u0CC4]
    | [\u0CC6-\u0CC8]
    | [\u0CCA-\u0CCD]
    | [\u0CD5-\u0CD6]
    | [\u0CE2-\u0CE3]
    | [\u0CE6-\u0CEF]
    | [\u0D00-\u0D03]
    | [\u0D3B-\u0D3C]
    | [\u0D3E-\u0D44]
    | [\u0D46-\u0D48]
    | [\u0D4A-\u0D4D]
    | [\u0D57]
    | [\u0D62-\u0D63]
    | [\u0D66-\u0D6F]
    | [\u0D82-\u0D83]
    | [\u0DCA]
    | [\u0DCF-\u0DD4]
    | [\u0DD6]
    | [\u0DD8-\u0DDF]
    | [\u0DE6-\u0DEF]
    | [\u0DF2-\u0DF3]
    | [\u0E31]
    | [\u0E34-\u0E3A]
    | [\u0E47-\u0E4E]
    | [\u0E50-\u0E59]
    | [\u0EB1]
    | [\u0EB4-\u0EB9]
    | [\u0EBB-\u0EBC]
    | [\u0EC8-\u0ECD]
    | [\u0ED0-\u0ED9]
    | [\u0F18-\u0F19]
    | [\u0F20-\u0F29]
    | [\u0F35]
    | [\u0F37]
    | [\u0F39]
    | [\u0F3E-\u0F3F]
    | [\u0F71-\u0F84]
    | [\u0F86-\u0F87]
    | [\u0F8D-\u0F97]
    | [\u0F99-\u0FBC]
    | [\u0FC6]
    | [\u102B-\u103E]
    | [\u1040-\u1049]
    | [\u1056-\u1059]
    | [\u105E-\u1060]
    | [\u1062-\u1064]
    | [\u1067-\u106D]
    | [\u1071-\u1074]
    | [\u1082-\u108D]
    | [\u108F-\u109D]
    | [\u135D-\u135F]
    | [\u1712-\u1714]
    | [\u1732-\u1734]
    | [\u1752-\u1753]
    | [\u1772-\u1773]
    | [\u17B4-\u17D3]
    | [\u17DD]
    | [\u17E0-\u17E9]
    | [\u180B-\u180E]
    | [\u1810-\u1819]
    | [\u1885-\u1886]
    | [\u18A9]
    | [\u1920-\u192B]
    | [\u1930-\u193B]
    | [\u1946-\u194F]
    | [\u19D0-\u19D9]
    | [\u1A17-\u1A1B]
    | [\u1A55-\u1A5E]
    | [\u1A60-\u1A7C]
    | [\u1A7F-\u1A89]
    | [\u1A90-\u1A99]
    | [\u1AB0-\u1ABD]
    | [\u1B00-\u1B04]
    | [\u1B34-\u1B44]
    | [\u1B50-\u1B59]
    | [\u1B6B-\u1B73]
    | [\u1B80-\u1B82]
    | [\u1BA1-\u1BAD]
    | [\u1BB0-\u1BB9]
    | [\u1BE6-\u1BF3]
    | [\u1C24-\u1C37]
    | [\u1C40-\u1C49]
    | [\u1C50-\u1C59]
    | [\u1CD0-\u1CD2]
    | [\u1CD4-\u1CE8]
    | [\u1CED]
    | [\u1CF2-\u1CF4]
    | [\u1CF7-\u1CF9]
    | [\u1DC0-\u1DF9]
    | [\u1DFB-\u1DFF]
    | [\u200B-\u200F]
    | [\u202A-\u202E]
    | [\u2060-\u2064]
    | [\u2066-\u206F]
    | [\u20D0-\u20DC]
    | [\u20E1]
    | [\u20E5-\u20F0]
    | [\u2CEF-\u2CF1]
    | [\u2D7F]
    | [\u2DE0-\u2DFF]
    | [\u302A-\u302F]
    | [\u3099-\u309A]
    | [\uA620-\uA629]
    | [\uA66F]
    | [\uA674-\uA67D]
    | [\uA69E-\uA69F]
    | [\uA6F0-\uA6F1]
    | [\uA802]
    | [\uA806]
    | [\uA80B]
    | [\uA823-\uA827]
    | [\uA880-\uA881]
    | [\uA8B4-\uA8C5]
    | [\uA8D0-\uA8D9]
    | [\uA8E0-\uA8F1]
    | [\uA900-\uA909]
    | [\uA926-\uA92D]
    | [\uA947-\uA953]
    | [\uA980-\uA983]
    | [\uA9B3-\uA9C0]
    | [\uA9D0-\uA9D9]
    | [\uA9E5]
    | [\uA9F0-\uA9F9]
    | [\uAA29-\uAA36]
    | [\uAA43]
    | [\uAA4C-\uAA4D]
    | [\uAA50-\uAA59]
    | [\uAA7B-\uAA7D]
    | [\uAAB0]
    | [\uAAB2-\uAAB4]
    | [\uAAB7-\uAAB8]
    | [\uAABE-\uAABF]
    | [\uAAC1]
    | [\uAAEB-\uAAEF]
    | [\uAAF5-\uAAF6]
    | [\uABE3-\uABEA]
    | [\uABEC-\uABED]
    | [\uABF0-\uABF9]
    | [\uFB1E]
    | [\uFE00-\uFE0F]
    | [\uFE20-\uFE2F]
    | [\uFEFF]
    | [\uFF10-\uFF19]
    | [\uFFF9-\uFFFB]
    ;
<|MERGE_RESOLUTION|>--- conflicted
+++ resolved
@@ -106,43 +106,23 @@
     ;
 
 traversalSourceSpawnMethod_addE
-<<<<<<< HEAD
-	: 'addE' LPAREN stringArgument RPAREN
-	| 'addE' LPAREN nestedTraversal RPAREN
-	;
-
-traversalSourceSpawnMethod_addV
-	: 'addV' LPAREN RPAREN
-	| 'addV' LPAREN stringArgument RPAREN
-	| 'addV' LPAREN nestedTraversal RPAREN
-	;
-
-traversalSourceSpawnMethod_E
-	: 'E' LPAREN genericLiteralVarargs RPAREN
-	;
-
-traversalSourceSpawnMethod_V
-	: 'V' LPAREN genericLiteralVarargs RPAREN
-	;
-=======
-    : 'addE' LPAREN stringBasedLiteral RPAREN
+    : 'addE' LPAREN stringArgument RPAREN
     | 'addE' LPAREN nestedTraversal RPAREN
     ;
 
 traversalSourceSpawnMethod_addV
     : 'addV' LPAREN RPAREN
-    | 'addV' LPAREN stringBasedLiteral RPAREN
+    | 'addV' LPAREN stringArgument RPAREN
     | 'addV' LPAREN nestedTraversal RPAREN
     ;
 
 traversalSourceSpawnMethod_E
-    : 'E' LPAREN genericLiteralList RPAREN
+    : 'E' LPAREN genericLiteralVarargs RPAREN
     ;
 
 traversalSourceSpawnMethod_V
-    : 'V' LPAREN genericLiteralList RPAREN
-    ;
->>>>>>> e99092fa
+    : 'V' LPAREN genericLiteralVarargs RPAREN
+    ;
 
 traversalSourceSpawnMethod_inject
     : 'inject' LPAREN genericLiteralVarargs RPAREN
@@ -196,136 +176,8 @@
     ;
 
 traversalMethod
-<<<<<<< HEAD
-	: traversalMethod_V
-	| traversalMethod_E
-	| traversalMethod_addE
-	| traversalMethod_addV
-	| traversalMethod_mergeE
-	| traversalMethod_mergeV
-	| traversalMethod_aggregate
-	| traversalMethod_and
-	| traversalMethod_as
-	| traversalMethod_barrier
-	| traversalMethod_both
-	| traversalMethod_bothE
-	| traversalMethod_bothV
-	| traversalMethod_branch
-	| traversalMethod_by
-	| traversalMethod_cap
-	| traversalMethod_choose
-	| traversalMethod_coalesce
-	| traversalMethod_coin
-	| traversalMethod_connectedComponent
-	| traversalMethod_constant
-	| traversalMethod_count
-	| traversalMethod_cyclicPath
-	| traversalMethod_dedup
-	| traversalMethod_drop
-	| traversalMethod_elementMap
-	| traversalMethod_emit
-	| traversalMethod_filter
-	| traversalMethod_flatMap
-	| traversalMethod_fold
-	| traversalMethod_from
-	| traversalMethod_group
-	| traversalMethod_groupCount
-	| traversalMethod_has
-	| traversalMethod_hasId
-	| traversalMethod_hasKey
-	| traversalMethod_hasLabel
-	| traversalMethod_hasNot
-	| traversalMethod_hasValue
-	| traversalMethod_id
-	| traversalMethod_identity
-	| traversalMethod_in
-	| traversalMethod_inE
-	| traversalMethod_inV
-	| traversalMethod_index
-	| traversalMethod_inject
-	| traversalMethod_is
-	| traversalMethod_key
-	| traversalMethod_label
-	| traversalMethod_limit
-	| traversalMethod_local
-	| traversalMethod_loops
-	| traversalMethod_map
-	| traversalMethod_match
-	| traversalMethod_math
-	| traversalMethod_max
-	| traversalMethod_mean
-	| traversalMethod_min
-	| traversalMethod_not
-	| traversalMethod_option
-	| traversalMethod_optional
-	| traversalMethod_or
-	| traversalMethod_order
-	| traversalMethod_otherV
-	| traversalMethod_out
-	| traversalMethod_outE
-	| traversalMethod_outV
-	| traversalMethod_pageRank
-	| traversalMethod_path
-	| traversalMethod_peerPressure
-	| traversalMethod_profile
-	| traversalMethod_project
-	| traversalMethod_properties
-	| traversalMethod_property
-	| traversalMethod_propertyMap
-	| traversalMethod_range
-	| traversalMethod_read
-	| traversalMethod_repeat
-	| traversalMethod_sack
-	| traversalMethod_sample
-	| traversalMethod_select
-	| traversalMethod_shortestPath
-	| traversalMethod_sideEffect
-	| traversalMethod_simplePath
-	| traversalMethod_skip
-	| traversalMethod_store
-	| traversalMethod_subgraph
-	| traversalMethod_sum
-	| traversalMethod_tail
-	| traversalMethod_fail
-	| traversalMethod_timeLimit
-	| traversalMethod_times
-	| traversalMethod_to
-	| traversalMethod_toE
-	| traversalMethod_toV
-	| traversalMethod_tree
-	| traversalMethod_unfold
-	| traversalMethod_union
-	| traversalMethod_until
-	| traversalMethod_value
-	| traversalMethod_valueMap
-	| traversalMethod_values
-	| traversalMethod_where
-	| traversalMethod_with
-	| traversalMethod_write
-	| traversalMethod_element
-	| traversalMethod_call
-	| traversalMethod_concat
-	;
-traversalMethod_V
-	: 'V' LPAREN genericLiteralVarargs RPAREN
-	;
-
-traversalMethod_E
-	: 'E' LPAREN genericLiteralVarargs RPAREN
-	;
-
-traversalMethod_addE
-	: 'addE' LPAREN stringArgument RPAREN #traversalMethod_addE_String
-	| 'addE' LPAREN nestedTraversal RPAREN #traversalMethod_addE_Traversal
-	;
-
-traversalMethod_addV
-	: 'addV' LPAREN RPAREN #traversalMethod_addV_Empty
-	| 'addV' LPAREN stringArgument RPAREN #traversalMethod_addV_String
-	| 'addV' LPAREN nestedTraversal RPAREN #traversalMethod_addV_Traversal
-	;
-=======
     : traversalMethod_V
+    | traversalMethod_E
     | traversalMethod_addE
     | traversalMethod_addV
     | traversalMethod_mergeE
@@ -431,22 +283,26 @@
     | traversalMethod_write
     | traversalMethod_element
     | traversalMethod_call
+    | traversalMethod_concat
     ;
 traversalMethod_V
-    : 'V' LPAREN genericLiteralList RPAREN
+    : 'V' LPAREN genericLiteralVarargs RPAREN
+    ;
+
+traversalMethod_E
+    : 'E' LPAREN genericLiteralVarargs RPAREN
     ;
 
 traversalMethod_addE
-    : 'addE' LPAREN stringBasedLiteral RPAREN #traversalMethod_addE_String
+    : 'addE' LPAREN stringArgument RPAREN #traversalMethod_addE_String
     | 'addE' LPAREN nestedTraversal RPAREN #traversalMethod_addE_Traversal
     ;
 
 traversalMethod_addV
     : 'addV' LPAREN RPAREN #traversalMethod_addV_Empty
-    | 'addV' LPAREN stringBasedLiteral RPAREN #traversalMethod_addV_String
+    | 'addV' LPAREN stringArgument RPAREN #traversalMethod_addV_String
     | 'addV' LPAREN nestedTraversal RPAREN #traversalMethod_addV_Traversal
     ;
->>>>>>> e99092fa
 
 traversalMethod_mergeV
     : 'mergeV' LPAREN RPAREN #traversalMethod_mergeV_empty
@@ -461,56 +317,31 @@
     ;
 
 traversalMethod_aggregate
-<<<<<<< HEAD
-	: 'aggregate' LPAREN traversalScopeArgument COMMA stringArgument RPAREN #traversalMethod_aggregate_Scope_String
-	| 'aggregate' LPAREN stringArgument RPAREN #traversalMethod_aggregate_String
-	;
-=======
-    : 'aggregate' LPAREN traversalScope COMMA stringBasedLiteral RPAREN #traversalMethod_aggregate_Scope_String
-    | 'aggregate' LPAREN stringBasedLiteral RPAREN #traversalMethod_aggregate_String
-    ;
->>>>>>> e99092fa
+    : 'aggregate' LPAREN traversalScopeArgument COMMA stringArgument RPAREN #traversalMethod_aggregate_Scope_String
+    | 'aggregate' LPAREN stringArgument RPAREN #traversalMethod_aggregate_String
+    ;
 
 traversalMethod_and
     : 'and' LPAREN nestedTraversalList RPAREN
     ;
 
 traversalMethod_as
-<<<<<<< HEAD
-	: 'as' LPAREN stringArgument (COMMA stringLiteralVarargs)? RPAREN
-	;
+    : 'as' LPAREN stringArgument (COMMA stringLiteralVarargs)? RPAREN
+    ;
 
 traversalMethod_barrier
-	: 'barrier' LPAREN traversalSackMethodArgument RPAREN #traversalMethod_barrier_Consumer
-	| 'barrier' LPAREN RPAREN #traversalMethod_barrier_Empty
-	| 'barrier' LPAREN integerArgument RPAREN #traversalMethod_barrier_int
-	;
+    : 'barrier' LPAREN traversalSackMethodArgument RPAREN #traversalMethod_barrier_Consumer
+    | 'barrier' LPAREN RPAREN #traversalMethod_barrier_Empty
+    | 'barrier' LPAREN integerArgument RPAREN #traversalMethod_barrier_int
+    ;
 
 traversalMethod_both
-	: 'both' LPAREN stringLiteralVarargs RPAREN
-	;
+    : 'both' LPAREN stringLiteralVarargs RPAREN
+    ;
 
 traversalMethod_bothE
-	: 'bothE' LPAREN stringLiteralVarargs RPAREN
-	;
-=======
-    : 'as' LPAREN stringBasedLiteral (COMMA stringLiteralList)? RPAREN
-    ;
-
-traversalMethod_barrier
-    : 'barrier' LPAREN traversalSackMethod RPAREN #traversalMethod_barrier_Consumer
-    | 'barrier' LPAREN RPAREN #traversalMethod_barrier_Empty
-    | 'barrier' LPAREN integerLiteral RPAREN #traversalMethod_barrier_int
-    ;
-
-traversalMethod_both
-    : 'both' LPAREN stringLiteralList RPAREN
-    ;
-
-traversalMethod_bothE
-    : 'bothE' LPAREN stringLiteralList RPAREN
-    ;
->>>>>>> e99092fa
+    : 'bothE' LPAREN stringLiteralVarargs RPAREN
+    ;
 
 traversalMethod_bothV
     : 'bothV' LPAREN RPAREN
@@ -521,121 +352,68 @@
     ;
 
 traversalMethod_by
-<<<<<<< HEAD
-	: 'by' LPAREN traversalComparatorArgument RPAREN #traversalMethod_by_Comparator
-	| 'by' LPAREN RPAREN #traversalMethod_by_Empty
-	| 'by' LPAREN traversalFunctionArgument RPAREN #traversalMethod_by_Function
-	| 'by' LPAREN traversalFunctionArgument COMMA traversalComparatorArgument RPAREN #traversalMethod_by_Function_Comparator
-	| 'by' LPAREN traversalOrderArgument RPAREN #traversalMethod_by_Order
-	| 'by' LPAREN stringArgument RPAREN #traversalMethod_by_String
-	| 'by' LPAREN stringArgument COMMA traversalComparatorArgument RPAREN #traversalMethod_by_String_Comparator
-	| 'by' LPAREN traversalTokenArgument RPAREN #traversalMethod_by_T
-	| 'by' LPAREN nestedTraversal RPAREN #traversalMethod_by_Traversal
-	| 'by' LPAREN nestedTraversal COMMA traversalComparatorArgument RPAREN #traversalMethod_by_Traversal_Comparator
-	;
+    : 'by' LPAREN traversalComparatorArgument RPAREN #traversalMethod_by_Comparator
+    | 'by' LPAREN RPAREN #traversalMethod_by_Empty
+    | 'by' LPAREN traversalFunctionArgument RPAREN #traversalMethod_by_Function
+    | 'by' LPAREN traversalFunctionArgument COMMA traversalComparatorArgument RPAREN #traversalMethod_by_Function_Comparator
+    | 'by' LPAREN traversalOrderArgument RPAREN #traversalMethod_by_Order
+    | 'by' LPAREN stringArgument RPAREN #traversalMethod_by_String
+    | 'by' LPAREN stringArgument COMMA traversalComparatorArgument RPAREN #traversalMethod_by_String_Comparator
+    | 'by' LPAREN traversalTokenArgument RPAREN #traversalMethod_by_T
+    | 'by' LPAREN nestedTraversal RPAREN #traversalMethod_by_Traversal
+    | 'by' LPAREN nestedTraversal COMMA traversalComparatorArgument RPAREN #traversalMethod_by_Traversal_Comparator
+    ;
 
 traversalMethod_cap
-	: 'cap' LPAREN stringArgument (COMMA stringLiteralVarargs)? RPAREN
-	;
+    : 'cap' LPAREN stringArgument (COMMA stringLiteralVarargs)? RPAREN
+    ;
 
 traversalMethod_choose
-	: 'choose' LPAREN traversalFunctionArgument RPAREN #traversalMethod_choose_Function
-	| 'choose' LPAREN traversalPredicate COMMA nestedTraversal RPAREN #traversalMethod_choose_Predicate_Traversal
-	| 'choose' LPAREN traversalPredicate COMMA nestedTraversal COMMA nestedTraversal RPAREN #traversalMethod_choose_Predicate_Traversal_Traversal
-	| 'choose' LPAREN nestedTraversal RPAREN #traversalMethod_choose_Traversal
-	| 'choose' LPAREN nestedTraversal COMMA nestedTraversal RPAREN #traversalMethod_choose_Traversal_Traversal
-	| 'choose' LPAREN nestedTraversal COMMA nestedTraversal COMMA nestedTraversal RPAREN #traversalMethod_choose_Traversal_Traversal_Traversal
-	;
-=======
-    : 'by' LPAREN traversalComparator RPAREN #traversalMethod_by_Comparator
-    | 'by' LPAREN RPAREN #traversalMethod_by_Empty
-    | 'by' LPAREN traversalFunction RPAREN #traversalMethod_by_Function
-    | 'by' LPAREN traversalFunction COMMA traversalComparator RPAREN #traversalMethod_by_Function_Comparator
-    | 'by' LPAREN traversalOrder RPAREN #traversalMethod_by_Order
-    | 'by' LPAREN stringBasedLiteral RPAREN #traversalMethod_by_String
-    | 'by' LPAREN stringBasedLiteral COMMA traversalComparator RPAREN #traversalMethod_by_String_Comparator
-    | 'by' LPAREN traversalToken RPAREN #traversalMethod_by_T
-    | 'by' LPAREN nestedTraversal RPAREN #traversalMethod_by_Traversal
-    | 'by' LPAREN nestedTraversal COMMA traversalComparator RPAREN #traversalMethod_by_Traversal_Comparator
-    ;
-
-traversalMethod_cap
-    : 'cap' LPAREN stringBasedLiteral (COMMA stringLiteralList)? RPAREN
-    ;
-
-traversalMethod_choose
-    : 'choose' LPAREN traversalFunction RPAREN #traversalMethod_choose_Function
+    : 'choose' LPAREN traversalFunctionArgument RPAREN #traversalMethod_choose_Function
     | 'choose' LPAREN traversalPredicate COMMA nestedTraversal RPAREN #traversalMethod_choose_Predicate_Traversal
     | 'choose' LPAREN traversalPredicate COMMA nestedTraversal COMMA nestedTraversal RPAREN #traversalMethod_choose_Predicate_Traversal_Traversal
     | 'choose' LPAREN nestedTraversal RPAREN #traversalMethod_choose_Traversal
     | 'choose' LPAREN nestedTraversal COMMA nestedTraversal RPAREN #traversalMethod_choose_Traversal_Traversal
     | 'choose' LPAREN nestedTraversal COMMA nestedTraversal COMMA nestedTraversal RPAREN #traversalMethod_choose_Traversal_Traversal_Traversal
     ;
->>>>>>> e99092fa
 
 traversalMethod_coalesce
     : 'coalesce' LPAREN nestedTraversalList RPAREN
     ;
 
 traversalMethod_coin
-<<<<<<< HEAD
-	: 'coin' LPAREN floatArgument RPAREN
-	;
-=======
-    : 'coin' LPAREN floatLiteral RPAREN
-    ;
->>>>>>> e99092fa
+    : 'coin' LPAREN floatArgument RPAREN
+    ;
 
 traversalMethod_connectedComponent
     : 'connectedComponent' LPAREN RPAREN
     ;
 
 traversalMethod_constant
-<<<<<<< HEAD
-	: 'constant' LPAREN genericLiteralArgument RPAREN
-	;
-
-traversalMethod_count
-	: 'count' LPAREN RPAREN #traversalMethod_count_Empty
-	| 'count' LPAREN traversalScopeArgument RPAREN #traversalMethod_count_Scope
-	;
-=======
-    : 'constant' LPAREN genericLiteral RPAREN
+    : 'constant' LPAREN genericLiteralArgument RPAREN
     ;
 
 traversalMethod_count
     : 'count' LPAREN RPAREN #traversalMethod_count_Empty
-    | 'count' LPAREN traversalScope RPAREN #traversalMethod_count_Scope
-    ;
->>>>>>> e99092fa
+    | 'count' LPAREN traversalScopeArgument RPAREN #traversalMethod_count_Scope
+    ;
 
 traversalMethod_cyclicPath
     : 'cyclicPath' LPAREN RPAREN
     ;
 
 traversalMethod_dedup
-<<<<<<< HEAD
-	: 'dedup' LPAREN traversalScopeArgument (COMMA stringLiteralVarargs)? RPAREN #traversalMethod_dedup_Scope_String
-	| 'dedup' LPAREN stringLiteralVarargs RPAREN #traversalMethod_dedup_String
-	;
-=======
-    : 'dedup' LPAREN traversalScope (COMMA stringLiteralList)? RPAREN #traversalMethod_dedup_Scope_String
-    | 'dedup' LPAREN stringLiteralList RPAREN #traversalMethod_dedup_String
-    ;
->>>>>>> e99092fa
+    : 'dedup' LPAREN traversalScopeArgument (COMMA stringLiteralVarargs)? RPAREN #traversalMethod_dedup_Scope_String
+    | 'dedup' LPAREN stringLiteralVarargs RPAREN #traversalMethod_dedup_String
+    ;
 
 traversalMethod_drop
     : 'drop' LPAREN RPAREN
     ;
 
 traversalMethod_elementMap
-<<<<<<< HEAD
-	: 'elementMap' LPAREN stringLiteralVarargs RPAREN
-	;
-=======
-    : 'elementMap' LPAREN stringLiteralList RPAREN
-    ;
->>>>>>> e99092fa
+    : 'elementMap' LPAREN stringLiteralVarargs RPAREN
+    ;
 
 traversalMethod_emit
     : 'emit' LPAREN RPAREN #traversalMethod_emit_Empty
@@ -653,119 +431,61 @@
     ;
 
 traversalMethod_fold
-<<<<<<< HEAD
-	: 'fold' LPAREN RPAREN #traversalMethod_fold_Empty
-	| 'fold' LPAREN genericLiteralArgument COMMA traversalBiFunctionArgument RPAREN #traversalMethod_fold_Object_BiFunction
-	;
+    : 'fold' LPAREN RPAREN #traversalMethod_fold_Empty
+    | 'fold' LPAREN genericLiteralArgument COMMA traversalBiFunctionArgument RPAREN #traversalMethod_fold_Object_BiFunction
+    ;
 
 traversalMethod_from
-	: 'from' LPAREN stringArgument RPAREN #traversalMethod_from_String
-	| 'from' LPAREN structureVertexArgument RPAREN #traversalMethod_from_Vertex
-	| 'from' LPAREN nestedTraversal RPAREN #traversalMethod_from_Traversal
-	;
-
-traversalMethod_group
-	: 'group' LPAREN RPAREN #traversalMethod_group_Empty
-	| 'group' LPAREN stringArgument RPAREN #traversalMethod_group_String
-	;
-
-traversalMethod_groupCount
-	: 'groupCount' LPAREN RPAREN #traversalMethod_groupCount_Empty
-	| 'groupCount' LPAREN stringArgument RPAREN #traversalMethod_groupCount_String
-	;
-
-traversalMethod_has
-	: 'has' LPAREN stringNullableArgument RPAREN #traversalMethod_has_String
-	| 'has' LPAREN stringNullableArgument COMMA genericLiteralArgument RPAREN #traversalMethod_has_String_Object
-	| 'has' LPAREN stringNullableArgument COMMA traversalPredicate RPAREN #traversalMethod_has_String_P
-	| 'has' LPAREN stringNullableArgument COMMA stringNullableArgument COMMA genericLiteralArgument RPAREN #traversalMethod_has_String_String_Object
-	| 'has' LPAREN stringNullableArgument COMMA stringNullableArgument COMMA traversalPredicate RPAREN #traversalMethod_has_String_String_P
-	| 'has' LPAREN stringNullableArgument COMMA nestedTraversal RPAREN #traversalMethod_has_String_Traversal
-	| 'has' LPAREN traversalTokenArgument COMMA genericLiteralArgument RPAREN #traversalMethod_has_T_Object
-	| 'has' LPAREN traversalTokenArgument COMMA traversalPredicate RPAREN #traversalMethod_has_T_P
-	| 'has' LPAREN traversalTokenArgument COMMA nestedTraversal RPAREN #traversalMethod_has_T_Traversal
-	;
-
-traversalMethod_hasId
-	: 'hasId' LPAREN genericLiteralArgument (COMMA genericLiteralVarargs)? RPAREN #traversalMethod_hasId_Object_Object
-	| 'hasId' LPAREN traversalPredicate RPAREN #traversalMethod_hasId_P
-	;
-
-traversalMethod_hasKey
-	: 'hasKey' LPAREN traversalPredicate RPAREN #traversalMethod_hasKey_P
-	| 'hasKey' LPAREN stringNullableArgument (COMMA stringLiteralVarargs)? RPAREN #traversalMethod_hasKey_String_String
-	;
-
-traversalMethod_hasLabel
-	: 'hasLabel' LPAREN traversalPredicate RPAREN #traversalMethod_hasLabel_P
-	| 'hasLabel' LPAREN stringNullableArgument (COMMA stringLiteralVarargs)? RPAREN #traversalMethod_hasLabel_String_String
-	;
-
-traversalMethod_hasNot
-	: 'hasNot' LPAREN stringNullableArgument RPAREN
-	;
-
-traversalMethod_hasValue
-	: 'hasValue' LPAREN genericLiteralArgument (COMMA genericLiteralVarargs)? RPAREN #traversalMethod_hasValue_Object_Object
-	| 'hasValue' LPAREN traversalPredicate RPAREN #traversalMethod_hasValue_P
-	;
-=======
-    : 'fold' LPAREN RPAREN #traversalMethod_fold_Empty
-    | 'fold' LPAREN genericLiteral COMMA traversalBiFunction RPAREN #traversalMethod_fold_Object_BiFunction
-    ;
-
-traversalMethod_from
-    : 'from' LPAREN stringBasedLiteral RPAREN #traversalMethod_from_String
-    | 'from' LPAREN structureVertex RPAREN #traversalMethod_from_Vertex
+    : 'from' LPAREN stringArgument RPAREN #traversalMethod_from_String
+    | 'from' LPAREN structureVertexArgument RPAREN #traversalMethod_from_Vertex
     | 'from' LPAREN nestedTraversal RPAREN #traversalMethod_from_Traversal
     ;
 
 traversalMethod_group
     : 'group' LPAREN RPAREN #traversalMethod_group_Empty
-    | 'group' LPAREN stringBasedLiteral RPAREN #traversalMethod_group_String
+    | 'group' LPAREN stringArgument RPAREN #traversalMethod_group_String
     ;
 
 traversalMethod_groupCount
     : 'groupCount' LPAREN RPAREN #traversalMethod_groupCount_Empty
-    | 'groupCount' LPAREN stringBasedLiteral RPAREN #traversalMethod_groupCount_String
+    | 'groupCount' LPAREN stringArgument RPAREN #traversalMethod_groupCount_String
     ;
 
 traversalMethod_has
-    : 'has' LPAREN stringBasedLiteral RPAREN #traversalMethod_has_String
-    | 'has' LPAREN stringBasedLiteral COMMA genericLiteral RPAREN #traversalMethod_has_String_Object
-    | 'has' LPAREN stringBasedLiteral COMMA traversalPredicate RPAREN #traversalMethod_has_String_P
-    | 'has' LPAREN stringBasedLiteral COMMA stringBasedLiteral COMMA genericLiteral RPAREN #traversalMethod_has_String_String_Object
-    | 'has' LPAREN stringBasedLiteral COMMA stringBasedLiteral COMMA traversalPredicate RPAREN #traversalMethod_has_String_String_P
-    | 'has' LPAREN stringBasedLiteral COMMA nestedTraversal RPAREN #traversalMethod_has_String_Traversal
-    | 'has' LPAREN traversalToken COMMA genericLiteral RPAREN #traversalMethod_has_T_Object
-    | 'has' LPAREN traversalToken COMMA traversalPredicate RPAREN #traversalMethod_has_T_P
-    | 'has' LPAREN traversalToken COMMA nestedTraversal RPAREN #traversalMethod_has_T_Traversal
+    : 'has' LPAREN stringNullableArgument RPAREN #traversalMethod_has_String
+    | 'has' LPAREN stringNullableArgument COMMA genericLiteralArgument RPAREN #traversalMethod_has_String_Object
+    | 'has' LPAREN stringNullableArgument COMMA traversalPredicate RPAREN #traversalMethod_has_String_P
+    | 'has' LPAREN stringNullableArgument COMMA stringNullableArgument COMMA genericLiteralArgument RPAREN #traversalMethod_has_String_String_Object
+    | 'has' LPAREN stringNullableArgument COMMA stringNullableArgument COMMA traversalPredicate RPAREN #traversalMethod_has_String_String_P
+    | 'has' LPAREN stringNullableArgument COMMA nestedTraversal RPAREN #traversalMethod_has_String_Traversal
+    | 'has' LPAREN traversalTokenArgument COMMA genericLiteralArgument RPAREN #traversalMethod_has_T_Object
+    | 'has' LPAREN traversalTokenArgument COMMA traversalPredicate RPAREN #traversalMethod_has_T_P
+    | 'has' LPAREN traversalTokenArgument COMMA nestedTraversal RPAREN #traversalMethod_has_T_Traversal
     ;
 
 traversalMethod_hasId
-    : 'hasId' LPAREN genericLiteral (COMMA genericLiteralList)? RPAREN #traversalMethod_hasId_Object_Object
+    : 'hasId' LPAREN genericLiteralArgument (COMMA genericLiteralVarargs)? RPAREN #traversalMethod_hasId_Object_Object
     | 'hasId' LPAREN traversalPredicate RPAREN #traversalMethod_hasId_P
     ;
 
 traversalMethod_hasKey
     : 'hasKey' LPAREN traversalPredicate RPAREN #traversalMethod_hasKey_P
-    | 'hasKey' LPAREN stringBasedLiteral (COMMA stringLiteralList)? RPAREN #traversalMethod_hasKey_String_String
+    | 'hasKey' LPAREN stringNullableArgument (COMMA stringLiteralVarargs)? RPAREN #traversalMethod_hasKey_String_String
     ;
 
 traversalMethod_hasLabel
     : 'hasLabel' LPAREN traversalPredicate RPAREN #traversalMethod_hasLabel_P
-    | 'hasLabel' LPAREN stringBasedLiteral (COMMA stringLiteralList)? RPAREN #traversalMethod_hasLabel_String_String
+    | 'hasLabel' LPAREN stringNullableArgument (COMMA stringLiteralVarargs)? RPAREN #traversalMethod_hasLabel_String_String
     ;
 
 traversalMethod_hasNot
-    : 'hasNot' LPAREN stringBasedLiteral RPAREN
+    : 'hasNot' LPAREN stringNullableArgument RPAREN
     ;
 
 traversalMethod_hasValue
-    : 'hasValue' LPAREN genericLiteral (COMMA genericLiteralList)? RPAREN #traversalMethod_hasValue_Object_Object
+    : 'hasValue' LPAREN genericLiteralArgument (COMMA genericLiteralVarargs)? RPAREN #traversalMethod_hasValue_Object_Object
     | 'hasValue' LPAREN traversalPredicate RPAREN #traversalMethod_hasValue_P
     ;
->>>>>>> e99092fa
 
 traversalMethod_id
     : 'id' LPAREN RPAREN
@@ -776,21 +496,12 @@
     ;
 
 traversalMethod_in
-<<<<<<< HEAD
-	: 'in' LPAREN stringLiteralVarargs RPAREN
-	;
+    : 'in' LPAREN stringLiteralVarargs RPAREN
+    ;
 
 traversalMethod_inE
-	: 'inE' LPAREN stringLiteralVarargs RPAREN
-	;
-=======
-    : 'in' LPAREN stringLiteralList RPAREN
-    ;
-
-traversalMethod_inE
-    : 'inE' LPAREN stringLiteralList RPAREN
-    ;
->>>>>>> e99092fa
+    : 'inE' LPAREN stringLiteralVarargs RPAREN
+    ;
 
 traversalMethod_inV
     : 'inV' LPAREN RPAREN
@@ -801,23 +512,13 @@
     ;
 
 traversalMethod_inject
-<<<<<<< HEAD
-	: 'inject' LPAREN genericLiteralVarargs RPAREN
-	;
+    : 'inject' LPAREN genericLiteralVarargs RPAREN
+    ;
 
 traversalMethod_is
-	: 'is' LPAREN genericLiteralArgument RPAREN #traversalMethod_is_Object
-	| 'is' LPAREN traversalPredicate RPAREN #traversalMethod_is_P
-	;
-=======
-    : 'inject' LPAREN genericLiteralList RPAREN
-    ;
-
-traversalMethod_is
-    : 'is' LPAREN genericLiteral RPAREN #traversalMethod_is_Object
+    : 'is' LPAREN genericLiteralArgument RPAREN #traversalMethod_is_Object
     | 'is' LPAREN traversalPredicate RPAREN #traversalMethod_is_P
     ;
->>>>>>> e99092fa
 
 traversalMethod_key
     : 'key' LPAREN RPAREN
@@ -828,30 +529,18 @@
     ;
 
 traversalMethod_limit
-<<<<<<< HEAD
-	: 'limit' LPAREN traversalScopeArgument COMMA integerArgument RPAREN #traversalMethod_limit_Scope_long
-	| 'limit' LPAREN integerArgument RPAREN #traversalMethod_limit_long
-	;
-=======
-    : 'limit' LPAREN traversalScope COMMA integerLiteral RPAREN #traversalMethod_limit_Scope_long
-    | 'limit' LPAREN integerLiteral RPAREN #traversalMethod_limit_long
-    ;
->>>>>>> e99092fa
+    : 'limit' LPAREN traversalScopeArgument COMMA integerArgument RPAREN #traversalMethod_limit_Scope_long
+    | 'limit' LPAREN integerArgument RPAREN #traversalMethod_limit_long
+    ;
 
 traversalMethod_local
     : 'local' LPAREN nestedTraversal RPAREN
     ;
 
 traversalMethod_loops
-<<<<<<< HEAD
-	: 'loops' LPAREN RPAREN #traversalMethod_loops_Empty
-	| 'loops' LPAREN stringArgument RPAREN #traversalMethod_loops_String
-	;
-=======
     : 'loops' LPAREN RPAREN #traversalMethod_loops_Empty
-    | 'loops' LPAREN stringBasedLiteral RPAREN #traversalMethod_loops_String
-    ;
->>>>>>> e99092fa
+    | 'loops' LPAREN stringArgument RPAREN #traversalMethod_loops_String
+    ;
 
 traversalMethod_map
     : 'map' LPAREN nestedTraversal RPAREN
@@ -862,65 +551,36 @@
     ;
 
 traversalMethod_math
-<<<<<<< HEAD
-	: 'math' LPAREN stringArgument RPAREN
-	;
-
-traversalMethod_max
-	: 'max' LPAREN RPAREN #traversalMethod_max_Empty
-	| 'max' LPAREN traversalScopeArgument RPAREN #traversalMethod_max_Scope
-	;
-
-traversalMethod_mean
-	: 'mean' LPAREN RPAREN #traversalMethod_mean_Empty
-	| 'mean' LPAREN traversalScopeArgument RPAREN #traversalMethod_mean_Scope
-	;
-
-traversalMethod_min
-	: 'min' LPAREN RPAREN #traversalMethod_min_Empty
-	| 'min' LPAREN traversalScopeArgument RPAREN #traversalMethod_min_Scope
-	;
-=======
-    : 'math' LPAREN stringBasedLiteral RPAREN
+    : 'math' LPAREN stringArgument RPAREN
     ;
 
 traversalMethod_max
     : 'max' LPAREN RPAREN #traversalMethod_max_Empty
-    | 'max' LPAREN traversalScope RPAREN #traversalMethod_max_Scope
+    | 'max' LPAREN traversalScopeArgument RPAREN #traversalMethod_max_Scope
     ;
 
 traversalMethod_mean
     : 'mean' LPAREN RPAREN #traversalMethod_mean_Empty
-    | 'mean' LPAREN traversalScope RPAREN #traversalMethod_mean_Scope
+    | 'mean' LPAREN traversalScopeArgument RPAREN #traversalMethod_mean_Scope
     ;
 
 traversalMethod_min
     : 'min' LPAREN RPAREN #traversalMethod_min_Empty
-    | 'min' LPAREN traversalScope RPAREN #traversalMethod_min_Scope
-    ;
->>>>>>> e99092fa
+    | 'min' LPAREN traversalScopeArgument RPAREN #traversalMethod_min_Scope
+    ;
 
 traversalMethod_not
     : 'not' LPAREN nestedTraversal RPAREN
     ;
 
 traversalMethod_option
-<<<<<<< HEAD
-	: 'option' LPAREN traversalPredicate COMMA nestedTraversal RPAREN #traversalMethod_option_Predicate_Traversal
-	| 'option' LPAREN traversalMergeArgument COMMA genericLiteralMapNullableArgument RPAREN #traversalMethod_option_Merge_Map
-	| 'option' LPAREN traversalMergeArgument COMMA genericLiteralMapNullableArgument COMMA traversalCardinality RPAREN #traversalMethod_option_Merge_Map_Cardinality
-	| 'option' LPAREN traversalMergeArgument COMMA nestedTraversal RPAREN #traversalMethod_option_Merge_Traversal
-	| 'option' LPAREN genericLiteralArgument COMMA nestedTraversal RPAREN #traversalMethod_option_Object_Traversal
-	| 'option' LPAREN nestedTraversal RPAREN #traversalMethod_option_Traversal
-	;
-=======
     : 'option' LPAREN traversalPredicate COMMA nestedTraversal RPAREN #traversalMethod_option_Predicate_Traversal
-    | 'option' LPAREN traversalMerge COMMA (genericLiteralMap | nullLiteral) RPAREN #traversalMethod_option_Merge_Map
-    | 'option' LPAREN traversalMerge COMMA nestedTraversal RPAREN #traversalMethod_option_Merge_Traversal
-    | 'option' LPAREN genericLiteral COMMA nestedTraversal RPAREN #traversalMethod_option_Object_Traversal
+    | 'option' LPAREN traversalMergeArgument COMMA genericLiteralMapNullableArgument RPAREN #traversalMethod_option_Merge_Map
+    | 'option' LPAREN traversalMergeArgument COMMA genericLiteralMapNullableArgument COMMA traversalCardinality RPAREN #traversalMethod_option_Merge_Map_Cardinality
+    | 'option' LPAREN traversalMergeArgument COMMA nestedTraversal RPAREN #traversalMethod_option_Merge_Traversal
+    | 'option' LPAREN genericLiteralArgument COMMA nestedTraversal RPAREN #traversalMethod_option_Object_Traversal
     | 'option' LPAREN nestedTraversal RPAREN #traversalMethod_option_Traversal
     ;
->>>>>>> e99092fa
 
 traversalMethod_optional
     : 'optional' LPAREN nestedTraversal RPAREN
@@ -931,51 +591,30 @@
     ;
 
 traversalMethod_order
-<<<<<<< HEAD
-	: 'order' LPAREN RPAREN #traversalMethod_order_Empty
-	| 'order' LPAREN traversalScopeArgument RPAREN #traversalMethod_order_Scope
-	;
-=======
     : 'order' LPAREN RPAREN #traversalMethod_order_Empty
-    | 'order' LPAREN traversalScope RPAREN #traversalMethod_order_Scope
-    ;
->>>>>>> e99092fa
+    | 'order' LPAREN traversalScopeArgument RPAREN #traversalMethod_order_Scope
+    ;
 
 traversalMethod_otherV
     : 'otherV' LPAREN RPAREN
     ;
 
 traversalMethod_out
-<<<<<<< HEAD
-	: 'out' LPAREN stringLiteralVarargs RPAREN
-	;
+    : 'out' LPAREN stringLiteralVarargs RPAREN
+    ;
 
 traversalMethod_outE
-	: 'outE' LPAREN stringLiteralVarargs RPAREN
-	;
-=======
-    : 'out' LPAREN stringLiteralList RPAREN
-    ;
-
-traversalMethod_outE
-    : 'outE' LPAREN stringLiteralList RPAREN
-    ;
->>>>>>> e99092fa
+    : 'outE' LPAREN stringLiteralVarargs RPAREN
+    ;
 
 traversalMethod_outV
     : 'outV' LPAREN RPAREN
     ;
 
 traversalMethod_pageRank
-<<<<<<< HEAD
-	: 'pageRank' LPAREN RPAREN #traversalMethod_pageRank_Empty
-	| 'pageRank' LPAREN floatArgument RPAREN #traversalMethod_pageRank_double
-	;
-=======
     : 'pageRank' LPAREN RPAREN #traversalMethod_pageRank_Empty
-    | 'pageRank' LPAREN floatLiteral RPAREN #traversalMethod_pageRank_double
-    ;
->>>>>>> e99092fa
+    | 'pageRank' LPAREN floatArgument RPAREN #traversalMethod_pageRank_double
+    ;
 
 traversalMethod_path
     : 'path' LPAREN RPAREN
@@ -986,118 +625,62 @@
     ;
 
 traversalMethod_profile
-<<<<<<< HEAD
-	: 'profile' LPAREN RPAREN #traversalMethod_profile_Empty
-	| 'profile' LPAREN stringArgument RPAREN #traversalMethod_profile_String
-	;
+    : 'profile' LPAREN RPAREN #traversalMethod_profile_Empty
+    | 'profile' LPAREN stringArgument RPAREN #traversalMethod_profile_String
+    ;
 
 traversalMethod_project
-	: 'project' LPAREN stringArgument (COMMA stringLiteralVarargs)? RPAREN
-	;
+    : 'project' LPAREN stringArgument (COMMA stringLiteralVarargs)? RPAREN
+    ;
 
 traversalMethod_properties
-	: 'properties' LPAREN stringLiteralVarargs RPAREN
-	;
+    : 'properties' LPAREN stringLiteralVarargs RPAREN
+    ;
 
 traversalMethod_property
-	: 'property' LPAREN traversalCardinalityArgument COMMA genericLiteralArgument COMMA genericLiteralArgument (COMMA genericLiteralVarargs)? RPAREN #traversalMethod_property_Cardinality_Object_Object_Object
-	| 'property' LPAREN genericLiteralArgument COMMA genericLiteralArgument (COMMA genericLiteralVarargs)? RPAREN #traversalMethod_property_Object_Object_Object
-	| 'property' LPAREN genericLiteralMapNullableArgument RPAREN # traversalMethod_property_Object
-	| 'property' LPAREN traversalCardinalityArgument COMMA genericLiteralMapNullableArgument RPAREN # traversalMethod_property_Cardinality_Object
-	;
+    : 'property' LPAREN traversalCardinalityArgument COMMA genericLiteralArgument COMMA genericLiteralArgument (COMMA genericLiteralVarargs)? RPAREN #traversalMethod_property_Cardinality_Object_Object_Object
+    | 'property' LPAREN genericLiteralArgument COMMA genericLiteralArgument (COMMA genericLiteralVarargs)? RPAREN #traversalMethod_property_Object_Object_Object
+    | 'property' LPAREN genericLiteralMapNullableArgument RPAREN # traversalMethod_property_Object
+    | 'property' LPAREN traversalCardinalityArgument COMMA genericLiteralMapNullableArgument RPAREN # traversalMethod_property_Cardinality_Object
+    ;
 
 traversalMethod_propertyMap
-	: 'propertyMap' LPAREN stringLiteralVarargs RPAREN
-	;
+    : 'propertyMap' LPAREN stringLiteralVarargs RPAREN
+    ;
 
 traversalMethod_range
-	: 'range' LPAREN traversalScopeArgument COMMA integerArgument COMMA integerArgument RPAREN #traversalMethod_range_Scope_long_long
-	| 'range' LPAREN integerArgument COMMA integerArgument RPAREN #traversalMethod_range_long_long
-	;
-=======
-    : 'profile' LPAREN RPAREN #traversalMethod_profile_Empty
-    | 'profile' LPAREN stringBasedLiteral RPAREN #traversalMethod_profile_String
-    ;
-
-traversalMethod_project
-    : 'project' LPAREN stringBasedLiteral (COMMA stringLiteralList)? RPAREN
-    ;
-
-traversalMethod_properties
-    : 'properties' LPAREN stringLiteralList RPAREN
-    ;
-
-traversalMethod_property
-    : 'property' LPAREN traversalCardinality COMMA genericLiteral COMMA genericLiteral (COMMA genericLiteralList)? RPAREN #traversalMethod_property_Cardinality_Object_Object_Object
-    | 'property' LPAREN genericLiteral COMMA genericLiteral (COMMA genericLiteralList)? RPAREN #traversalMethod_property_Object_Object_Object
-    | 'property' LPAREN (genericLiteralMap | nullLiteral) RPAREN # traversalMethod_property_Object
-    | 'property' LPAREN traversalCardinality COMMA (genericLiteralMap | nullLiteral) RPAREN # traversalMethod_property_Cardinality_Object
-    ;
-
-traversalMethod_propertyMap
-    : 'propertyMap' LPAREN stringLiteralList RPAREN
-    ;
-
-traversalMethod_range
-    : 'range' LPAREN traversalScope COMMA integerLiteral COMMA integerLiteral RPAREN #traversalMethod_range_Scope_long_long
-    | 'range' LPAREN integerLiteral COMMA integerLiteral RPAREN #traversalMethod_range_long_long
-    ;
->>>>>>> e99092fa
+    : 'range' LPAREN traversalScopeArgument COMMA integerArgument COMMA integerArgument RPAREN #traversalMethod_range_Scope_long_long
+    | 'range' LPAREN integerArgument COMMA integerArgument RPAREN #traversalMethod_range_long_long
+    ;
 
 traversalMethod_read
     : 'read' LPAREN RPAREN
     ;
 
 traversalMethod_repeat
-<<<<<<< HEAD
-	: 'repeat' LPAREN stringArgument COMMA nestedTraversal RPAREN #traversalMethod_repeat_String_Traversal
-	| 'repeat' LPAREN nestedTraversal RPAREN #traversalMethod_repeat_Traversal
-	;
+    : 'repeat' LPAREN stringArgument COMMA nestedTraversal RPAREN #traversalMethod_repeat_String_Traversal
+    | 'repeat' LPAREN nestedTraversal RPAREN #traversalMethod_repeat_Traversal
+    ;
 
 traversalMethod_sack
-	: 'sack' LPAREN traversalBiFunctionArgument RPAREN #traversalMethod_sack_BiFunction
-	| 'sack' LPAREN RPAREN #traversalMethod_sack_Empty
-	;
+    : 'sack' LPAREN traversalBiFunctionArgument RPAREN #traversalMethod_sack_BiFunction
+    | 'sack' LPAREN RPAREN #traversalMethod_sack_Empty
+    ;
 
 traversalMethod_sample
-	: 'sample' LPAREN traversalScopeArgument COMMA integerArgument RPAREN #traversalMethod_sample_Scope_int
-	| 'sample' LPAREN integerArgument RPAREN #traversalMethod_sample_int
-	;
+    : 'sample' LPAREN traversalScopeArgument COMMA integerArgument RPAREN #traversalMethod_sample_Scope_int
+    | 'sample' LPAREN integerArgument RPAREN #traversalMethod_sample_int
+    ;
 
 traversalMethod_select
-	: 'select' LPAREN traversalColumnArgument RPAREN #traversalMethod_select_Column
-	| 'select' LPAREN traversalPopArgument COMMA stringArgument RPAREN #traversalMethod_select_Pop_String
-	| 'select' LPAREN traversalPopArgument COMMA stringArgument COMMA stringArgument (COMMA stringLiteralVarargs)? RPAREN #traversalMethod_select_Pop_String_String_String
-	| 'select' LPAREN traversalPopArgument COMMA nestedTraversal RPAREN #traversalMethod_select_Pop_Traversal
-	| 'select' LPAREN stringArgument RPAREN #traversalMethod_select_String
-	| 'select' LPAREN stringArgument COMMA stringArgument (COMMA stringLiteralVarargs)? RPAREN #traversalMethod_select_String_String_String
-	| 'select' LPAREN nestedTraversal RPAREN #traversalMethod_select_Traversal
-	;
-=======
-    : 'repeat' LPAREN stringBasedLiteral COMMA nestedTraversal RPAREN #traversalMethod_repeat_String_Traversal
-    | 'repeat' LPAREN nestedTraversal RPAREN #traversalMethod_repeat_Traversal
-    ;
-
-traversalMethod_sack
-    : 'sack' LPAREN traversalBiFunction RPAREN #traversalMethod_sack_BiFunction
-    | 'sack' LPAREN RPAREN #traversalMethod_sack_Empty
-    ;
-
-traversalMethod_sample
-    : 'sample' LPAREN traversalScope COMMA integerLiteral RPAREN #traversalMethod_sample_Scope_int
-    | 'sample' LPAREN integerLiteral RPAREN #traversalMethod_sample_int
-    ;
-
-traversalMethod_select
-    : 'select' LPAREN traversalColumn RPAREN #traversalMethod_select_Column
-    | 'select' LPAREN traversalPop COMMA stringBasedLiteral RPAREN #traversalMethod_select_Pop_String
-    | 'select' LPAREN traversalPop COMMA stringBasedLiteral COMMA stringBasedLiteral (COMMA stringLiteralList)? RPAREN #traversalMethod_select_Pop_String_String_String
-    | 'select' LPAREN traversalPop COMMA nestedTraversal RPAREN #traversalMethod_select_Pop_Traversal
-    | 'select' LPAREN stringBasedLiteral RPAREN #traversalMethod_select_String
-    | 'select' LPAREN stringBasedLiteral COMMA stringBasedLiteral (COMMA stringLiteralList)? RPAREN #traversalMethod_select_String_String_String
+    : 'select' LPAREN traversalColumnArgument RPAREN #traversalMethod_select_Column
+    | 'select' LPAREN traversalPopArgument COMMA stringArgument RPAREN #traversalMethod_select_Pop_String
+    | 'select' LPAREN traversalPopArgument COMMA stringArgument COMMA stringArgument (COMMA stringLiteralVarargs)? RPAREN #traversalMethod_select_Pop_String_String_String
+    | 'select' LPAREN traversalPopArgument COMMA nestedTraversal RPAREN #traversalMethod_select_Pop_Traversal
+    | 'select' LPAREN stringArgument RPAREN #traversalMethod_select_String
+    | 'select' LPAREN stringArgument COMMA stringArgument (COMMA stringLiteralVarargs)? RPAREN #traversalMethod_select_String_String_String
     | 'select' LPAREN nestedTraversal RPAREN #traversalMethod_select_Traversal
     ;
->>>>>>> e99092fa
 
 traversalMethod_shortestPath
     : 'shortestPath' LPAREN RPAREN
@@ -1112,121 +695,62 @@
     ;
 
 traversalMethod_skip
-<<<<<<< HEAD
-	: 'skip' LPAREN traversalScopeArgument COMMA integerArgument RPAREN #traversalMethod_skip_Scope_long
-	| 'skip' LPAREN integerArgument RPAREN #traversalMethod_skip_long
-	;
+    : 'skip' LPAREN traversalScopeArgument COMMA integerArgument RPAREN #traversalMethod_skip_Scope_long
+    | 'skip' LPAREN integerArgument RPAREN #traversalMethod_skip_long
+    ;
 
 traversalMethod_store
-	: 'store' LPAREN stringArgument RPAREN
-	;
+    : 'store' LPAREN stringArgument RPAREN
+    ;
 
 traversalMethod_subgraph
-	: 'subgraph' LPAREN stringArgument RPAREN
-	;
-
-traversalMethod_sum
-	: 'sum' LPAREN RPAREN #traversalMethod_sum_Empty
-	| 'sum' LPAREN traversalScopeArgument RPAREN #traversalMethod_sum_Scope
-	;
-
-traversalMethod_tail
-	: 'tail' LPAREN RPAREN #traversalMethod_tail_Empty
-	| 'tail' LPAREN traversalScopeArgument RPAREN #traversalMethod_tail_Scope
-	| 'tail' LPAREN traversalScopeArgument COMMA integerArgument RPAREN #traversalMethod_tail_Scope_long
-	| 'tail' LPAREN integerArgument RPAREN #traversalMethod_tail_long
-	;
-
-traversalMethod_fail
-	: 'fail' LPAREN RPAREN #traversalMethod_fail_Empty
-	| 'fail' LPAREN stringArgument RPAREN #traversalMethod_fail_String
-	;
-
-traversalMethod_timeLimit
-	: 'timeLimit' LPAREN integerArgument RPAREN
-	;
-
-traversalMethod_times
-	: 'times' LPAREN integerArgument RPAREN
-	;
-
-traversalMethod_to
-	: 'to' LPAREN traversalDirectionArgument (COMMA stringLiteralVarargs)? RPAREN #traversalMethod_to_Direction_String
-	| 'to' LPAREN stringArgument RPAREN #traversalMethod_to_String
-	| 'to' LPAREN structureVertexArgument RPAREN #traversalMethod_to_Vertex
-	| 'to' LPAREN nestedTraversal RPAREN #traversalMethod_to_Traversal
-	;
-
-traversalMethod_toE
-	: 'toE' LPAREN traversalDirectionArgument (COMMA stringLiteralVarargs)? RPAREN
-	;
-
-traversalMethod_toV
-	: 'toV' LPAREN traversalDirectionArgument RPAREN
-	;
-
-traversalMethod_tree
-	: 'tree' LPAREN RPAREN #traversalMethod_tree_Empty
-	| 'tree' LPAREN stringArgument RPAREN #traversalMethod_tree_String
-	;
-=======
-    : 'skip' LPAREN traversalScope COMMA integerLiteral RPAREN #traversalMethod_skip_Scope_long
-    | 'skip' LPAREN integerLiteral RPAREN #traversalMethod_skip_long
-    ;
-
-traversalMethod_store
-    : 'store' LPAREN stringBasedLiteral RPAREN
-    ;
-
-traversalMethod_subgraph
-    : 'subgraph' LPAREN stringBasedLiteral RPAREN
+    : 'subgraph' LPAREN stringArgument RPAREN
     ;
 
 traversalMethod_sum
     : 'sum' LPAREN RPAREN #traversalMethod_sum_Empty
-    | 'sum' LPAREN traversalScope RPAREN #traversalMethod_sum_Scope
+    | 'sum' LPAREN traversalScopeArgument RPAREN #traversalMethod_sum_Scope
     ;
 
 traversalMethod_tail
     : 'tail' LPAREN RPAREN #traversalMethod_tail_Empty
-    | 'tail' LPAREN traversalScope RPAREN #traversalMethod_tail_Scope
-    | 'tail' LPAREN traversalScope COMMA integerLiteral RPAREN #traversalMethod_tail_Scope_long
-    | 'tail' LPAREN integerLiteral RPAREN #traversalMethod_tail_long
+    | 'tail' LPAREN traversalScopeArgument RPAREN #traversalMethod_tail_Scope
+    | 'tail' LPAREN traversalScopeArgument COMMA integerArgument RPAREN #traversalMethod_tail_Scope_long
+    | 'tail' LPAREN integerArgument RPAREN #traversalMethod_tail_long
     ;
 
 traversalMethod_fail
     : 'fail' LPAREN RPAREN #traversalMethod_fail_Empty
-    | 'fail' LPAREN stringBasedLiteral RPAREN #traversalMethod_fail_String
+    | 'fail' LPAREN stringArgument RPAREN #traversalMethod_fail_String
     ;
 
 traversalMethod_timeLimit
-    : 'timeLimit' LPAREN integerLiteral RPAREN
+    : 'timeLimit' LPAREN integerArgument RPAREN
     ;
 
 traversalMethod_times
-    : 'times' LPAREN integerLiteral RPAREN
+    : 'times' LPAREN integerArgument RPAREN
     ;
 
 traversalMethod_to
-    : 'to' LPAREN traversalDirection (COMMA stringLiteralList)? RPAREN #traversalMethod_to_Direction_String
-    | 'to' LPAREN stringBasedLiteral RPAREN #traversalMethod_to_String
-    | 'to' LPAREN structureVertex RPAREN #traversalMethod_to_Vertex
+    : 'to' LPAREN traversalDirectionArgument (COMMA stringLiteralVarargs)? RPAREN #traversalMethod_to_Direction_String
+    | 'to' LPAREN stringArgument RPAREN #traversalMethod_to_String
+    | 'to' LPAREN structureVertexArgument RPAREN #traversalMethod_to_Vertex
     | 'to' LPAREN nestedTraversal RPAREN #traversalMethod_to_Traversal
     ;
 
 traversalMethod_toE
-    : 'toE' LPAREN traversalDirection (COMMA stringLiteralList)? RPAREN
+    : 'toE' LPAREN traversalDirectionArgument (COMMA stringLiteralVarargs)? RPAREN
     ;
 
 traversalMethod_toV
-    : 'toV' LPAREN traversalDirection RPAREN
+    : 'toV' LPAREN traversalDirectionArgument RPAREN
     ;
 
 traversalMethod_tree
     : 'tree' LPAREN RPAREN #traversalMethod_tree_Empty
-    | 'tree' LPAREN stringBasedLiteral RPAREN #traversalMethod_tree_String
-    ;
->>>>>>> e99092fa
+    | 'tree' LPAREN stringArgument RPAREN #traversalMethod_tree_String
+    ;
 
 traversalMethod_unfold
     : 'unfold' LPAREN RPAREN
@@ -1246,45 +770,24 @@
     ;
 
 traversalMethod_valueMap
-<<<<<<< HEAD
-	: 'valueMap' LPAREN stringLiteralVarargs RPAREN #traversalMethod_valueMap_String
-	| 'valueMap' LPAREN booleanArgument (COMMA stringLiteralVarargs)? RPAREN #traversalMethod_valueMap_boolean_String
-	;
+    : 'valueMap' LPAREN stringLiteralVarargs RPAREN #traversalMethod_valueMap_String
+    | 'valueMap' LPAREN booleanArgument (COMMA stringLiteralVarargs)? RPAREN #traversalMethod_valueMap_boolean_String
+    ;
 
 traversalMethod_values
-	: 'values' LPAREN stringLiteralVarargs RPAREN
-	;
-
-traversalMethod_where
-	: 'where' LPAREN traversalPredicate RPAREN #traversalMethod_where_P
-	| 'where' LPAREN stringArgument COMMA traversalPredicate RPAREN #traversalMethod_where_String_P
-	| 'where' LPAREN nestedTraversal RPAREN #traversalMethod_where_Traversal
-	;
-
-traversalMethod_with
-	: 'with' LPAREN (withOptionKeys | stringArgument) RPAREN #traversalMethod_with_String
-	| 'with' LPAREN (withOptionKeys | stringArgument) COMMA (withOptionsValues | ioOptionsValues | genericLiteralArgument) RPAREN #traversalMethod_with_String_Object
-	;
-=======
-    : 'valueMap' LPAREN stringLiteralList RPAREN #traversalMethod_valueMap_String
-    | 'valueMap' LPAREN booleanLiteral (COMMA stringLiteralList)? RPAREN #traversalMethod_valueMap_boolean_String
-    ;
-
-traversalMethod_values
-    : 'values' LPAREN stringLiteralList RPAREN
+    : 'values' LPAREN stringLiteralVarargs RPAREN
     ;
 
 traversalMethod_where
     : 'where' LPAREN traversalPredicate RPAREN #traversalMethod_where_P
-    | 'where' LPAREN stringBasedLiteral COMMA traversalPredicate RPAREN #traversalMethod_where_String_P
+    | 'where' LPAREN stringArgument COMMA traversalPredicate RPAREN #traversalMethod_where_String_P
     | 'where' LPAREN nestedTraversal RPAREN #traversalMethod_where_Traversal
     ;
 
 traversalMethod_with
-    : 'with' LPAREN stringBasedLiteral RPAREN #traversalMethod_with_String
-    | 'with' LPAREN stringBasedLiteral COMMA genericLiteral RPAREN #traversalMethod_with_String_Object
-    ;
->>>>>>> e99092fa
+    : 'with' LPAREN (withOptionKeys | stringArgument) RPAREN #traversalMethod_with_String
+    | 'with' LPAREN (withOptionKeys | stringArgument) COMMA (withOptionsValues | ioOptionsValues | genericLiteralArgument) RPAREN #traversalMethod_with_String_Object
+    ;
 
 traversalMethod_write
     : 'write' LPAREN RPAREN
@@ -1302,9 +805,9 @@
     ;
 
 traversalMethod_concat
-	: 'concat' LPAREN nestedTraversal RPAREN #traversalMethod_concat_Traversal
-	| 'concat' LPAREN stringLiteralVarargs RPAREN #traversalMethod_concat_String
-	;
+    : 'concat' LPAREN nestedTraversal RPAREN #traversalMethod_concat_Traversal
+    | 'concat' LPAREN stringLiteralVarargs RPAREN #traversalMethod_concat_String
+    ;
 
 /*********************************************
     ARGUMENT AND TERMINAL RULES
@@ -2004,31 +1507,9 @@
     ;
 
 genericLiteral
-<<<<<<< HEAD
-	: numericLiteral
-	| booleanLiteral
-	| stringLiteral
-	| dateLiteral
-	| nullLiteral
-	| nanLiteral
-	| infLiteral
-	// Allow the generic literal to match specific gremlin tokens also
-	| traversalToken
-	| traversalCardinality
-	| traversalDirection
-	| traversalMerge
-	| traversalPick
-	| structureVertex
-	| genericLiteralCollection
-	| genericLiteralRange
-	| nestedTraversal
-	| terminatedTraversal
-	| genericLiteralMap
-	;
-=======
     : numericLiteral
     | booleanLiteral
-    | stringBasedLiteral
+    | stringLiteral
     | dateLiteral
     | nullLiteral
     | nanLiteral
@@ -2046,7 +1527,6 @@
     | terminatedTraversal
     | genericLiteralMap
     ;
->>>>>>> e99092fa
 
 genericLiteralMap
     : LBRACK COLON RBRACK
