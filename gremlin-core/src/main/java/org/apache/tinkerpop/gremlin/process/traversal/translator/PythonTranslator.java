--- conflicted
+++ resolved
@@ -434,13 +434,10 @@
             TO_PYTHON_MAP.put("all", "all_");
             TO_PYTHON_MAP.put("and", "and_");
             TO_PYTHON_MAP.put("as", "as_");
-<<<<<<< HEAD
+            TO_PYTHON_MAP.put("asString", "as_string");
             TO_PYTHON_MAP.put("asDate", "as_date");
             TO_PYTHON_MAP.put("dateAdd", "date_add");
             TO_PYTHON_MAP.put("dateDiff", "date_diff");
-=======
-            TO_PYTHON_MAP.put("asString", "as_string");
->>>>>>> e444e771
             TO_PYTHON_MAP.put("filter", "filter_");
             TO_PYTHON_MAP.put("from", "from_");
             TO_PYTHON_MAP.put("id", "id_");
