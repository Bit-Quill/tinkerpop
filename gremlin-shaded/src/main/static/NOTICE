Apache TinkerPop :: Gremlin Shaded
Copyright 2013-2023 Apache Software Foundation

This product includes software developed at
The Apache Software Foundation (http://www.apache.org/).

------------------------------------------------------------------------
<<<<<<< HEAD
Jackson-Databind 2.14.0 and Jackson-Core - shaded in gremlin-shaded to org.apache.tinkerpop.shaded.jackson
=======
Jackson-Databind, Jackson-Annotation and Jackson-Core 2.15.2
>>>>>>> 7c06364d
------------------------------------------------------------------------
It was originally written by Tatu Saloranta (tatu.saloranta@iki.fi), and has
been in development since 2007.
It is currently developed by a community of developers.

<<<<<<< HEAD
=======
* FastDoubleParser

    jackson-core bundles a shaded copy of FastDoubleParser <https://github.com/wrandelshofer/FastDoubleParser>.
    That code is available under an MIT license <https://github.com/wrandelshofer/FastDoubleParser/blob/main/LICENSE>
    under the following copyright.

    Copyright © 2023 Werner Randelshofer, Switzerland. MIT License.

    Some portions of the code have been derived from other projects.

        fast_double_parser, Copyright (c) 2022 Daniel Lemire. Apache 2.0 License.
        https://github.com/fastfloat/fast_float

        fast_float, Copyright (c) 2021 The fast_float authors. Apache 2.0 License.
        https://github.com/fastfloat/fast_float

        bigint, Copyright 2020 Tim Buktu. 2-clause BSD License.
        https://github.com/tbuktu/bigint/tree/floatfft
        (We only use those portions of the bigint project that can be licensed under 2-clause BSD License.)

>>>>>>> 7c06364d
------------------------------------------------------------------------
Objenesis 3.3 - shaded in gremlin-shaded to org.apache.tinkerpop.shaded.objenesis
------------------------------------------------------------------------
Copyright 2006-2022 Joe Walnes, Henri Tremblay, Leonardo Mesquita<|MERGE_RESOLUTION|>--- conflicted
+++ resolved
@@ -5,18 +5,12 @@
 The Apache Software Foundation (http://www.apache.org/).
 
 ------------------------------------------------------------------------
-<<<<<<< HEAD
-Jackson-Databind 2.14.0 and Jackson-Core - shaded in gremlin-shaded to org.apache.tinkerpop.shaded.jackson
-=======
 Jackson-Databind, Jackson-Annotation and Jackson-Core 2.15.2
->>>>>>> 7c06364d
 ------------------------------------------------------------------------
 It was originally written by Tatu Saloranta (tatu.saloranta@iki.fi), and has
 been in development since 2007.
 It is currently developed by a community of developers.
 
-<<<<<<< HEAD
-=======
 * FastDoubleParser
 
     jackson-core bundles a shaded copy of FastDoubleParser <https://github.com/wrandelshofer/FastDoubleParser>.
@@ -37,7 +31,6 @@
         https://github.com/tbuktu/bigint/tree/floatfft
         (We only use those portions of the bigint project that can be licensed under 2-clause BSD License.)
 
->>>>>>> 7c06364d
 ------------------------------------------------------------------------
 Objenesis 3.3 - shaded in gremlin-shaded to org.apache.tinkerpop.shaded.objenesis
 ------------------------------------------------------------------------
