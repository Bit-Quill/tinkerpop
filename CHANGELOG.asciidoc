////
Licensed to the Apache Software Foundation (ASF) under one or more
contributor license agreements.  See the NOTICE file distributed with
this work for additional information regarding copyright ownership.
The ASF licenses this file to You under the Apache License, Version 2.0
(the "License"); you may not use this file except in compliance with
the License.  You may obtain a copy of the License at

  http://www.apache.org/licenses/LICENSE-2.0

Unless required by applicable law or agreed to in writing, software
distributed under the License is distributed on an "AS IS" BASIS,
WITHOUT WARRANTIES OR CONDITIONS OF ANY KIND, either express or implied.
See the License for the specific language governing permissions and
limitations under the License.
////
= TinkerPop3 CHANGELOG

== TinkerPop 3.6.0 (Tinkerheart)

image::https://raw.githubusercontent.com/apache/tinkerpop/master/docs/static/images/gremlin-victorian.png[width=185]

[[release-3-6-3]]
=== TinkerPop 3.6.3 (Release Date: NOT OFFICIALLY RELEASED YET)

This release also includes changes from <<release-3-5-6, 3.5.6>>.

* Refactored `PropertyMapStep` to improve extensibility by providers.
* Fixed bug in grammar that prevented declaration of a `Map` key named `new` without quotes.
* Fixed bug in grammar that prevented parsing of `Map` key surrounded by parenthesis which is allowable in Groovy.
* Fixed bug in `GroovyTranslator` that surrounded `String` keys with parenthesis for `Map` when not necessary.
* Added support to the grammar allowing `List` and `Map` key declarations for `Map` entries.
* Improved performance of comparison (equals) between not compatible types and nulls.
<<<<<<< HEAD
* Fixed MergeV/MergeE steps to work when onCreate is immutable map.
=======
* Introduced `Writing` and `Deleting` marker interfaces to identify whether a step can perform write or delete or both on Graph.
* Added static map capturing possible Traversal steps that shall be added to traversal for a given operator
>>>>>>> 975c69c9

[[release-3-6-2]]
=== TinkerPop 3.6.2 (Release Date: January 16, 2023)

This release also includes changes from <<release-3-5-5, 3.5.5>>.

* Fixed bug in the Gremlin grammar for parsing of empty queries.
* Provided mechanism for provider plugins to get notified on script/query processing via `GraphManager`.
* Fixed bug in `select()` when using multiple labels.
* Moved Gherkin feature tests to `gremlin-test` resources so that they are more easily referenced by providers.
* Made quality of life changes to semantics for `mergeV/E` based on initial feedback.

==== Bugs
* TINKERPOP-2765 Race condition during script creation when using UnifiedChannelizer
* TINKERPOP-2769 gremlin-server does not reply with a timeout response to all timed out requests
* TINKERPOP-2771 Critical severity security vulnerabilty in commons-configuration 2.7
* TINKERPOP-2796 High severity security vulnerability found in snakeyaml
* TINKERPOP-2801 Incorrect deprecation notice on gremlin-python
* TINKERPOP-2803 Incorrect count() with sample() in TinkerGraph
* TINKERPOP-2805 No results returned for multiple labels to select()
* TINKERPOP-2809 High severity security vulnerability found in jackson databind
* TINKERPOP-2815 Critical security vulnerability for apache commons-text
* TINKERPOP-2816 Gherkin test issues for implementers
* TINKERPOP-2817  "Could not find a type identifier for the class : class java.lang.Byte" occurs when dumping graph to graphson format
* TINKERPOP-2826 Critical security vulnerability in ivy
* TINKERPOP-2836 Github actions do not run java driver integration tests
* TINKERPOP-2840 Test Failures on NonDex
* TINKERPOP-2843 Security vulnerabilities found in netty version 4.1.77
* TINKERPOP-2849 Incorrect implementation for GraphTraversalSource.With in gremlin-go

==== Improvements
* TINKERPOP-2471 Add logging to Gremlin.Net driver
* TINKERPOP-2480 User agent for Gremlin drivers
* TINKERPOP-2622 Enforce ordering semantics in feature tests
* TINKERPOP-2696 Refactor Gherkin test framework to better handle bindings
* TINKERPOP-2737 Dockerized Build and Test Environments
* TINKERPOP-2772 Add Spark utility to load vertices as RDD
* TINKERPOP-2779 Floating ConnectedComponent Feature Failures for GitHub Actions on windows
* TINKERPOP-2785 Inability to Mock Returned Result Types in Gremlin-Go Driver
* TINKERPOP-2792 Better exception when JavaTranslator finds a method but not the overload
* TINKERPOP-2794 Allow cancellation of Gremlin.Net async methods
* TINKERPOP-2804 gherkin feature files should be on the classpath
* TINKERPOP-2806 Provide method for provider plugins to get notified on script/query processing
* TINKERPOP-2808 Improve Compatibility on ARM machines
* TINKERPOP-2813 Improve driver usability for cases where NoHostAvailableException is currently thrown
* TINKERPOP-2814 Add a SSL handshake timeout configuration to the driver
* TINKERPOP-2818 exclude mockito-core in gremlin-core [compile scope] (import by jcabi-manifests)
* TINKERPOP-2833 TestSupport loads files too slow
* TINKERPOP-2834 CloneVertexProgram optimization on SparkGraphComputer
* TINKERPOP-2842 Expand GremlinScriptChecker to include request id overrides
* TINKERPOP-2850 Modifications to mergeV/E semantics

[[release-3-6-1]]
=== TinkerPop 3.6.1 (Release Date: July 18, 2022)

This release also includes changes from <<release-3-5-4, 3.5.4>>.

* Made GraphBinary the default serialization format for .NET and Python.
* Added missing `ResponseStatusCodeEnum` entry for 595 for .NET.
* Fix a javadoc comment in `Cluster.Builder` regarding maxInProcessPerConnection.

==== Bugs

* TINKERPOP-2734 NullPointerException when calling Client chooseConnection()
* TINKERPOP-2736 PluginAcceptor interface no more available in 3.5.3+ but referred in documentation
* TINKERPOP-2741 GraphMLWriter error message is not properly formatted
* TINKERPOP-2746 Medium security vulnerabilities on logback-core
* TINKERPOP-2751 Transaction: tx.commit() hangs up in javascript client-lib
* TINKERPOP-2754 Javascript client hangs if the server restarts
* TINKERPOP-2768 BranchStep pickToken should be integrated when added as a child option

==== Improvements

* TINKERPOP-2229 JavaScript GLV: Add GraphBinary Support
* TINKERPOP-2631 GraphSON float serialization when ujson is used is imprecise
* TINKERPOP-2693 Complete GraphBinary support in Python
* TINKERPOP-2715 remove log4jv1 dependency
* TINKERPOP-2723 Make GraphBinary the default serialization format for .NET and Python *(breaking)*
* TINKERPOP-2740 first request suspend more than 9s when using gremlin-java-driver
* TINKERPOP-2748 Medium security vulnerability on netty-all and netty-codec
* TINKERPOP-2762 getScopeKeys should respect the order of keys passed in Step
* TINKERPOP-2764 AWS Neptune returns an inaccessible structured error response

[[release-3-6-0]]
=== TinkerPop 3.6.0 (Release Date: April 4, 2022)

This release also includes changes from <<release-3-5-3, 3.5.3>>.

* Added parser support for `NaN` and `Infinity`.
* Implemented comparability/orderability semantics defined in the Graph Provider documentation.
* Added `TextP.regex` and `TextP.notRegex`.
* Changed TinkerGraph to allow identifiers to be heterogeneous when filtering.
* Prevented values of `T` to `property()` from being `null`.
* Added `element()` step.
* Added `call()` step.
* Added `fail()` step.
* Added `mergeV()` and `mergeE()` steps.
* Added `Direction` aliases of `from` and `to`.
* Moved `TraversalOptionParent.Pick` to its own class as `Pick`.
* Introduced Pythonic Gremlin step names using snake case and deprecated camel case naming.
* Improved Gherkin test framework to allow for asserting traversal exceptions as a behavior.
* Fixed query indentation for profile metrics where indent levels were not being respected.
* `TraversalOpProcessor` no longer accepts a `String` representation of `Bytecode` for the "gremlin" argument which was left to support older versions of the drivers.
* Removed requirement that "ids" used to filter vertices and edges need to be all of a single type.
* Created `gremlin-annotations` module where the `@GremlinDsl` annotation and related code has been moved.
* Moved `GremlinScriptChecker` to `gremlin-core` from `gremlin-groovy` since it is not Groovy dependent.
* Removed `groovy` and `groovy-json` dependencies from `gremlin-driver` as well as related `JsonBuilder` serialization support.
* Replaced log4j usage with logback where builds rely on and packaged distributions now contain the latter.
* Improved behavior of `V()` and `E()` when `null` is an argument producing a filtering behavior rather than an exception.
* Prevented metrics computation unless the traversal is in a locked state.
* Added syntax to Gremlin grammar to explicitly define `byte`, `short` and `BigInteger`.
* Added syntax to Gremlin grammar to allow construction of a reference `Vertex`.
* Changed Gremlin grammar to allow for Groovy-like syntax when parsing a `Map` literal.
* Created a way to produce a corpus of Gremlin traversals via `FeatureReader` and `DocumentationReader` in `gremlin-language`.
* Changed mechanism for determining if `id` equality with `toString()` is used by validating that elements of the predicate collection are all `String` rather than enforcing homogenous collections in the process.
* Exposed Gherkin tests as part of the provider test suite.
* Packaged Gherkin tests and data as standalone package as a convenience distribution.
* Removed `ProductiveByStrategy` as a strategy that is applied by default.
* Changed `by()` modulator semantics to consistently filter.
* Removed previously deprecated Gryo `MessageSerializer` implementations.
* Removed previously deprecated `AuthenticationSettings.enableAuditLog`.
* Removed previously deprecated `GroovyTranslator` from `gremlin-groovy` module.
* Removed previously deprecated Gremlin steps that conflicted with Python keywords.
* Removed the dependency on `six` from `gremlin-python`.
* Bumped to Apache Hadoop 3.3.1.
* Bumped to Apache Spark 3.2.0.
* Bumped node.js in `gremlin-javascript` to v16.13.0.
* Changed `NumberHelper` to properly cast to `byte` and `short` rather than default coercing to `Integer`.
* Modified some driver defaults (maximum content length, pool size, maximum in process) to be more consistent with one another.
* Fixed a potential connection load balancing issue due to a race condition not updating the usage count.
* Extended `property()` to allow for setting a `Map` of property values.

==== Bugs

* TINKERPOP-2358 Potential connection leak on client disposing
* TINKERPOP-2486 Client does not load balance requests across available connections
* TINKERPOP-2507 Remove requirement that Graph implementations must filter on homogeneous identifiers *(breaking)*
* TINKERPOP-2522 DefaultTraversalMetrics::toString does not indent annotations correctly
* TINKERPOP-2554 Extracting step metrics from ProfileStep throws NPE if the step was not triggered
* TINKERPOP-2565 GraphMLWriter does not check vertexLabelKey conflict
* TINKERPOP-2566 Incomplete error message in bytecode step generation
* TINKERPOP-2568 Graph instance not set for child traversals
* TINKERPOP-2569 Reconnect to server if Java driver fails to initialize
* TINKERPOP-2578 Set arguments to P within/without are wrapped in List
* TINKERPOP-2579 EventStrategy doesn't work with anonymous traversal
* TINKERPOP-2580 Update the custom DSL documentation
* TINKERPOP-2585 Traversal failed for different strategies order
* TINKERPOP-2589 XML External Entity (XXE) vulnerability
* TINKERPOP-2597 NullPointerException while initializing connection pool
* TINKERPOP-2598 within(null) NPE
* TINKERPOP-2603 TinkerGraph sometimes could not query float values.
* TINKERPOP-2604 TinkerGraph could not order vertex/edge without specified property.
* TINKERPOP-2606 Neo4j-Gremlin could not order vertex/edge without specified property
* TINKERPOP-2609 HTTP returns serialization exceptions for the GraphTraversalSource
* TINKERPOP-2610 NumberHelper can return values in the form of their original type smaller than int *(breaking)*
* TINKERPOP-2621 toString for traversals such as within with empty array returns empty string as argument instead of brackets
* TINKERPOP-2626 RangeGlobalStep closes traversal prematurely
* TINKERPOP-2649 Unable to translate gremlin query to java
* TINKERPOP-2658 Translator in gremlin-javascript has trouble with array arguments
* TINKERPOP-2661 GremlinGroovyScriptEngine handling of null arguments
* TINKERPOP-2662 Unclosed client session and stacktrace pops up when cleanup is missed
* TINKERPOP-2670 JavaDocs do not build when using JDK 11
* TINKERPOP-2694 Bug of TinkerGraph gremlin api "has()"
* TINKERPOP-2702 property(null) throws NPE
* TINKERPOP-2706 Traversal clone() not resetting the close state
* TINKERPOP-2712 PropertyChangedEvent is triggered before Property is actually changed
* TINKERPOP-2717 Gremlin.NET : WebSocketConnection does not check for MessageType.Close, causing error InvalidOperationException: "Received data deserialized into null object message. Cannot operate on it."
* TINKERPOP-2719 hasNext is called on TraverserIterator after transaction is committed
* TINKERPOP-2726 Python's GroovyTranslator translates boolean wrong

==== Improvements

* TINKERPOP-2367 Gremlin Translators for .NET
* TINKERPOP-2379 Consistent defaults and initialization APIs for drivers
* TINKERPOP-2411 Move GremlinDslProcessor to its own artifact *(breaking)*
* TINKERPOP-2467 Follow python naming conventions for Gremlin syntax
* TINKERPOP-2504 Intermittently failing server/driver integration tests
* TINKERPOP-2518 Enhance .NET gherkin framework to deal with more advanced assertions
* TINKERPOP-2524 Expand support for number types in grammar
* TINKERPOP-2525 Extend Gherkin tests to cover strategies
* TINKERPOP-2534 Log4j flagged as critical security violation
* TINKERPOP-2548 Add getter for indexer used in IndexStep
* TINKERPOP-2551 Setup scripts to publish Gremint to npm
* TINKERPOP-2555 Support for remote transactions in Python
* TINKERPOP-2556 Support remote transactions in .NET
* TINKERPOP-2557 Support remote transactions in Javascript
* TINKERPOP-2559 Stop sending the close message for .NET
* TINKERPOP-2560 Stop sending close message for Python
* TINKERPOP-2561 Stop sending close message in Javascript
* TINKERPOP-2562 Remove GraphSON 2 option in TraversalOpProcessor *(breaking)*
* TINKERPOP-2570 Support custom type in GraphBinary for .NET
* TINKERPOP-2576 Setup automatic updates via Dependabot for Gremlin.NET
* TINKERPOP-2577 Remove unused test coverage dependencies from Gremlin.NET
* TINKERPOP-2582 Construct traversals from gremlin-language
* TINKERPOP-2583 Make gremlin-groovy processing optional in Gremlin Server
* TINKERPOP-2591 Administrative adjustments to gremlint site
* TINKERPOP-2592 Align the style guides
* TINKERPOP-2593 Remove Groovy as a dependency from gremlin-driver *(breaking)*
* TINKERPOP-2596 datetime function
* TINKERPOP-2601 Unify Gremlin testing behind Gherkin
* TINKERPOP-2605 Further enforce and refine null semantics
* TINKERPOP-2608 Enhance sample().by() semantics when by produces a null *(breaking)*
* TINKERPOP-2611 Prevent property(id,null) and addV(null) *(breaking)*
* TINKERPOP-2613 Improve behavior of V/E(null)
* TINKERPOP-2615 Expand testing of path() with null values
* TINKERPOP-2616 Provide better exceptions with SSL related failures *(breaking)*
* TINKERPOP-2620 Clean up NullPointerExceptions related to null arguments on property related steps
* TINKERPOP-2630 Clarify that a server cannot support Graphson1.0 over HTTP
* TINKERPOP-2632 Netty 4.1.61 flagged with two high severity security violations
* TINKERPOP-2635 Consistent by() behavior *(breaking)*
* TINKERPOP-2636 Remove ProductiveByStrategy as a default *(breaking)*
* TINKERPOP-2637 Enhance logging in the Python
* TINKERPOP-2639 Remove previously deprecated GryoMessageSerializer infrastructure *(breaking)*
* TINKERPOP-2640 Remove previously deprecated AuthenticationSettings.enableAuditLog setting *(breaking)*
* TINKERPOP-2641 Allow orderability on any type
* TINKERPOP-2645 Improve behavior of hasId(null)
* TINKERPOP-2646 Make .NET StreamExtensions public for GraphBinary
* TINKERPOP-2650 Remove deprecated Gremlin step overloads of python keywords *(breaking)*
* TINKERPOP-2651 Update to .NET 6
* TINKERPOP-2652 Add TextP.regex to the text predicate set
* TINKERPOP-2656 Provide a no syntax sugar translator for python
* TINKERPOP-2657 Remove GroovyTranslator from gremlin-groovy *(breaking)*
* TINKERPOP-2659 Bump javascript runtimes to node v16
* TINKERPOP-2660 Bring back close message for drivers
* TINKERPOP-2663 Support Vertex references in grammar
* TINKERPOP-2665 Add the ability for property() to take a map
* TINKERPOP-2666 Create an anonymizing Translator for logging traversals without user data
* TINKERPOP-2667 Allow fold() with addAll to work on Map
* TINKERPOP-2668 Updating aiohttp requirements at germin-python due to vulnerability
* TINKERPOP-2669 Netty 4.1.61 flagged with medium severity security violations
* TINKERPOP-2671 Add tx() support to grammar
* TINKERPOP-2676 Refactor GremlinScript checker out of groovy package *(breaking)*
* TINKERPOP-2678 jackson-databind medium security issue identified
* TINKERPOP-2679 Update JavaScript driver to support processing messages as a stream
* TINKERPOP-2680 Create call() step to allow for calling procedures
* TINKERPOP-2681 Create merge() step to codify best practice for upsert pattern
* TINKERPOP-2682 Enable WebSocket compression in .NET by default
* TINKERPOP-2687 Gremlin Boolean Value Expressions 2.0 with Ternary Boolean Logics
* TINKERPOP-2688 Investigate two .NET test failures
* TINKERPOP-2689 VertexProperty Gherkin support for .NET
* TINKERPOP-2690 VertexProperty Gherkin support for Javascript
* TINKERPOP-2691 VertexProperty Gherkin support for Python
* TINKERPOP-2695 Support NaN/Inf in Parser and Gherkin
* TINKERPOP-2705 Support null as an argument where it makes sense in Gremlin.NET
* TINKERPOP-2707 Closing parent connection in python should close tx() connections
* TINKERPOP-2711 Make gremlin-language optional as it brings in CDDL/GPL dependencies
* TINKERPOP-2713 Create an element() step that maps a Property to its Element.
* TINKERPOP-2716 Enable eslint for gremlin-javascript project
* TINKERPOP-2725 Traversal Strategy Mix Up In Gremlin-Python
* TINKERPOP-2727 HasContainer should allow a null key
* TINKERPOP-2728 jackson-databind high security issue identified

== TinkerPop 3.5.0 (The Sleeping Gremlin: No. 18 Entr'acte Symphonique)

image::https://raw.githubusercontent.com/apache/tinkerpop/master/docs/static/images/gremlin-sleeping-beauty.png[width=185]

[[release-3-5-6]]
=== TinkerPop 3.5.6 (Release Date: NOT OFFICIALLY RELEASED YET)

* Added `GraphFilter` support to `GraphSONRecordReader`.
* gremlin-python aiohttp dependency requirement upper bound relaxed to <4.0.0.
* Fixed bug in `CountStrategy` where `or()` and `and()` filters were not being rewritten properly for some patterns.
* Changed `PartitionStrategy` to force its filters to the end of the chain for `Vertex` and `Edge` read steps, thus preserving order of the `has()`.
* Added `RequestOptions` and `RequestOptionsBuilder` types to Go GLV to encapsulate per-request settings and bindings.
* Improved `addE()` error messaging when traverser is not a `Vertex`.
* Added `SubmitWithOptions()` methods to `Client` and `DriverRemoteConnection` in Go GLV to pass `RequestOptions` to the server.
* Fixed bug in which `gremlin-server` would not respond to clients if an `Error` was thrown during bytecode traversals.
* Changed `with()` configuration for `ARGS_BATCH_SIZE` and `ARGS_EVAL_TIMEOUT` to be more forgiving on the type of `Number` used for the value.
* Changed `gremlin-console` to add imports via an ImportCustomizer to reduce time spent resolving imports.
* Bumped to Groovy 2.5.21.
* Fixed bug in parsing of `math()` expressions where variables were not being identified if they contained a text associated with a function.
* Refactored `FilterRankingStrategy` to improve performance for deeply nested traversals.
* Refactored strategy application to improve performance by avoiding some excessive recursion.
* Added `Traversal.lock()` to provide an explicit way to finalize a traversal object.
* Changed `Traversal.getGraph()` to get its `Graph` object from itself or, if not available, its parent.
* Added `AuthInfoProvider` interface and `NewDynamicAuth()` to gremlin-go for dynamic authentication support.
* Fixed bug where `hasId()` unrolls ids in Java arrays to put into `P.within` but not ids in lists, this also aligned behavior of start-step and mid-traversal hasId().
* Bumped to `snakeyaml` 2.0 to fix security vulnerability.
* Bumped to Apache `commons-configuration` 2.9.0 to fix security vulnerability.
* Improved `count` step optimization for negative values in input for 'eq' comparison.
* Fixed performance issue when using `SampleGlobalStep` with a traverser that has either a `LABELED_PATH` or `PATH` requirement.

[[release-3-5-5]]
=== TinkerPop 3.5.5 (Release Date: January 16, 2023)

* Changed the `Result` struct in gremlin-go to make it more suitable for mocking in tests.
* Changed label generation in `PathProcessorStrategy` to be more deterministic.
* Bumped to Apache `commons-configuration` 2.8.0 to fix security vulnerability.
* Fixed issue where the `GremlinGroovyScriptEngine` reused the same translator concurrently which lead to incorrect translations.
* Fixed bug where tasks that haven't started running yet time out due to `evaluationTimeout` and never send a response back to the client.
* Set the exact exception in `initializationFailure` on the Java driver instead of the root cause.
* Improved error message for when `from()` and `to()` are unproductive for `addE()`.
* Added `SparkIOUtil` utility to load graph into Spark RDD.
* Improved performance of `CloneVertexProgram` by bypassing the shuffle state of `SparkGraphComputer`.
* Changed `JavaTranslator` exception handling so that an `IllegalArgumentException` is used for cases where the method exists but the signature can't be discerned given the arguments supplied.
* Dockerized all test environment for .NET, JavaScript, Python, Go, and Python-based tests for Console, and added Docker as a build requirement.
* Async operations in .NET can now be cancelled. This however does not cancel work that is already happening on the server.
* Bumped to `snakeyaml` 1.32 to fix security vulnerability.
* Update docker/build.sh to work with docker-compose dockerized tests changes.
* Fix permission issues with Docker generated files by setting permission to current user, so sudo isn't needed for maven operations.
* Updated base images for gremlin-server and gremlin-console docker images to support arm64.
* Use Go embed for error/logger resources for `gremlin-go` to avoid missing resource files when using binaries.
* Added user agent to web socket handshake in java driver. Can be controlled by a new enableUserAgentOnConnect configuration. It is enabled by default.
* Added user agent to web socket handshake in Gremlin.Net driver. Can be controlled by `EnableUserAgentOnConnect` in `ConnectionPoolSettings`. It is enabled by default.
* Added user agent to web socket handshake in go driver. Can be controlled by a new `EnableUserAgentOnConnect` setting. It is enabled by default.
* Added user agent to web socket handshake in python driver. Can be controlled by a new `enable_user_agent_on_connect` setting. It is enabled by default.
* Added user agent to web socket handshake in javascript driver. Can be controlled by a new `enableUserAgentOnConnect` option. It is enabled by default.
* Added logging in .NET.
* Added `addDefaultXModule` to `GraphSONMapper` as a shortcut for including a version matched GraphSON extension module.
* Modified `GraphSONRecordReader` and `GraphSONRecordWriter` to include the GraphSON extension module by default.
* Bumped `jackson-databind` to 2.14.0 to fix security vulnerability.
* Bumped to Groovy 2.5.15.
* Bumped to Netty 4.1.86.
* Bumped `ivy` to 2.5.1 to fix security vulnerability
* Removed default SSL handshake timeout. The SSL handshake timeout will instead be capped by setting `connectionSetupTimeoutMillis`.
* Improved logging for `gremlin-driver`.
* Modified `Connection` and `Host` job scheduling in `gremlin-driver` by dividing their work to two different thread pools and sparing work from the primary pool responsible for submitting requests and reading results.
* Prevented usage of the fork-join pool for `gremlin-driver` job scheduling.
* Modified `GremlinScriptChecker` to extract the `Tokens.REQUEST_ID` from Gremlin scripts.
* Changed `Host` initialization within a `Client` to be parallel again in `gremlin-driver`.
* Changed mechanism for determining `Host` health which should make the driver more resilient to intermittent network failures.
* Removed the delay for reconnecting to a potentially unhealthy `Host` only marking it as unavailable after that initial retry fails.
* Prevented fast `NoHostAvailableException` in favor of more direct exceptions when borrowing connections from the `ConnectionPool`.
* Improved Gherkin tests for more consistent results.
* Provides users with potentially more information to driver TimeoutExceptions.
* Fixed an issue in Go and Python GLVs where modifying per request settings to override request_id's was not working correctly.
* Fixed incorrect implementation for `GraphTraversalSource.With` in `gremlin-go`.
* Changed Gremlin.version() to return `"VersionNotFound"` if the version is missing from the manifest.
* Fixed a case sensitivity issue when comparing request UUIDs in `gremlin-javascript`.

==== Bugs

* TINKERPOP-2765 Race condition during script creation when using UnifiedChannelizer
* TINKERPOP-2769 gremlin-server does not reply with a timeout response to all timed out requests
* TINKERPOP-2771 Critical severity security vulnerabilty in commons-configuration 2.7
* TINKERPOP-2796 High severity security vulnerability found in snakeyaml
* TINKERPOP-2803 Incorrect count() with sample() in TinkerGraph
* TINKERPOP-2809 High severity security vulnerability found in jackson databind
* TINKERPOP-2815 Critical security vulnerability for apache commons-text
* TINKERPOP-2816 Gherkin test issues for implementers
* TINKERPOP-2817 Support java.lang.Byte in hadoop GraphSONRecordWriter/GraphSONRecordReader
* TINKERPOP-2826 Critical security vulnerability in ivy
* TINKERPOP-2836 Github actions do not run java driver integration tests
* TINKERPOP-2840 Test Failures on NonDex
* TINKERPOP-2843 Security vulnerabilities found in netty version 4.1.77
* TINKERPOP-2849 Incorrect implementation for GraphTraversalSource.With in gremlin-go

==== Improvements

* TINKERPOP-2471 Add logging to Gremlin.Net driver
* TINKERPOP-2480 User agent for Gremlin drivers
* TINKERPOP-2737 Dockerized Build and Test Environments
* TINKERPOP-2772 Add Spark utility to load vertices as RDD
* TINKERPOP-2779 Floating ConnectedComponent Feature Failures for GitHub Actions on windows
* TINKERPOP-2785 Inability to Mock Returned Result Types in Gremlin-Go Driver
* TINKERPOP-2792 Better exception when JavaTranslator finds a method but not the overload
* TINKERPOP-2794 Allow cancellation of Gremlin.Net async methods
* TINKERPOP-2808 Improve Compatibility on ARM machines
* TINKERPOP-2813 Improve driver usability for cases where NoHostAvailableException is currently thrown
* TINKERPOP-2814 Add a SSL handshake timeout configuration to the driver
* TINKERPOP-2833 TestSupport loads files too slow
* TINKERPOP-2834 CloneVertexProgram optimization on SparkGraphComputer
* TINKERPOP-2842 Expand GremlinScriptChecker to include request id overrides

[[release-3-5-4]]
=== TinkerPop 3.5.4 (Release Date: July 18, 2022)

* Added exception to Gremlin Server that is thrown when using a transaction on a non-transaction graph.
* Exposed error message sent by the server as a property on `GremlinServerError` for gremlin-python
* Allowed `datetime()` syntax to accept zone offset with colon separators and seconds.
* Fixed a minor problem in the Gremlin parser where a `GraphTraversalSource` may not have been initialized.
* Added getters to high and low properties in `RangeLocalStep`.
* Added `Pick` traversal to the return from `getGlobalChildren()` for `BranchStep`.
* Ensured `Pick` traversal was an integrated child.
* Added GraphBinary serialization support to gremlin-javascript.
* Improved startup time by removing unnecessary DNS lookup.
* Bumped to logback 1.2.9.
* Bumped to netty 4.1.77.
* Fixed bug in `submitAsync()` in gremlin-python where the deprecated version was not returning its result.
* Added missing `ResponseStatusCodeEnum` entries for 403, 429, 497, and 596 for .NET.
* Added GraphBinary support in gremlin-python for short, bigdecimal and biginteger.
* Fixed bug in `PartitionStrategy` where the use of `AbstractLambdaTraversal` caused an unexpected exception.
* Fixed bug where close requests for sessions were improperly validating the request in the `UnifiedChannelizer`.
* Deprecated and removed functionality of the `connectOnStartup` option in `gremlin-javascript` to resolve potential `unhandledRejection` and race conditions.
* Ensured `Graph` instance was set between `TraversalStrategy` executions.
* Fixed potential `NullPointerException` in `gremlin-driver` where initialization of a `ConnectionPool` would fail but not throw an exception due to centralized error check being satisfied by a different process.
* Fixed a bug where the JavaScript client would hang indefinitely on traversals if the connection to the server was terminated.
* Fix a javadoc comment in Cluster.Builder regarding maxInProcessPerConnection.
* Added a getter for selectKeys in SelectStep

==== Bugs

* TINKERPOP-2734 NullPointerException when calling Client chooseConnection()
* TINKERPOP-2735 IllegalStateException: Unrecognized content of the 'gremlin' argument... on connection close
* TINKERPOP-2736 PluginAcceptror interface no more available in 3.5.3+ but referred in documentation
* TINKERPOP-2741 GraphMLWriter error message is not properly formatted
* TINKERPOP-2751 Transaction: tx.commit() hangs up in javascript client-lib
* TINKERPOP-2754 Javascript client hangs if the server restarts
* TINKERPOP-2763 client.submitAsync returns None value
* TINKERPOP-2768 BranchStep pickToken should be integrated when added as a child option

==== Improvements

* TINKERPOP-2229 JavaScript GLV: Add GraphBinary Support
* TINKERPOP-2631 GraphSON float serialization when ujson is used is imprecise
* TINKERPOP-2693 Complete GraphBinary support in Python
* TINKERPOP-2740 first request suspend more than 9s when using gremlin-java-driver
* TINKERPOP-2748 Medium security vulnerability on netty-all and netty-codec
* TINKERPOP-2762 getScopeKeys should respect the order of keys passed in Step
* TINKERPOP-2764 AWS Neptune returns an inaccessible structured error response

[[release-3-5-3]]
=== TinkerPop 3.5.3 (Release Date: April 4, 2022)

* Added support for using a readable stream when submitting scripts through the JavaScript driver which allows processing each batch of result sets as they come in, rather than waiting for the entire result set to complete before allowing processing.
* Fixed issue with implicit conversion of `Infinity` number instances into `BigDecimal`.
* Ensured that new properties are added before triggering the associated event.
* Added support for WebSocket compression in the .NET driver. (Only available on .NET 6.)
* Added Groovy `Translator` for .NET.
* Bumped to `jackson-databind` 2.13.2.2.
* Fixed bug in `DefaultTraversal.clone()` where the resulting `Traversal` copy could not be re-iterated.
* Fixed bug in `JavaTranslator` that did not handle `has()` well where `null` was the first argument.
* Renamed `GremlinBaseVisitor` to `DefaultGremlinBaseVisitor` in `gremlin-core` to prevent conflict with the generated `GremlinBaseVisitor` in `gremlin-language`.
* Tracked transaction spawned connections and closed them when the parent connection was closed for `gremlin-python`.
* Prevented unintentionally opening another transaction in `TraversalOpProcessor`` and `SessionOpProcessor` of Gremlin Server.
* Fixed bug in `Translator` of `gremlin-python` around translation of Booleans.

==== Bugs

* TINKERPOP-2694 Bug of TinkerGraph gremlin api "has()"
* TINKERPOP-2706 Traversal clone() not resetting the close state
* TINKERPOP-2712 PropertyChangedEvent is triggered before Property is actually changed
* TINKERPOP-2717 Gremlin.NET : WebSocketConnection does not check for MessageType.Close, causing error InvalidOperationException: "Received data deserialized into null object message. Cannot operate on it."
* TINKERPOP-2719 hasNext is called on TraverserIterator after transaction is committed
* TINKERPOP-2726 Python's GroovyTranslator translates boolean wrong

==== Improvements

* TINKERPOP-2367 Gremlin Translators for .NET
* TINKERPOP-2518 Enhance .NET gherkin framework to deal with more advanced assertions
* TINKERPOP-2651 Update to .NET 6
* TINKERPOP-2679 Update JavaScript driver to support processing messages as a stream
* TINKERPOP-2682 Enable WebSocket compression in .NET by default
* TINKERPOP-2707 Closing parent connection in python should close tx() connections
* TINKERPOP-2711 Make gremlin-language optional as it brings in CDDL/GPL dependencies
* TINKERPOP-2716 Enable eslint for gremlin-javascript project
* TINKERPOP-2725 Traversal Strategy Mix Up In Gremlin-Python
* TINKERPOP-2727 HasContainer should allow a null key
* TINKERPOP-2728 jackson-databind high security issue identified

[[release-3-5-2]]
=== TinkerPop 3.5.2 (Release Date: January 10, 2022)

This release also includes changes from <<release-3-4-13, 3.4.13>>.

* Added an `AnonymizingTypeTranslator` for use with `GroovyTranslator` which strips PII (anonymizes any String, Numeric, Date, Timestamp, or UUID data)
* Added support for `g.tx()` in Python.
* Added logging in in Python.
* Added `tx()` syntax to `gremlin-language`.
* Fixed shutdown cleanup issue in Python aiohttp transport layer.
* Added a `NoSugarTranslator` translator to `PythonTranslator` which translates Gremlin queries to Python without syntactic sugar (ex `g.V().limit(1)` instead of `g.V()[0:1]`)
* Added support for `g.Tx()` in .NET.
* Added support for `with()` constant options to `io()`.
* Changed `GroovyTranslator` to generate code more compatible to Java with `Date` and `Timestamp`.
* Fixed bug in the processing of the `io()` step when constructing a `Traversal` from the grammar.
* Added the `ConnectedComponent` tokens required to properly process the `with()` of the `connectedComponent()` step.
* Fixed `DotNetTranslator` bugs where translations produced Gremlin that failed due to ambiguous step calls to `has()`.
* Fixed bug where `RepeatUnrollStrategy`, `InlineFilterStrategy` and `MessagePassingReductionStrategy` were all being applied more than necessary.
* Modified grammar to accept the `datetime()` function so that Gremlin scripts have a way to natively construct a `Date`.
* Ensured `PathRetractionStrategy` is applied after `InlineFilterStrategy` which prevents an error in traverser mapping in certain conditions.
* Deprecated `JsonBuilder` serialization for GraphSON and Gryo.
* Added `ProductiveByStrategy` to ensure consistency of `by()` modulator behaviors when child traversal arguments contained no elements.
* Changed drivers to once again send the previously deprecated and removed "close" message for sessions.
* Modified `fold()` to merge `Map` instances with `addAll`.
* Allowed `null` string values in the Gremlin grammar.
* Fixed support for `SeedStrategy` in the Gremlin Grammar.
* Fixed bug in `Translator` of `gremlin-javascript` around array translation.
* Fixed bugs in `PythonTranslator`, `JavascriptTranslator` and `DotNetTranslator` when translating `TraversalStrategy` objects to Javascript.
* Prevented exception with `hasLabel(null)` and `hasKey(null)` and instead filter away traversers as these structural components can't ever be null.
* Improved handling of `null` when passed to `P` predicates.
* Handled `null` for mathematical reducing operations of `sum()`, `mean()`, `max()` and `min()`.
* Allowed `null` values in `Memory` for `GraphComputer`.
* Allowed `null` assignment in `withSideEffect()`.
* Allowed labelling of steps that emit a traverser carrying `null`.
* Fixed bug in filtering for `null` property key arguments to `valueMap()`, `elementMap()`, `properties()` and `values()`.
* Modified grammar to allow a call to `within()` and `without()` with no arguments.
* Fixed problems with `inject(null)` variations where `null` was the only value being submitted.
* Fixed problem with `GroovyTranslator` and `inject(null,null)` which could be interpreted as the Groovy JDK extension `inject(Object,Closure)`.
* Fixed error where certain variants of `inject()` with `null` might not properly construct a traversal in .NET.
* Prevented exception with  `hasValue(null)` and allowed filtering as expected.
* Refined `DotNetTranslator` to be more explicit with `null` arguments to ensure that the right overloads are called.
* Created `GremlinParser` to construct `Traversal` objects from `gremlin-language`.
* Added `GremlinLangScriptEngine` as a `GremlinScriptEngine` implementation that users the grammar and `JavaTranslator` to evaluate Gremlin.
* Added getter method for `bypassTraversal` in `AbstractLambdaTraversal`.
* Added support for custom GraphBinary types in .NET.
* Removed some unnecessary exception wrapping around `gremlin-driver` errors now producing a more immediate view of the actual error cause.

==== Bugs

* TINKERPOP-2569 Reconnect to server if Java driver fails to initialize
* TINKERPOP-2585 Traversal failed for different strategies order
* TINKERPOP-2589 XML External Entity (XXE) vulnerability
* TINKERPOP-2597 NullPointerException while initializing connection pool
* TINKERPOP-2598 within(null) NPE
* TINKERPOP-2603 TinkerGraph sometimes could not query float values.
* TINKERPOP-2609 HTTP returns serialization exceptions for the GraphTraversalSource
* TINKERPOP-2621 toString for traversals such as within with empty array returns empty string as argument instead of brackets
* TINKERPOP-2626 RangeGlobalStep closes traversal prematurely
* TINKERPOP-2649 Unable to translate gremlin query to java
* TINKERPOP-2658 Translator in gremlin-javascript has trouble with array arguments
* TINKERPOP-2662 Unclosed client session and stacktrace pops up when cleanup is missed
* TINKERPOP-2670 JavaDocs do not build when using JDK 11

==== Improvements

* TINKERPOP-2504 Intermittently failing server/driver integration tests
* TINKERPOP-2555 Support for remote transactions in Python
* TINKERPOP-2556 Support remote transactions in .NET
* TINKERPOP-2570 Support custom type in GraphBinary for .NET
* TINKERPOP-2582 Construct traversals from gremlin-language
* TINKERPOP-2583 Make gremlin-groovy processing optional in Gremlin Server
* TINKERPOP-2591 Administrative adjustments to gremlint site
* TINKERPOP-2592 Align the style guides
* TINKERPOP-2596 datetime function
* TINKERPOP-2605 Further enforce and refine null semantics
* TINKERPOP-2615 Expand testing of path() with null values
* TINKERPOP-2616 Provide better exceptions with SSL related failures *(breaking)*
* TINKERPOP-2620 Clean up NullPointerExceptions related to null arguments on property related steps
* TINKERPOP-2630 Clarify that a server cannot support Graphson1.0 over HTTP
* TINKERPOP-2632 Netty 4.1.61 flagged with two high severity security violations
* TINKERPOP-2637 Enhance logging in the Python
* TINKERPOP-2646 Make .NET StreamExtensions public for GraphBinary
* TINKERPOP-2656 Provide a no syntax sugar translator for python
* TINKERPOP-2660 Bring back close message for drivers
* TINKERPOP-2666 Create an anonymizing Translator for logging traversals without user data
* TINKERPOP-2667 Allow fold() with addAll to work on Map
* TINKERPOP-2668 Updating aiohttp requirements at germin-python due to vulnerability
* TINKERPOP-2669 Netty 4.1.61 flagged with medium severity security violations
* TINKERPOP-2671 Add tx() support to grammar

[[release-3-5-1]]
=== TinkerPop 3.5.1 (Release Date: July 19, 2021)

This release also includes changes from <<release-3-4-12, 3.4.12>>.

* Added support for `g.tx()` in Javascript.
* Fixed bug in Javascript error message related to validating anonymous traversal spawns.
* Changed close of Python and Javascript connections to no longer send a "close message" as the server no longer acknowledges it as of 3.5.0.
* Fixed bug where the `Graph` instance was not being assigned to child traversals.
* Removed sending of deprecated session close message from Gremlin.Net driver.

==== Bugs

* TINKERPOP-2358 Potential connection leak on client disposing
* TINKERPOP-2554 Extracting step metrics from ProfileStep throws NPE if the step was not triggered
* TINKERPOP-2565 GraphMLWriter does not check vertexLabelKey conflict
* TINKERPOP-2566 Incomplete error message in bytecode step generation
* TINKERPOP-2568 Graph instance not set for child traversals
* TINKERPOP-2578 Set arguments to P within/without are wrapped in List
* TINKERPOP-2579 EventStrategy doesn't work with anonymous traversal
* TINKERPOP-2580 Update the custom DSL documentation

==== Improvements

* TINKERPOP-2548 Add getter for indexer used in IndexStep
* TINKERPOP-2551 Setup scripts to publish Gremint to npm
* TINKERPOP-2557 Support remote transactions in Javascript
* TINKERPOP-2559 Stop sending the close message for .NET
* TINKERPOP-2560 Stop sending close message for Python
* TINKERPOP-2561 Stop sending close message in Javascript
* TINKERPOP-2576 Setup automatic updates via Dependabot for Gremlin.NET
* TINKERPOP-2577 Remove unused test coverage dependencies from Gremlin.NET

[[release-3-5-0]]
=== TinkerPop 3.5.0 (Release Date: May 3, 2021)

This release also includes changes from <<release-3-4-11, 3.4.11>>.

* Changed transport implementation to use AIOHTTP instead of Tornado for gremlin-python.
* Added max_content_length and unit test for it in gremlin-python.
* Removed compression_option support for transport in gremlin-python.
* Fixed event loop issues and added unit test for it in gremlin-python.
* Fixed DriverRemoteConnection multithreading issues and added unit test for it in gremlin-python.
* Fixed heartbeat timeout issues and tested with local server manually for gremlin-python.
* Fixed build errors emitted for gremlin-python (asyncio task destroyed but is pending error).
* Added `gremlin-language` module.
* Allowed the possibility for the propagation of `null` as a `Traverser` in Gremlin.
* Added a fully shaded version of `gremlin-driver`.
* Exposed websocket connection status in JavaScript driver.
* Fixed a bug where spark-gremlin was not re-attaching properties when using `dedup()`.
* Fixed a bug in `WsAndHttpChannelizer` pipeline configuration where failed object aggregation could not write back HTTP responses.
* Ensured better consistency of the use of `null` as arguments to mutation steps.
* Added a `ResponseStatusCode` to indicate that a client should retry its request.
* Added `TemporaryException` interface to indicate that a transaction can be retried.
* Prevented `TraversalStrategy` instances from being added more than once, where the new instance replaces the old.
* Improved error message for `addE()` when the `from()` or `to()` does not resolve to a `Vertex`.
* Improved error message for `addE()` when cardinality is specified on `property()` assignments.
* Allowed `property(T.label,Object)` to be used if no value was supplied to `addV(String)`.
* Dropped support for .NET Standard 1.3 in Gremlin.Net. Only .NET Standard 2.0 is supported starting with this version.
* Added GraphBinary support for .NET.
* Added `UnifiedChannelizer` which exposes HTTP and Websockets connections and processes both sessionless and in-session requests with the same `gremlinPool`.
* Bounded the `gremlinPool` in Gremlin Server to enforce rate limiting which will then produce a `TOO_MANY_REQUESTS` response status code.
* Switched from `Newtonsoft.Json` to `System.Text.Json` as the JSON library for Gremlin.Net.
* Allowed additional arguments to `Client.submit()` in Javascript driver to enable setting of parameters like `scriptEvaluationTimeout`.
* Gremlin.Net driver no longer supports skipping deserialization by default. Users can however create their own `IMessageSerializer` if they need this functionality.
* Supported deserialization of `dict` and `list` as a key in a `dict` for Python.
* Changed the aliased `Client` to proxy `close()` methods to its underlying client.
* Added support for remote `g.tx()` usage.
* Added support for bytecode-based sessions.
* Added a `Graph.Feature` for `supportsNullPropertyValues`.
* Modified `TokenTraversal` to support `Property` thus `by(key)` and `by(value)` can now apply to `Edge` and meta-properties.
* Added `SeedStrategy` to allow deterministic behavior for `coin()`, `sample()` and `Order.shuffle`.
* Added `Grouping` step interface.
* Added `TraversalParent.replaceTraversal()` which can replace a direct child traversal.
* Added `ByModulatorOptimizationStrategy` which replaces certain standard traversals w/ optimized traversals (e.g. `TokenTraversal`).
* Improved `IdentityRemovalStrategy` by accounting for `EndStep` situations.
* Added `IdentityRemovalStrategy` to the standard list of `TraversalStrategies`.
* Modified `PathRetractionStrategy` to leave labels more often with `match()` cases to return more consistent results.
* Refactored `MapStep` to move its logic to `ScalarMapStep` so that the old behavior could be preserved while allow other implementations to have more flexibility.
* Modified TinkerGraph to support `null` property values and can be configured to disable that feature.
* Modified `null` handling in mutations to be consistent for a new `Vertex` as well as update to an existing one.
* Enforced use of anonymous child traversals.
* Removed support for Python 2.x in gremlinpython.
* Upgraded to Apache Commons Configuration2.
* Renamed `StoreStep` to `AggregateLocalStep`.
* Renamed `AggregateStep` to `AggregateGlobalStep`.
* Renamed `SERVER_ERROR_SCRIPT_EVALUATION` to `SERVER_ERROR_EVALUATION` given that this response code applies to remote traversals as well as scripts.
* Refactored `TraversalStrategies` to implement `Iterable`.
* Refactored `Traversal` semantics to always expect `EmptyStep` as a parent if it is meant to be the root `Traversal`.
* Configured GraphBinary as the default binary serialization format for the Java Driver.
* Configured GraphSON 3.0 as the default text serialization format when no serializer can be determined.
* Configured GraphSON 3.0 as the default setting for the `GraphSONMapper`.
* Added `JavascriptTranslator` for Java.
* Added `DotNetTranslator` for Java.
* Added Groovy `Translator` for Python.
* Fixed bug in `PythonTranslator` for processing `TraversalStrategy` instances in GraphBinary.
* Fixed bug in bytecode `Bindings` where calling `of()` prior to calling a child traversal in the same parent would cause the initial binding to be lost.
* Migrated from Tornado to AIOHTTP for gremlinpython.
* Bumped to Neo4j 3.4.11.
* Bumped to Spark 3.0.0.
* Bumped to Jackson 2.11.x.
* Supported build for Java 11.
* Added `MessageSerializer.getMapper()` to return the underlying object that handles serialization for a particular implementation.
* Added a parameterized `TypeTranslator` for use with `GroovyTranslator` that should produce more cache hits.
* Added support for `TextP` in Neo4j using its string search functions.
* Added a kerberos KDC to the docker container for testing GLV's.
* Added kerberos authentication to Gremlin-Python.
* Added audit logging to bytecode-based traversals.
* Changed `TraversalStrategy` application methodology to apply each strategy in turn to each level of the traversal hierarchy starting from root down to children.
* Added a VertexProgramRestrictionStrategy.
* Prevented more than one `Client` from connecting to the same Gremlin Server session.
* Changed the Groovy to an optional dependency in `gremlin-driver`.
* Added support for configuring an `Authorizer` implementation to Gremlin Server, allowing for authorization of individual gremlin requests.
* Added `gremlint` module to house the Gremlin query formatting JavaScript library powering gremlint.com.
* Removed internal functionality for the session close message in Gremlin Server - the message is accepted but ignored if sent.
* Removed `Property.Exceptions.propertyValueCanNotBeNull` exception type as `null` now has meaning in Gremlin.
* Removed the "experimental" support for multi/meta-properties in Neo4j.
* Removed Gryo serialization configurations from Gremlin Server sample configurations and default configurations.
* Removed previously deprecated custom keep-alive functionality in the Java driver.
* Removed previously deprecated `BytecodeUtil`.
* Removed previously deprecated `Cluster.maxWaitForSessionClose` configuration option.
* Removed previously deprecated `TraversalStrategies.applyStrategies()`.
* Removed previously deprecated `scriptEvaluationTimeout`.
* Removed previously deprecated `NioChannelizer` and related classes.
* Removed previously deprecated remote traversal side-effects and related infrastructure.
* Removed previously deprecated `Serializers.DEFAULT_RESULT_SERIALIZER` and `Serializers.DEFAULT_REQUEST_SERIALIZER`.
* Removed previously deprecated `decr` and `incr` from `Order`.
* Removed previously deprecated `TraversalSource.withRemote()`.
* Removed previously deprecated `ResponseHandlerContext` infrastructure.
* Removed previously deprecated `VertexProgram` related infrastructure.
* Removed previously deprecated SSL settings: `keyCertChainFile`, `keyFile`, `keyPassword` and `trustCertChainFile` and related infrastructure.
* Removed previously deprecated `PropertyMapStep` constructor and `isIncludeTokens`.
* Removed previously deprecated `StarGraph.builder()` and `StarGraph.Builder.create()`.
* Removed previously deprecated `AbstractOpProcessor.generateMetaData(ChannelHandlerContext, RequestMessage, ResponseStatusCode, Iterator)`
* Removed previously deprecated `BulkDumperVertexProgram` and `BulkLoaderVertexProgram`.

==== Bugs

* TINKERPOP-1619 TinkerGraphComputer worker count affects OptionalStep query results
* TINKERPOP-2107 Spark fails to reattach properties
* TINKERPOP-2157 SparkStarBarrierInterceptor injects (Byte) 0
* TINKERPOP-2159 EventStrategy doesn't handle multi-valued properties
* TINKERPOP-2175 Executor thread is not returned on channel close
* TINKERPOP-2185 Use commons-configuration2 instead of commons-configuration *(breaking)*
* TINKERPOP-2192 Gremlin.Net.Driver.Connection.Parse throws a NullReferenceException
* TINKERPOP-2224 Detect and fix resource leak
* TINKERPOP-2230 match() step unexpected behaviours
* TINKERPOP-2232 RemoteStrategy does not call parent class TraversalStrategy __init__
* TINKERPOP-2238 Fix remaining iterator leaks marked by @IgnoreIteratorLeak
* TINKERPOP-2241 Client exception don't match Server exception when server  throw StackOverflowError
* TINKERPOP-2248 Instability of driver for blocked requests
* TINKERPOP-2257 transaction itty  may still be visited after commit
* TINKERPOP-2264 Gremlin Python should deserialize g:Date to UTC
* TINKERPOP-2266 Keep alive not started at connection creation
* TINKERPOP-2274 Test of TinkerGraph Gremlin fail on Windows and non EN locale
* TINKERPOP-2276 No constructor for remote connection in DSL generated traversal source
* TINKERPOP-2283 GraphStep's ids null exception
* TINKERPOP-2285 Error object is unreachable
* TINKERPOP-2288 Get ConnectionPoolBusyException and then ServerUnavailableExceptions
* TINKERPOP-2289 Use address instead of hostname for connection
* TINKERPOP-2290 Javascript GLV connection refused error handling
* TINKERPOP-2291 TraversalExplanation deserialization in GraphSON
* TINKERPOP-2298 Bytecode.java  flattenArguments throw exception when null
* TINKERPOP-2303 GremlinDsl generate addV instead of addE
* TINKERPOP-2318 Edge properties dedup() not work with spark-gremlin *(breaking)*
* TINKERPOP-2337 In upgrade guide for 3.4.2, the option RemoteConnection.PER_REQUEST_TIMEOUT does not exist
* TINKERPOP-2338 drop() not removing all edge/meta properties
* TINKERPOP-2341 GremlinClientExtensions.SubmitAsync hangs as it tries to dispose connection
* TINKERPOP-2345 NullPointerException when Map key is not found for math()
* TINKERPOP-2347 Remove invalid service descriptors from gremlin-shaded
* TINKERPOP-2350 clone() is not deep copying Traversal internals
* TINKERPOP-2351 Local Map ordering of keys can generate cast errors
* TINKERPOP-2352 Gremlin Python driver default pool size makes Gremlin keep-alive difficult
* TINKERPOP-2353 Error while Shutting Down Gremlin Server
* TINKERPOP-2360 failed to deserializer int32 when gremlin-python submit bytecode with a big int value
* TINKERPOP-2364 Injected ProfileStep should not be displayed in child traversals
* TINKERPOP-2365 LazyBarrierStrategy adds a NoOpBarrierStep when profile() is present
* TINKERPOP-2368 JAVA_OPTIONS are not properly expanded in gremlin-console
* TINKERPOP-2369 Connections in ConnectionPool are not replaced in background when underlying channel is closed
* TINKERPOP-2374 SaslAndHttpBasicAuthenticationHandler can't extract authorization
* TINKERPOP-2383 has(T,Traversal) does not return results
* TINKERPOP-2384 Inject and withSideEffect causing different outcomes in order step
* TINKERPOP-2388 gremlinpython: Can't close DriverRemoteConnection
* TINKERPOP-2403 Gremlin javascript Translator does not handle child traversals
* TINKERPOP-2405 gremlinpython: traversal hangs when the connection is established but the servers stops responding later
* TINKERPOP-2408 Iterator leak in HasContainer
* TINKERPOP-2409 js: DriverRemoteConnection never times out if server uri not available.
* TINKERPOP-2410 Free up server threads when client is closed
* TINKERPOP-2425 Server closes HTTP connection for keepAlive as true
* TINKERPOP-2432 Generate correct toString() representation of bytecode in Javascript
* TINKERPOP-2433 typo in javadocs match() Type Parameters
* TINKERPOP-2435 Gremlin Python sugar syntax for values() can lead to unexpected problems
* TINKERPOP-2437 gremlin-driver hangs if ResultSet.statusAttributes().get() is called when the request throws
* TINKERPOP-2439 P and TextP toString() is broken
* TINKERPOP-2458 Bytecode Bindings lost when followed by a child traversal
* TINKERPOP-2465 TestHelper.generateTempFileFromResource file handling is invalid on windows
* TINKERPOP-2475 Barrier step touches one more element of next loop
* TINKERPOP-2478 Console byte code translator has issues with "new Date()"
* TINKERPOP-2496 GremlinDslProcessor fails when SocialTraversalSourceDsl overrides close
* TINKERPOP-2505 Gremlin Python Client Query Times out at 30 seconds instead of the server timeout
* TINKERPOP-2512 Duplicate jars in classpath when running gremlin-server.sh
* TINKERPOP-2513 Generics insufficiently strict on property()
* TINKERPOP-2514 Java client driver requests with same request ids hang
* TINKERPOP-2516 Property folding has trouble with coalesce
* TINKERPOP-2529 Global dedup() in reducing by() of group() detaches elements for OLTP
* TINKERPOP-2531 Gremlin .NET driver ConnectionPool can remain without connections if server is down for 1-2 minutes

==== Improvements

* TINKERPOP-709 Consider Bounding Gremlin Pool Queue Size
* TINKERPOP-1084 Branch option tokens should be allowed to be traversals.
* TINKERPOP-1553 Deprecate store() in favor of aggregate(Scope)
* TINKERPOP-1568 Change strategy application order *(breaking)*
* TINKERPOP-1641 Kerberos authentication for gremlin-python
* TINKERPOP-1682 by-modulator optimization strategy
* TINKERPOP-1733 hasKey, hasValues should work on Element and Property
* TINKERPOP-1810 Add Lambda.binaryOperator and Lambda.unaryOperator
* TINKERPOP-1838 Python sample script
* TINKERPOP-1886 Gremlin Python driver to periodically issue ping / heartbeat to gremlin server
* TINKERPOP-1921 Support hasNext terminal step in GLVs
* TINKERPOP-1994 LazyBarrierStrategy fully responsible for barrier() additions
* TINKERPOP-2001 Support lambdas in Javascript
* TINKERPOP-2014 Allow an ability to specify seeding for random methods such as coin, sample and Order.shuffle
* TINKERPOP-2020 Support withComputer() for javascript
* TINKERPOP-2046 Gremlin-Python: Support custom request headers in WebSocket request
* TINKERPOP-2054 Support TraversalStrategy specification in gremlin-javascript
* TINKERPOP-2076 Build with Java 11
* TINKERPOP-2080 Remove deprecated TraversalSource.withRemote() *(breaking)*
* TINKERPOP-2099 Property setting with null has different behavior between add and update *(breaking)*
* TINKERPOP-2133 Use neo4j index lookup in Neo4jGraphStep with HasContainers containing TextP predicates
* TINKERPOP-2168 GraphSON: P deserialization should be optimized
* TINKERPOP-2213 Replace scriptEvaluationTimeout in favor of something more suitable to bytecode
* TINKERPOP-2215 Better exception message for connection problems
* TINKERPOP-2223 Update jackson databind to 2.9.9
* TINKERPOP-2231 Remove deprecated bulk dumping/loading VertexPrograms *(breaking)*
* TINKERPOP-2233 Remove deprecated Order decr/incr *(breaking)*
* TINKERPOP-2235 Better handle the concept of null in traversals *(breaking)*
* TINKERPOP-2236 Improve error messaging for TinkerGraph IdManagers that fail on conversions
* TINKERPOP-2237 Prevent error when closing sessions that don't exist *(breaking)*
* TINKERPOP-2239 Remove previously deprecated SSL configuration options *(breaking)*
* TINKERPOP-2242 Bump to netty 4.1.36
* TINKERPOP-2243 Add user-agent to RequestOptions
* TINKERPOP-2245 Consolidate the executor for bytecode & string based client
* TINKERPOP-2246 Consolidate the error propagation to the client
* TINKERPOP-2250 Support toString serialization in GraphBinary
* TINKERPOP-2251 Remove deprecated VertexProgram-related methods *(breaking)*
* TINKERPOP-2252 A meaningful way to support session based byteCode interaction through gremlin-driver
* TINKERPOP-2254 Rename AggregateStep and StoreStep given aggregate(Scope,String) *(breaking)*
* TINKERPOP-2256 processAllStarts of AggregateStep should only be called when barrier is empty
* TINKERPOP-2259 Default Java based driver and server operations to GraphBinary and remove Gryo *(breaking)*
* TINKERPOP-2260 Update jackson databind 2.9.9.1
* TINKERPOP-2262 Improve Netty protocol handling
* TINKERPOP-2265 Deprecate Traversal.getSideEffects() functionality for remoting purposes
* TINKERPOP-2269 Remove remote side-effect related infrastructure *(breaking)*
* TINKERPOP-2270 Deprecate multi/metaproperty support in Neo4j
* TINKERPOP-2271 Add console preference to control server-originated warning display
* TINKERPOP-2272 Rename steps and tokens that conflict with standard python functions
* TINKERPOP-2273 Remove deprecated ResponseHandlerContext infrastructure *(breaking)*
* TINKERPOP-2277 Python sdk postpone the timing to create transport
* TINKERPOP-2279 GraphBinary support in Python
* TINKERPOP-2280 Prevent use of T values as property key overloads
* TINKERPOP-2284 Make it easier to return more structure of graph elements
* TINKERPOP-2295 Remove deprecated scriptEvaluationTimeout *(breaking)*
* TINKERPOP-2296 Per query timeout not working from Python
* TINKERPOP-2302 Add isOnGraphComputer() field accessor to ElementMapStep
* TINKERPOP-2307 Add better error message for badly configured Channelizer
* TINKERPOP-2310 Reduce Traversal.isRoot() to a check of EmptyStep *(breaking)*
* TINKERPOP-2311 TraversalStrategies implementing Iterable *(breaking)*
* TINKERPOP-2312 Empty keys to group() should group to null
* TINKERPOP-2314 Employ by(String) for Map when possible and improve errors around incorrect types
* TINKERPOP-2315 Implement some form of clone() or reset() for Traversal in GLVs
* TINKERPOP-2317 Remove Python 2 support *(breaking)*
* TINKERPOP-2320 [SECURITY] XMLInputFactory initialization in GraphMLReader introduces
* TINKERPOP-2325 Generate traversals that will better yield index lookups with SPARQL
* TINKERPOP-2327 Remove deprecated NIO protocol support *(breaking)*
* TINKERPOP-2328 Do not close all connections if just one has became closed
* TINKERPOP-2335 Drop support for older GLV runtimes
* TINKERPOP-2336 Allow close of channel without having to wait for server
* TINKERPOP-2349 Switch from Newtonsoft.Json to System.Text.Json *(breaking)*
* TINKERPOP-2354 Document recommendation to reuse graph traversal source
* TINKERPOP-2356 Bump to Jackson 2.10.x
* TINKERPOP-2357 Add a command to clear the Gremlin Console screen
* TINKERPOP-2361 Prevent using GraphTraversalSource spawned traversals as children *(breaking)*
* TINKERPOP-2371 Add possibility to import constants with ImportGremlinPlugin
* TINKERPOP-2376 Probability distribution controlled by weight when using sample step
* TINKERPOP-2377 Investigate intermittent .NET GLV test failures
* TINKERPOP-2389 Authorization support in TinkerPop
* TINKERPOP-2391 Drop GLV Templating System
* TINKERPOP-2392 Improve module level documentation for GLVs
* TINKERPOP-2394 Unable to use __ class of a custom DSL when passing a script even if this class is imported *(breaking)*
* TINKERPOP-2395 Gremlin Python doesn't support list as keys in groupCount
* TINKERPOP-2396 TraverserSet should be extendable for GraphDB provider
* TINKERPOP-2397 Don't create the default Gyro serializer if the caller specifies a different one
* TINKERPOP-2401 Upgrade Jackson-databind to 2.11.x
* TINKERPOP-2406 Delegate processing from event loop to worker threads
* TINKERPOP-2407 Support deserialization of a dict that has a dict as a key
* TINKERPOP-2412 Add missing query tests
* TINKERPOP-2413 Prefer withEmbedded() to withGraph() on AnonymousTraversalSource
* TINKERPOP-2415 Avoid unnecessary detached objects if not required
* TINKERPOP-2416 MultiIterator should implement AutoCloseable
* TINKERPOP-2418 Store authenticated user on server pipeline
* TINKERPOP-2420 Support per query request options in .NET
* TINKERPOP-2421 Support per query options in javascript
* TINKERPOP-2426 Use Netty's WebSocketClientProtocolHandler
* TINKERPOP-2427 Simplify Netty reference counting
* TINKERPOP-2430 Looping Recipies
* TINKERPOP-2431 Operating on Dropped Elements Recipes
* TINKERPOP-2436 The gremlin server starts even if all graphs instantiation has failed
* TINKERPOP-2438 Provide a way for scripts to respect with() specification of timeout
* TINKERPOP-2440 Simplify driver by delegating keepAlive logic to Netty
* TINKERPOP-2441 Add compression to WebSocket frames sent from client
* TINKERPOP-2442 Make Translators that work in Java part of gremlin-core
* TINKERPOP-2443 Improve testing of Translator instances for non-JVM languages with focus on Python as a model
* TINKERPOP-2445 Speed up client initialization *(breaking)*
* TINKERPOP-2446 Add Recipe for Optional Looping
* TINKERPOP-2447 Improve handling of StackOverflowError for long traversals
* TINKERPOP-2451 JavascriptTranslator for Java
* TINKERPOP-2452 DotNetTranslator for Java
* TINKERPOP-2453 Add WebSocket compression to gremlin-python
* TINKERPOP-2455 Remove deprecated custom keep-alive functionality in the Java driver Channelizer *(breaking)*
* TINKERPOP-2457 Add a max_content_length parameter to DriverRemoteConnection in the Python client
* TINKERPOP-2460 Change groovy to provided scope in gremlin-driver *(breaking)*
* TINKERPOP-2461 Align CoreImports with GroovyTranslator
* TINKERPOP-2462 Duplicated BytecodeUtil and BytecodeHelper classes
* TINKERPOP-2466 Improve syntax for Groovy scripts that use withStrategies()
* TINKERPOP-2468 Stabilize shouldProcessSessionRequestsInOrder() test
* TINKERPOP-2469 KrbException - Principal does not exist in test
* TINKERPOP-2470 Bump gremlinpython to tornado 6.x
* TINKERPOP-2472 GraphBinary support in .NET
* TINKERPOP-2473 Prevent TraversalStrategy instances of the same type to be added to a TraversalSource
* TINKERPOP-2474 withSack() Groovy translation output could be simplified
* TINKERPOP-2476 Provide fully shaded version of Java driver
* TINKERPOP-2479 Provide a way to set a custom GraphSONMapper for :bytecode command
* TINKERPOP-2481 IdentityRemovalStrategy not installed *(breaking)*
* TINKERPOP-2482 Rename wsConnectionTimeout to connectionSetupTimeout
* TINKERPOP-2484 Python  IOLoop close errors
* TINKERPOP-2485 Invalid http tests with ?gremlin=1-1
* TINKERPOP-2494 Document Translator parameter extraction functionality
* TINKERPOP-2499 PathRetractionStrategy returns inconsistent results when match() is not detected as the final step *(breaking)*
* TINKERPOP-2500 Add none() step for all GLVs
* TINKERPOP-2506 Expose client WebSocket connection status
* TINKERPOP-2517 Introduce a retry status code to the server protocol
* TINKERPOP-2527 Add a GroovyTranslator equivalent method to the Python client
* TINKERPOP-2530 Transfer OyvindSabo/gremlint and OyvindSabo/gremlint.com to apache/tinkerpop/gremlint
* TINKERPOP-2532 MaxBarrierSize of NoOpBarrierStep should be accessible
* TINKERPOP-2533 Develop a grammar for Gremlin
* TINKERPOP-2535 Netty 4.1.52 flagged as medium security violation
* TINKERPOP-2537 Support bytecode based requests in sessions and remote tx()
* TINKERPOP-2544 Modify site publishing scripts to include gremlint
* TINKERPOP-2546 Change transport layer to use AIOHTTP instead of Tornado
* TINKERPOP-2547 Provide an option to supply a callback before handshake submission
* TINKERPOP-2550 Deadlock on Client initialization

== TinkerPop 3.4.0 (Avant-Gremlin Construction #3 for Theremin and Flowers)

image::https://raw.githubusercontent.com/apache/tinkerpop/master/docs/static/images/avant-gremlin.png[width=185]

[[release-3-4-13]]
=== TinkerPop 3.4.13 (Release Date: January 10, 2022)

* Fixed `RangeGlobalStep` which was prematurely closing the iterator.
* Added explicit state to `DefaultTraversal` to track whether or not it was fully iterated and closed to ensure it released resources properly.
* Prevented XML External Entity (XXE) style attacks via `GraphMLReader` by disabling DTD and external entities by default.
* Improved error message for failed serialization for HTTP-based requests.
* Fixed a `NullPointerException` that could occur during a failed `Connection` initialization due to uninstantiated `AtomicInteger`.
* Minor changes to the initialization of Java driver `Cluster` and `Client` such that hosts are marked as available only after successfully initializing connection pools.
* `NoHostAvailableException` now contains a cause for the failure.
* Bumped to Netty 4.1.72.
* Added user-friendly message in Gremlin console for unavailable hosts upon initiation and fixed possible leak in `RemoteCommand.groovy` upon `RemoteException`.

==== Bugs

* TINKERPOP-2569 Reconnect to server if Java driver fails to initialize
* TINKERPOP-2589 XML External Entity (XXE) vulnerability
* TINKERPOP-2597 NullPointerException while initializing connection pool
* TINKERPOP-2603 TinkerGraph sometimes could not query float values.
* TINKERPOP-2609 HTTP returns serialization exceptions for the GraphTraversalSource
* TINKERPOP-2626 RangeGlobalStep closes traversal prematurely

==== Improvements

* TINKERPOP-2504 Intermittently failing server/driver integration tests
* TINKERPOP-2616 Provide better exceptions with SSL related failures *(breaking)*
* TINKERPOP-2630 Clarify that a server cannot support Graphson1.0 over HTTP
* TINKERPOP-2632 Netty 4.1.61 flagged with two high severity security violations
* TINKERPOP-2669 Netty 4.1.61 flagged with medium severity security violations

[[release-3-4-12]]
=== TinkerPop 3.4.12 (Release Date: July 19, 2021)

* Coerced single `set` arguments to `P.within` and `P.without` to `list` in Python which serializes to a more expected form for `P` instances.
* Fixed bug in the `vertexLabelKey` validation for `GraphMLWriter` which was inadvertently validating the `edgeLabelKey`.
* Changed `IndexStep` to make it easier for providers to determine the type of indexer being used.
* Allowed Javascript `Translator` to take `Bytecode` or a `Traversal`.
* Addressed CVE-2021-32640 for gremlin-javascript.
* Allowed construction of `DriverRemoteConnection` in .NET to use host and port specification similar to Java syntax.
* Defaulted `DriverRemoteConnection` to "g" if it the `TraversalSource` binding isn't supplied in Python.
* Initialized metrics in `ProfileStep` even if the step hasn't iterated.

==== Bugs

* TINKERPOP-2358 Potential connection leak on client disposing
* TINKERPOP-2554 Extracting step metrics from ProfileStep throws NPE if the step was not triggered
* TINKERPOP-2565 GraphMLWriter does not check vertexLabelKey conflict
* TINKERPOP-2578 Set arguments to P within/without are wrapped in List
* TINKERPOP-2580 Update the custom DSL documentation

==== Improvements

* TINKERPOP-2548 Add getter for indexer used in IndexStep
* TINKERPOP-2577 Remove unused test coverage dependencies from Gremlin.NET

[[release-3-4-11]]
=== TinkerPop 3.4.11 (Release Date: May 3, 2021)

* Prevented Java driver from sending multiple request messages with the same identifier.
* Improved error message for `property(T,Object)` when mutating graph elements.
* Added method caching for GraphSON 3.0 deserialization of `P` and `TextP` instances.
* Allowed setting `ssl_options` for gremlin-python.
* Fixed bug with global `dedup()` when used in reducing `by()` of `group()`.
* Fixed bug with Javascript Groovy `Translator` when generating Gremlin with multiple embedded traversals.
* Modified Gremlin Server `Settings` to be more extensible allowing for custom options with the YAML parser.
* Fixed `toString()` representation of `P` when string values are present in Javascript.
* Exposed barrier size with getter for `NoOpBarrierStep`.
* Bumped to Netty 4.1.61.
* Added `max_content_length` as a Python driver setting.
* Fixed bug in Java `Client` initialization, reconnect and shutdown where certain thread pool configurations might produce a deadlock.
* Ensured that `barrier()` additions by strategies were controlled solely by `LazyBarrierStrategy`.
* Fixed `NullPointerException` in `ResponseMessage` deserialization for GraphSON.
* Enabled the Gremlin.Net driver to repair its connection pool after the server was temporarily unavailable.
* Added the ability to supply a `HandshakeInterceptor` to a `Cluster` which will provide access to the initial HTTP request that establishes the websocket.
* Fixed a possible leakage of connections in the Gremlin.NET driver that could happen if `Dispose()` was called while the pool was creating connections.

==== Bugs

* TINKERPOP-2512 Duplicate jars in classpath when running gremlin-server.sh
* TINKERPOP-2514 Java client driver requests with same request ids hang
* TINKERPOP-2516 Property folding has trouble with coalesce
* TINKERPOP-2529 Global dedup() in reducing by() of group() detaches elements for OLTP
* TINKERPOP-2531 Gremlin .NET driver ConnectionPool can remain without connections if server is down for 1-2 minutes

==== Improvements

* TINKERPOP-1994 LazyBarrierStrategy fully responsible for barrier() additions
* TINKERPOP-2168 GraphSON: P deserialization should be optimized
* TINKERPOP-2457 Add a max_content_length parameter to DriverRemoteConnection in the Python client
* TINKERPOP-2532 MaxBarrierSize of NoOpBarrierStep should be accessible
* TINKERPOP-2535 Netty 4.1.52 flagged as medium security violation
* TINKERPOP-2547 Provide an option to supply a callback before handshake submission
* TINKERPOP-2550 Deadlock on Client initialization

[[release-3-4-10]]
=== TinkerPop 3.4.10 (Release Date: January 18, 2021)

* Added `GremlinScriptChecker` to provide a way to extract properties of scripts before doing an actual `eval()`.
* Added `none()` step for all language variants.
* Fixed bug in `PythonTranslator` which was improperly translating `Lambda` scripts.
* Fixed bug in `GremlinDslProcessor` where certain return types in `TraversalSource` definitions were not generating code that would compile.
* Changed the default read and write timeout values for the `TornadoTransport` to `None` to disable it.
* Bumped to Groovy 2.5.14.

==== Bugs

* TINKERPOP-2496 GremlinDslProcessor fails when SocialTraversalSourceDsl overrides close
* TINKERPOP-2505 Gremlin Python Client Query Times out at 30 seconds instead of the server timeout

==== Improvements

* TINKERPOP-2447 Improve handling of StackOverflowError for long traversals
* TINKERPOP-2485 Invalid http tests with ?gremlin=1-1
* TINKERPOP-2500 Add none() step for all GLVs

[[release-3-4-9]]
=== TinkerPop 3.4.9 (Release Date: December 7, 2020)

* Modified the text of `profile()` output to hide step instances injected for purpose of collecting metrics.
* Bumped to Jackson 2.11.x.
* Bumped Netty 4.1.52.
* Added lambda support for `gremlin-javascript`.
* Provided a more concise syntax for constructing strategies in Groovy.
* Aligned `CoreImports` with `GroovyTranslator` to generate more succinct syntax.
* Improved `gremlin-groovy` understanding of `withSack()` overloads to avoid forced casts.
* Moved `Translator` instances to `gremlin-core`.
* Prevented barriers from over-reaching their limits by one.
* Added `CheckedGraphManager` to prevent Gremlin Server from starting if there are no graphs configured.
* Fixed bug in bytecode `Bindings` where calling `of()` prior to calling a child traversal in the same parent would cause the initial binding to be lost.
* Established a default read and write timeout for the `TornadoTransport` in Python, allowing it to be configurable.
* Delegated handling of erroneous response to the worker thread pool instead of event loop thread pool in Java Driver.
* Removed `Connection` from `Connection Pool` when server closes a connection with no pending requests in Java Driver.
* Improved initialization time of Java Driver if the default serializer is replaced.
* Deprecated `withGraph()` in favor of `withEmbedded()` on `AnonymousTraversalSource`.
* Added support for per-request level configurations, like timeouts, in .NET, Python and Javascript.
* Fixed bug in Javascript `Translator` that wasn't handling child traversals well.
* Prevented Gremlin Python sugar from being confused by Python magic methods.
* Allowed Gremlin Python sugar calls from anonymous context.
* Implemented `AutoCloseable` on `MultiIterator`.
* Fixed an iterator leak in `HasContainer`.
* Fixed bug in `:bytecode` command preventing translations with whitespace from working properly.
* Added `reset` and `config` options to the `:bytecode` command to allow for greater customization options.
* Added GraphSON extension module and the `TinkerIoRegistry` to the default `GraphSONMapper` configuration used by the `:bytecode` command.
* Added `GremlinASTChecker` to provide a way to extract properties of scripts before doing an actual `eval()`.
* Avoided creating unnecessary detached objects in JVM.
* Added support for `TraversalStrategy` usage in Javascript.
* Added `Traversal.getTraverserSetSupplier()` to allow providers to supply their own `TraverserSet` instances.
* Release server threads waiting on connection if the connection is dead.
* Fixed bug where server closes HTTP connection on request error even if keep alive is set to true.
* Deprecated driver `Channelizer` keep-alive related methods.
* Delegate handling of WebSocket handshake to Netty instead of custom code in Java Driver.
* Delegate detection of idle connection to Netty instead of custom keep alive logic for `WebSocketChannelizer`.
* Added support for WebSocket frame compression extension ( [RFC7692](https://tools.ietf.org/html/rfc7692) ) for `WebSocketChannelizer` in Java/Python driver.
* Added server support for WebSocket compression extension ( [RFC7692](https://tools.ietf.org/html/rfc7692) ).
* Fixed bug with Bytecode serialization when `Bytecode.toString()` is used in Javascript.
* Fixed "toString" for P and TextP to produce valid script representation from bytecode glv steps containing a string predicate in Javascript.
* Fixed a bug which could cause Java driver to hang when using `ResultSet.statusAttributes()`
* Added a listener to javascript's `DriverRemoteConnection` to find note errors from websocket connection setup.
* Fixed bug with `ReservedVerificationStrategy.getConfiguration()` which was omitting the reserved `keys` value.
* Changed all configuration keys on `AbstractWarningVerificationStrategy` implementations to `public`.
* Deprecated `BytecodeUtil` and merged its functionality to the existing `BytecodeHelper`.
* Added configuring implementation in HasStep
* Remove static initialization for `GraphSONMessageSerializerV1d0` and `GraphSONMessageSerializerV1d0` in Java driver.
* Connections to the server in a connection pool are created in parallel instead of serially in Java Driver.
* Connection pools for multiple endpoints are created in parallel instead of serially in Java Driver.
* Introduced new HostNotAvailable exception to represent cases when no server with active connection is available.
* Don't wait for new requests during shutdown of event loop group in Java Driver.

==== Bugs

* TINKERPOP-2364 Injected ProfileStep should not be displayed in child traversals
* TINKERPOP-2369 Connections in ConnectionPool are not replaced in background when underlying channel is closed
* TINKERPOP-2403 Gremlin javascript Translator does not handle child traversals
* TINKERPOP-2405 gremlinpython: traversal hangs when the connection is established but the servers stops responding later
* TINKERPOP-2408 Iterator leak in HasContainer
* TINKERPOP-2409 js: DriverRemoteConnection never times out if server uri not available.
* TINKERPOP-2410 Free up server threads when client is closed
* TINKERPOP-2425 Server closes HTTP connection for keepAlive as true
* TINKERPOP-2432 Generate correct toString() representation of bytecode in Javascript
* TINKERPOP-2433 typo in javadocs match() Type Parameters
* TINKERPOP-2435 Gremlin Python sugar syntax for values() can lead to unexpected problems
* TINKERPOP-2437 gremlin-driver hangs if ResultSet.statusAttributes().get() is called when the request throws
* TINKERPOP-2439 P and TextP toString() is broken
* TINKERPOP-2458 Bytecode Bindings lost when followed by a child traversal
* TINKERPOP-2465 TestHelper.generateTempFileFromResource file handling is invalid on windows
* TINKERPOP-2475 Barrier step touches one more element of next loop
* TINKERPOP-2478 Console byte code translator has issues with "new Date()"

==== Improvements

* TINKERPOP-2001 Support lambdas in Javascript
* TINKERPOP-2054 Support TraversalStrategy specification in gremlin-javascript
* TINKERPOP-2296 Per query timeout not working from Python
* TINKERPOP-2392 Improve module level documentation for GLVs
* TINKERPOP-2396 TraverserSet should be extendable for GraphDB provider
* TINKERPOP-2397 Don't create the default Gyro serializer if the caller specifies a different one
* TINKERPOP-2401 Upgrade Jackson-databind to 2.11.x
* TINKERPOP-2406 Delegate processing from event loop to worker threads
* TINKERPOP-2412 Add missing query tests
* TINKERPOP-2413 Prefer withEmbedded() to withGraph() on AnonymousTraversalSource
* TINKERPOP-2415 Avoid unnecessary detached objects if not required
* TINKERPOP-2416 MultiIterator should implement AutoCloseable
* TINKERPOP-2420 Support per query request options in .NET
* TINKERPOP-2421 Support per query options in javascript
* TINKERPOP-2426 Use Netty's WebSocketClientProtocolHandler
* TINKERPOP-2427 Simplify Netty reference counting
* TINKERPOP-2430 Looping Recipies
* TINKERPOP-2431 Operating on Dropped Elements Recipes
* TINKERPOP-2436 The gremlin server starts even if all graphs instantiation has failed
* TINKERPOP-2438 Provide a way for scripts to respect with() specification of timeout
* TINKERPOP-2440 Simplify driver by delegating keepAlive logic to Netty
* TINKERPOP-2441 Add compression to WebSocket frames sent from client
* TINKERPOP-2442 Make Translators that work in Java part of gremlin-core
* TINKERPOP-2445 Speed up client initialization *(breaking)*
* TINKERPOP-2446 Add Recipe for Optional Looping
* TINKERPOP-2453 Add WebSocket compression to gremlin-python
* TINKERPOP-2461 Align CoreImports with GroovyTranslator
* TINKERPOP-2462 Duplicated BytecodeUtil and BytecodeHelper classes
* TINKERPOP-2466 Improve syntax for Groovy scripts that use withStrategies()
* TINKERPOP-2468 Stabilize shouldProcessSessionRequestsInOrder() test
* TINKERPOP-2469 KrbException - Principal does not exist in test
* TINKERPOP-2474 withSack() Groovy translation output could be simplified
* TINKERPOP-2479 Provide a way to set a custom GraphSONMapper for :bytecode command
* TINKERPOP-2482 Rename wsConnectionTimeout to connectionSetupTimeout

[[release-3-4-8]]
=== TinkerPop 3.4.8 (Release Date: August 3, 2020)

* Fixed bug in `has(T,Traversal)` where results were not being returned.
* Fixed bug in `select(Traversal)` where side-effects were getting lost if accessed from the child traversal.
* Fixed authorization bug when using `WsAndHttpChannelizerHandler` with keep-alive enabled.
* Fixed bug in option-less construction of `DriverRemoteConnection` in Javascript.
* Bumped Jackson to 2.9.10.5.
* Improved sampling distribution for global scope `sample()` operations.

==== Bugs

* TINKERPOP-2288 Get ConnectionPoolBusyException and then ServerUnavailableExceptions
* TINKERPOP-2352 Gremlin Python driver default pool size makes Gremlin keep-alive difficult
* TINKERPOP-2374 SaslAndHttpBasicAuthenticationHandler can't extract authorization
* TINKERPOP-2383 has(T,Traversal) does not return results
* TINKERPOP-2384 Inject and withSideEffect causing different outcomes in order step

==== Improvements

* TINKERPOP-2328 Do not close all connections if just one has became closed
* TINKERPOP-2376 Probability distribution controlled by weight when using sample step

[[release-3-4-7]]
=== TinkerPop 3.4.7 (Release Date: June 1, 2020)

This release also includes changes from <<release-3-3-11, 3.3.11>>.

* Gremlin.NET driver: Fixed a `NullReferenceException` and throw clear exception if received message is empty.
* Bumped to Groovy 2.5.11.
* Modified `ImportGremlinPlugin` to allow for field imports.
* Improved error message for `math()` when the selected key in a `Map` is `null` or not a `Number`.
* Added `:cls` command to Gremlin Console to clear the screen.
* Bumped Netty 4.1.49.

==== Bugs

* TINKERPOP-2192 Gremlin.Net.Driver.Connection.Parse throws a NullReferenceException
* TINKERPOP-2345 NullPointerException when Map key is not found for math()
* TINKERPOP-2347 Remove invalid service descriptors from gremlin-shaded
* TINKERPOP-2350 clone() is not deep copying Traversal internals
* TINKERPOP-2351 Local Map ordering of keys can generate cast errors
* TINKERPOP-2353 Error while Shutting Down Gremlin Server
* TINKERPOP-2355 Jackson-databind version in Gremlin shaded dependency needs to be increased  - introduces vulnerability issues
* TINKERPOP-2360 failed to deserializer int32 when gremlin-python submit bytecode with a big int value
* TINKERPOP-2365 LazyBarrierStrategy adds a NoOpBarrierStep when profile() is present
* TINKERPOP-2368 JAVA_OPTIONS are not properly expanded in gremlin-console

==== Improvements

* TINKERPOP-2215 Better exception message for connection problems
* TINKERPOP-2336 Allow close of channel without having to wait for server
* TINKERPOP-2339 Gremlin.Net: Update System.Net.WebSockets.Client dependency
* TINKERPOP-2354 Document recommendation to reuse graph traversal source
* TINKERPOP-2357 Add a command to clear the Gremlin Console screen
* TINKERPOP-2371 Add possibility to import constants with ImportGremlinPlugin

[[release-3-4-6]]
=== TinkerPop 3.4.6 (Release Date: February 20, 2020)

* Fixed bug in `drop()` of properties which was introduced in 3.4.5.

==== Bugs

* TINKERPOP-2338 drop() not removing all edge/meta properties

[[release-3-4-5]]
=== TinkerPop 3.4.5 (Release Date: February 3, 2020)

This release also includes changes from <<release-3-3-10, 3.3.10>>.

* Expanded the use of `by(String)` modulator so that it can work on `Map` as well as `Element`.
* Improved error messaging for `by(String)` so that it is more clear as to what the problem is
* Bumped to Netty 4.1.42
* Improved SPARQL query translation to better allow for index optimizations during execution.
* Improved Gremlin Server websocket handling preventing automatic server close of the channel for protocol errors.
* Introduced internal `Buffer` API as a way to wrap Netty's Buffer API and moved `GraphBinaryReader`, `GraphBinaryWriter` and `TypeSerializer<T>` to `gremlin-core`.
* Unified the behavior of property comparison: only compare key&value.
* Supported `hasKey()` and `hasValue()` step for edge property and meta property, like `g.E().properties().hasKey('xx')`.
* Modified driver to send `overrideRequestId` and `userAgent` to server when they are present in `RequestOptions` for bytecode requests.

==== Bugs

* TINKERPOP-2175 Executor thread is not returned on channel close
* TINKERPOP-2266 Keep alive not started at connection creation
* TINKERPOP-2274 Test of TinkerGraph Gremlin fail on Windows and non EN locale
* TINKERPOP-2318 Edge properties dedup() not work with spark-gremlin *(breaking)*
* TINKERPOP-2332 JavaScript GLV: structure element toString() should internally call toString()
* TINKERPOP-2333 JavaScript GLV: GraphSON2/3 Edge deserialization is invalid

==== Improvements

* TINKERPOP-1733 hasKey, hasValues should work on Element and Property
* TINKERPOP-2262 Improve Netty protocol handling
* TINKERPOP-2305 GraphBinary: Wrap Buffer API
* TINKERPOP-2307 Add better error message for badly configured Channelizer
* TINKERPOP-2309 Bump gremlinpython to Tornado 5.x
* TINKERPOP-2314 Employ by(String) for Map when possible and improve errors around incorrect types
* TINKERPOP-2315 Implement some form of clone() or reset() for Traversal in GLVs
* TINKERPOP-2320 [SECURITY] XMLInputFactory initialization in GraphMLReader introduces
* TINKERPOP-2322 Deprecate Jython support
* TINKERPOP-2324 Deprecate the raw NIO support in the Java driver
* TINKERPOP-2325 Generate traversals that will better yield index lookups with SPARQL
* TINKERPOP-2329 JavaScript GLV: Update websocket library dependency
* TINKERPOP-2330 JavaScript GLV should expose GraphSON2Writer and GraphSONReader

[[release-3-4-4]]
=== TinkerPop 3.4.4 (Release Date: October 14, 2019)

This release also includes changes from <<release-3-3-9, 3.3.9>>.

* Provided support for DSLs by way of remote connections through `AnonymousTraversalSource`.
* Added `elementMap()` step.
* Added GraphBinary support for Python.
* Allowed for embedded map assertions in GLV tests.
* Added `Direction` deserialization support in GLVs.

==== Bugs

* TINKERPOP-2159 EventStrategy doesn't handle multi-valued properties
* TINKERPOP-2276 No constructor for remote connection in DSL generated traversal source
* TINKERPOP-2283 GraphStep's ids null exception
* TINKERPOP-2285 Error object is unreachable
* TINKERPOP-2289 Use address instead of hostname for connection
* TINKERPOP-2290 Javascript GLV connection refused error handling
* TINKERPOP-2291 TraversalExplanation deserialization in GraphSON
* TINKERPOP-2298 Bytecode.java  flattenArguments throw exception when null
* TINKERPOP-2303 GremlinDsl generate addV instead of addE

==== Improvements

* TINKERPOP-1810 Add Lambda.binaryOperator and Lambda.unaryOperator
* TINKERPOP-1838 Python sample script
* TINKERPOP-2046 Gremlin-Python: Support custom request headers in WebSocket request
* TINKERPOP-2213 Replace scriptEvaluationTimeout in favor of something more suitable to bytecode
* TINKERPOP-2275 Update jackson databind 2.9.9.3+
* TINKERPOP-2277 Python sdk postpone the timing to create transport
* TINKERPOP-2279 GraphBinary support in Python
* TINKERPOP-2280 Prevent use of T values as property key overloads
* TINKERPOP-2284 Make it easier to return more structure of graph elements
* TINKERPOP-2302 Add isOnGraphComputer() field accessor to ElementMapStep

[[release-3-4-3]]
=== TinkerPop 3.4.3 (Release Date: August 5, 2019)

This release also includes changes from <<release-3-3-8, 3.3.8>>.

* Improved error messaging on timeouts returned to the console from `:>`.
* Added a `toString()` serializer for GraphBinary.
* Configured the Gremlin Console to use GraphBinary by default.
* Fixed transaction management for empty iterators in Gremlin Server.
* Deprecated `MessageSerializer` implementations for Gryo in Gremlin Server.
* Deprecated `Serializers` enum values of `GRYO_V1D0` and `GRYO_V3D0`.
* Deprecated `SerTokens` values of `MIME_GRYO_V1D0` and `MIME_GRYO_V3D0`.
* Added a Docker command to start Gremlin Server with the standard GLV test configurations.
* Added `aggregate(Scope,String)` and deprecated `store()` in favor of `aggregate(local)`.
* Modified `NumberHelper` to better ignore `Double.NaN` in `min()` and `max()` comparisons.
* Bumped to Netty 4.1.36.
* Bumped to Groovy 2.5.7.
* Added `userAgent` to RequestOptions. Gremlin Console sends `Gremlin Console/<version>` as the `userAgent`.
* Fixed DriverRemoteConnection ignoring `with` `Token` options when multiple were set.
* Added `:set warnings <true|false>` to Gremlin Console.

==== Bugs

* TINKERPOP-1619 TinkerGraphComputer worker count affects OptionalStep query results
* TINKERPOP-2157 SparkStarBarrierInterceptor injects (Byte) 0
* TINKERPOP-2224 Detect and fix resource leak
* TINKERPOP-2230 match() step unexpected behaviours
* TINKERPOP-2232 RemoteStrategy does not call parent class TraversalStrategy __init__
* TINKERPOP-2238 Fix remaining iterator leaks marked by @IgnoreIteratorLeak
* TINKERPOP-2241 Client exception don't match Server exception when server  throw StackOverflowError
* TINKERPOP-2248 Instability of driver for blocked requests
* TINKERPOP-2257 transaction itty  may still be visited after commit
* TINKERPOP-2264 Gremlin Python should deserialize g:Date to UTC

==== Improvements

* TINKERPOP-1084 Branch option tokens should be allowed to be traversals.
* TINKERPOP-1553 Deprecate store() in favor of aggregate(Scope)
* TINKERPOP-1921 Support hasNext terminal step in GLVs
* TINKERPOP-2020 Support withComputer() for javascript
* TINKERPOP-2223 Update jackson databind to 2.9.9
* TINKERPOP-2236 Improve error messaging for TinkerGraph IdManagers that fail on conversions
* TINKERPOP-2237 Prevent error when closing sessions that don't exist *(breaking)*
* TINKERPOP-2242 Bump to netty 4.1.36
* TINKERPOP-2243 Add user-agent to RequestOptions
* TINKERPOP-2246 Consolidate the error propagation to the client
* TINKERPOP-2250 Support toString serialization in GraphBinary
* TINKERPOP-2256 processAllStarts of AggregateStep should only be called when barrier is empty
* TINKERPOP-2260 Update jackson databind 2.9.9.1
* TINKERPOP-2265 Deprecate Traversal.getSideEffects() functionality for remoting purposes
* TINKERPOP-2270 Deprecate multi/metaproperty support in Neo4j
* TINKERPOP-2271 Add console preference to control server-originated warning display
* TINKERPOP-2272 Rename steps and tokens that conflict with standard python functions

[[release-3-4-2]]
=== TinkerPop 3.4.2 (Release Date: May 28, 2019)

This release also includes changes from <<release-3-3-7, 3.3.7>>.

* Allow a `Traversal` to know what `TraversalSource` it spawned from.
* Fixed problem with connection pool sizing and retry.
* Added status attribute for warnings to be returned to the client.
* Modified Gremlin Console to report warning status attributes.
* Changed `:>` in Gremlin Console to submit the client-side timeout on each request.
* Provided method to override the request identifier with `RequestOptions`.
* Added option to set per-request settings on a `Traversal` submitted via `Bytecode`.
* Fixed the Gryo registration for `OptionsStrategy` as it was not serializing state properly.

==== Bugs

* TINKERPOP-2090 After running backend for a day or so System.IO.IOException keep throwing
* TINKERPOP-2112 Folding in property() step is not being optimally performed
* TINKERPOP-2180 gremlin.sh doesn't work when directories contain spaces
* TINKERPOP-2183 InterpreterModeASTTransformation needs to be more specific about what it transforms
* TINKERPOP-2189 ConnectedComponent test assumes fixed order of vertices
* TINKERPOP-2194 Enforcing an order on properties in one test method of ChooseTest
* TINKERPOP-2196 PartitionStrategy with includeMetaProperties(true) can't add labeled vertex
* TINKERPOP-2198 Documentation for Store contradicts itself
* TINKERPOP-2199 within step does not work with more than two parameters with python
* TINKERPOP-2200 AddEdgeStartStep used DetachedFactory.detach instead of EventStrategy.detach
* TINKERPOP-2204 Client receives no response on failed request
* TINKERPOP-2206 Certain types in javascript don't appear to serialize with a GraphSON type
* TINKERPOP-2212 Path is not detaching properly under certain conditions
* TINKERPOP-2217 Race condition in Gremlin.net driver connection

==== Improvements

* TINKERPOP-2089 Javascript DSL support
* TINKERPOP-2179 Have o.a.t.g.driver.ser.SerializationException extend IOException
* TINKERPOP-2181 Allow ctrl+c to break out of a long running process in Gremlin Console
* TINKERPOP-2182 Remove gperfutils from Gremlin Console *(breaking)*
* TINKERPOP-2190 Document Gremlin sanitization best practices
* TINKERPOP-2191 Implement EdgeLabelVerificationStrategy
* TINKERPOP-2193 Allow a Traversal to know what TraversalSource it spawned from
* TINKERPOP-2203 Bind the console timeout to the request timeout
* TINKERPOP-2208 Include inject() in DSLs generated with Java annotation processor
* TINKERPOP-2211 Provide API to add per request option for a bytecode
* TINKERPOP-2216 Consider adding conventional status attribute key for warnings
* TINKERPOP-2219 Upgrade Netty version

[[release-3-4-1]]
=== TinkerPop 3.4.1 (Release Date: March 18, 2019)

This release also includes changes from <<release-3-3-6, 3.3.6>>.

* Gremlin.NET driver: Fixed removal of closed connections and added round-robin scheduling.
* Added GraphBinary serializer for TraversalMetrics
* Added registration for `SparqlStrategy` for GraphSON.
* Fixed up `SparqlStrategy` so that it could be used properly with `RemoteStrategy`.
* Fixed `ByteBuffer` serialization for GraphBinary.
* Fixed `Path.toString()` in `gremlin-javascript` which was referencing an invalid object.
* Fixed potential for an infinite loop in connection creation for `gremlin-dotnet`.
* Added fallback resolver to `TypeSerializerRegistry` for GraphBinary.
* Added easier to understand exceptions for connection problems in the Gremlin.Net driver.
* Support configuring the type registry builder for GraphBinary.
* Bumped to Groovy 2.5.6.
* Release working buffers in case of failure for GraphBinary.
* GraphBinary: Use the same `ByteBuf` instance to write during serialization. Changed signature of write methods in type serializers.
* Remove unused parameter in GraphBinary's `ResponseMessageSerializer`.
* Changed `SparqlTraversalSource` so as to enable Gremlin steps to be used to process results from the `sparql()` step.
* GraphBinary: Cache expression to obtain the method in `PSerializer`.

==== Bugs

* TINKERPOP-1992 count has negative time in profile
* TINKERPOP-2126 toString() methods not thread-safe
* TINKERPOP-2135 Gremlin.Net ConnectionPool doesn't handle closed idle connections properly
* TINKERPOP-2139 Errors during request serialization in WebSocketGremlinRequestEncoder/NioGremlinRequestEncoder are not reported to the client
* TINKERPOP-2141 ByteBufferSerializer modifies buffer's position
* TINKERPOP-2148 "no connection available!" is being thrown despite lots of free connections
* TINKERPOP-2152 Path toString fails in Gremlin JavaScript
* TINKERPOP-2153 Remove unused parameter from ResponseMessageSerializer *(breaking)*
* TINKERPOP-2154 GraphBinary: Serializers should release resources in case of failures
* TINKERPOP-2155 Situation can occur that causes infinite amount of connection to be opened, causing System.Net.WebSockets.WebSocketException
* TINKERPOP-2161 GraphBinary: Write serialization performance issue
* TINKERPOP-2169 Responses exceeding maxContentLength cause subsequent queries to hang
* TINKERPOP-2172 PartitionStrategy doesn't apply to AddEdgeStartStep
* TINKERPOP-2173 Incorrect reset of log level in integration test
* TINKERPOP-2177 Streaming response immediately after authentication stops after first partial response

==== Improvements

* TINKERPOP-1435 Support for extended GraphSON in gremlin-python
* TINKERPOP-1882 Apply range and limit steps as early as possible
* TINKERPOP-1998 IoGraphTest use different schemas for standard and readGraph configurations
* TINKERPOP-2088 Enable SourceLink for Gremlin.Net
* TINKERPOP-2098 Improve gremlin-server.sh help output
* TINKERPOP-2122 Expose status codes from server errors
* TINKERPOP-2124 InlineFilterStrategy produces wrong result
* TINKERPOP-2125 Extend release validation script
* TINKERPOP-2127 Add g:TraversalMetrics and g:Metrics deserializers for gremlinpython
* TINKERPOP-2129 Mask security secret or password in logs
* TINKERPOP-2130 Cannot instantiate DriverRemoteConnection without passing an options object
* TINKERPOP-2131 NoConnectionAvailableException doesn't reveal the reason
* TINKERPOP-2134 Bump to Groovy 2.5.6
* TINKERPOP-2136 Inside lower bound inclusion (documentation)
* TINKERPOP-2138 Provide a configuration to disable the global closure cache
* TINKERPOP-2140 Test build with Docker automatically
* TINKERPOP-2144 Better handle Authenticator instance failures
* TINKERPOP-2147 Add GraphBinary serializer for TraversalMetrics
* TINKERPOP-2149 GraphBinary: Make type serializer resolution pluggable
* TINKERPOP-2150 GraphBinary: Support configuring the TypeSerializerRegistry builder class in config
* TINKERPOP-2163 JavaTranslator performance enhancements
* TINKERPOP-2164 Bytecode's hashCode impl (and its inner classes) can produce hash collisions
* TINKERPOP-2165 Prefer commons-lang3 to commons-lang
* TINKERPOP-2166 GraphBinary: P deserialization should be optimized
* TINKERPOP-2167 Gremlin Javascript Traversal as async iterable
* TINKERPOP-2171 Allow SPARQL to be extended with Gremlin steps
* TINKERPOP-2174 Improve Docker Image Security

[[release-3-4-0]]
=== TinkerPop 3.4.0 (Release Date: January 2, 2019)

This release also includes changes from <<release-3-3-4, 3.3.4>> and <<release-3-3-5, 3.3.5>>.

* Changed Python "bindings" to use an actual `Bindings` object rather than a 2-tuple.
* Improved the Gremlin.NET driver: It now uses request pipelining and its `ConnectionPool` has a fixed size.
* Implemented `IndexStep` which allows to transform local collections into indexed collections or maps.
* Made `valueMap()` aware of `by` and `with` modulators and deprecated `valueMap(boolean)` overloads.
* Use `Compare.eq` in `Contains` predicates to ensure the same filter behavior for numeric values.
* Added `OptionsStrategy` to allow traversals to take arbitrary traversal-wide configurations.
* Added text predicates.
* Added `BulkSet` as a GraphSON type with support in all language variants.
* Added `ReferenceElementStrategy` to auto-detach elements to "reference" from a traversal.
* Added initial release of the GraphBinary serialization format with Java support.
* Allowed `ImportCustomizer` to accept fields.
* Removed groovy-sql dependency.
* Modified `Mutating` steps so that they are no longer marked as `final`.
* Rewrote `ConnectiveStrategy` to support an arbitrary number of infix notations in a single traversal.
* GraphSON `MessageSerializer` s will automatically register the GremlinServerModule to a provided GraphSONMapper.
* Removed support for `-i` option in Gremlin Server which was previously deprecated.
* Implemented `ShortestPathVertexProgram` and the `shortestPath()` step.
* `AbstractGraphProvider` uses `g.io()` for loading test data.
* Added the `io()` start step and `read()` and `write()` termination steps to the Gremlin language.
* Added `GraphFeatures.supportsIoRead()` and `GraphFeatures.supportsIoWrite()`.
* Deprecated `Graph.io()` and related infrastructure.
* `GraphMLReader` better handles edge and vertex properties with the same name.
* Maintained order of annotations in metrics returned from `profile()`-step.
* Refactored `TypeTranslator` to be directly extensible for `ScriptTranslator` functions.
* Bumped to Netty 4.1.25.
* Bumped to Spark 2.4.0.
* Bumped to Groovy 2.5.4.
* Modified Gremlin Server to return a "host" status attribute on responses.
* Added ability to the Java, .NET, Python and JavaScript drivers to retrieve status attributes returned from the server.
* Modified Java and Gremlin.Net `ResponseException` to include status code and status attributes.
* Modified Python `GremlinServerError` to include status attributes.
* Modified the return type for `IGremlinClient.SubmitAsync()` to be a `ResultSet` rather than an `IReadOnlyCollection`.
* Deprecated two `submit()`-related methods on the Java driver `Client` class.
* Added `Client.submit()` overloads that accept per-request `RequestOptions`.
* Added sparql-gremlin.
* Fixed a bug in dynamic Gryo registration where registrations that did not have serializers would fail.
* Moved `Parameterizing` interface to the `org.apache.tinkerpop.gremlin.process.traversal.step` package with other marker interfaces of its type.
* Replaced `Parameterizing.addPropertyMutations()` with `Configuring.configure()`.
* Changed interface hierarchy for `Parameterizing` and `Mutating` interfaces as they are tightly related.
* Introduced the `with(k,v)` and `with(k)` step modulators which can supply configuration options to `Configuring` steps.
* Added `OptionsStrategy` to allow traversals to take arbitrary traversal-wide configurations.
* Introduced the `with(k,v)` and `with(k)` traveral source configuration options which can supply configuration options to the traversal.
* Added `connectedComponent()` step and related `VertexProgram`.
* Added `supportsUpsert()` option to `VertexFeatures` and `EdgeFeatures`.
* `min()` and `max()` now support all types implementing `Comparable`.
* Change the `toString()` of `Path` to be standardized as other graph elements are.
* `hadoop-gremlin` no longer generates a test artifact.
* Allowed `GraphProvider` to expose a cached `Graph.Feature` object so that the test suite could re-use them to speed test runs.
* Fixed a bug in `ReducingBarrierStep`, that returned the provided seed value despite no elements being available.
* Changed the order of `select()` scopes. The order is now: maps, side-effects, paths.
* Moved `TraversalEngine` to `gremlin-test` as it has long been only used in testing infrastructure.
* Nested loop support added allowing `repeat()` steps to be nested.
* Events from `EventStrategy` raised from "new" mutations will now return a `KeyedVertexProperty` or `KeyedProperty` as is appropriate.
* `MutationListener#vertexPropertyChanged(Vertex, VertexProperty, Object, Object...)` no longer has a default implementation.
* Deprecated `GraphSONMessageSerializerV2d0` as it is now analogous to `GraphSONMessageSerializerGremlinV2d0`.
* Moved previously deprecated `RemoteGraph` to `gremlin-test` as it is now just a testing component.
* Removed previously deprecated `RemoteStrategy.instance()` and the strategy no longer has any connection to `RemoteGraph`.
* Removed previously deprecated methods in `SubgraphStrategy` and `PartitionStrategy` builders.
* Removed previously deprecated Credentials DSL infrastructure.
* Removed previously deprecated `RemoteConnection#submit(Traversal)` and `RemoteConnection#submit(Bytecode)` methods.
* Removed previously deprecated `MutationListener#vertexPropertyChanged(Vertex, Property, Object, Object...)`.
* Removed previously deprecated `OpSelectorHandler` constructor.
* Removed previously deprecated `close()` from `GremlinGroovyScriptEngine` which no longer implements `AutoCloseable`.
* Removed previously deprecated `getGraphInputFormat()` and `getGraphOutputFormat()` from `HadoopConfiguration`.
* Removed previously deprecated `AbstractOpProcessor#makeFrame()` method.
* Removed previously deprecated `AuthenticationSettings.className` configuration option in Gremlin Server.
* Removed previously deprecated `GraphManager` methods `getGraphs()` and `getTraversalSources()`.
* Removed previously deprecated Gremlin Server setting for `serializedResponseTimeout`.
* Removed previously deprecated Structure API exceptions related to "element not found" situations.
* Removed previously deprecated `rebindings` options from the Java driver API.
* Removed previously deprecated `LambdaCollectingBarrierStep.Consumers` enum.
* Removed previously deprecated `HasContainer#makeHasContainers(String, P)`
* Removed support for Giraph.
* Removed previously deprecated JavaScript Driver property `traversers` of the `ResultSet`.
* gremlin-python: use explicit Bindings object for python instead of a 2-tuple

==== Bugs

* TINKERPOP-1777 Gremlin .max step returns -2147483648 for empty result sets *(breaking)*
* TINKERPOP-1869 Profile step and iterate do not play nicely with each other
* TINKERPOP-1898 Issue with bindings in strategies and lambdas
* TINKERPOP-1927 Gherkin scenario expects list with duplicates, but receives g:Set
* TINKERPOP-1933 gremlin-python maximum recursion depth exceeded on large responses
* TINKERPOP-1947 Path history isn't preserved for keys in mutations
* TINKERPOP-1949 Formatting error on website
* TINKERPOP-1958 TinkerGraphCountStrategy can return wrong counts
* TINKERPOP-1961 Duplicate copies of images directory in docs
* TINKERPOP-1962 GroovyTranslator doesn't handle empty maps
* TINKERPOP-1963 Use of reducing step in choose()
* TINKERPOP-1972 inject() tests are throwing exceptions in .NET GLV tests
* TINKERPOP-1978 Check for Websocket connection state when retrieved from Connection Pool missing
* TINKERPOP-1979 Several OLAP issues in MathStep
* TINKERPOP-1988 minor error in documentation
* TINKERPOP-1999 [Java][gremlin-driver] Query to a remote server via the websocket client hangs indefinitely if the server becomes unavailable
* TINKERPOP-2005 Intermittent NullPointerException in response handling
* TINKERPOP-2006 GraphML serialization invalid if a vertex and edge have similar named property
* TINKERPOP-2009 Pick.any and Pick.none should be exposed in Gremlin-JavaScript
* TINKERPOP-2021 Prevent maximum recursion depth failure
* TINKERPOP-2028 AbstractGraphSONMessageSerializerV2d0 should register GremlinServerModule when mapper is provided
* TINKERPOP-2029 ConcurrentModificationException for InlineFilterStrategy
* TINKERPOP-2030 KeepAlive task executed for every Connection.write call
* TINKERPOP-2032 Update jython-standalone
* TINKERPOP-2044 Cannot reconnect to Azure cosmos host that becomes available again
* TINKERPOP-2058 Contains predicates should rely on Compare predicates *(breaking)*
* TINKERPOP-2081 PersistedOutputRDD materialises rdd lazily with Spark 2.x
* TINKERPOP-2091 Wrong/Missing feature requirements in StructureStandardTestSuite
* TINKERPOP-2094 Gremlin Driver Cluster Builder serializer method does not use mimeType as suggested
* TINKERPOP-2095 GroupStep looks for irrelevant barrier steps
* TINKERPOP-2096 gremlinpython: AttributeError when connection is closed before result is received
* TINKERPOP-2100 coalesce() creating unexpected results when used with order()
* TINKERPOP-2113 P.Within() doesn't work when given a List argument

==== Improvements

* TINKERPOP-550 Gremlin IO needs to support both OLTP and OLAP naturally.
* TINKERPOP-967 Support nested-repeat() structures
* TINKERPOP-1113 GraphComputer subclasses should support native methods
* TINKERPOP-1143 Remove deprecated TraversalSource.Builder and TraversalEngine. *(breaking)*
* TINKERPOP-1296 Remove deprecated serializedResponseTimeout from Gremlin Server *(breaking)*
* TINKERPOP-1342 Allow setting scriptEvaluationTimeout in driver
* TINKERPOP-1365 Log the seed used to initialize Random in tests
* TINKERPOP-1410 mvn install -Dmaven.test.skip=true doesn't work on a clean machine *(breaking)*
* TINKERPOP-1446 Add a StringFactory for Path which prefixes with type.
* TINKERPOP-1447 Add some JavaScript intelligence to the documentation so that comments and output are not copied in a copy paste
* TINKERPOP-1494 Means of exposing execution information from a result produced by RemoteConnection
* TINKERPOP-1518 Provide a way for providers to expose static Graph.Features to tests
* TINKERPOP-1522 Order of select() scopes *(breaking)*
* TINKERPOP-1595 Go through TraversalVertexProgram with a profile and optimize.
* TINKERPOP-1628 Implement TraversalSelectStep
* TINKERPOP-1685 Introduce optional feature to allow for upserts without read-before-write
* TINKERPOP-1705 Remove deprecated rebindings option *(breaking)*
* TINKERPOP-1707 Remove deprecated AuthenticationSettings.className option *(breaking)*
* TINKERPOP-1755 No docs for ReferenceElements
* TINKERPOP-1769 Python graph[empty] string representation is confusing
* TINKERPOP-1774 Gremlin .NET: Support min and max sizes in Connection pool
* TINKERPOP-1775 Gremlin .NET: Implement a Connection write queue to support request pipelining
* TINKERPOP-1778 Do not promote timedInterrupt option for Gremlin Server script processing
* TINKERPOP-1780 Add authentication tests for gremlin-python
* TINKERPOP-1831 Refactor EventStrategy  *(breaking)*
* TINKERPOP-1836 .NET sample project
* TINKERPOP-1841 Include Python GLV tests on TravisCI
* TINKERPOP-1849 Provide a way to fold() with an index
* TINKERPOP-1864 Gremlin Python tests for GraphSON 2.0 and 3.0
* TINKERPOP-1878 Sparql to Gremlin Compiler
* TINKERPOP-1888 Extend max and min to all Comparable properties, not just Numbers *(breaking)*
* TINKERPOP-1889 JavaScript GLV: Use heartbeat to prevent connection timeout
* TINKERPOP-1897 Provide Docker images of Gremlin Server and Console
* TINKERPOP-1906 Make ResponseException explorable
* TINKERPOP-1912 Remove MD5 checksums
* TINKERPOP-1913 Expose metadata from Gremlin Server to Clients
* TINKERPOP-1930 Drop support for Giraph *(breaking)*
* TINKERPOP-1934 Bump to latest version of httpclient
* TINKERPOP-1936 Performance enhancement to Bytecode deserialization
* TINKERPOP-1941 Remove deprecated Structure API exception methods *(breaking)*
* TINKERPOP-1942 Binary serialization format
* TINKERPOP-1945 Add support for extended GraphSon types to Gremlin.net
* TINKERPOP-1946 Remove the deprecated Credentials DSL infrastructure *(breaking)*
* TINKERPOP-1950 Traversal construction performance enhancements
* TINKERPOP-1951 gremlin-server.bat doesn't support paths containing spaces
* TINKERPOP-1953 Bump to Groovy 2.4.15
* TINKERPOP-1954 Remove deprecated GraphManager methods *(breaking)*
* TINKERPOP-1959 Provide a way to submit scripts to the server in gremlin-javascript
* TINKERPOP-1967 Add a connectedComponent() step
* TINKERPOP-1968 Refactor elements of Gremlin Server testing
* TINKERPOP-1975 Introduce with() step modulator *(breaking)*
* TINKERPOP-1976 Include Computer tests for GLVs
* TINKERPOP-1977 Gremlin-JavaScript: Support SASL authentication
* TINKERPOP-1984 Allow support for multiple serializer versions in Gremlin Server HTTP *(breaking)*
* TINKERPOP-1985 Update position on bulk loading
* TINKERPOP-1986 Remove deprecation from PartitionStrategy, SubgraphStrategy and GremlinScriptEngine *(breaking)*
* TINKERPOP-1987 Bump to Netty 4.1.x
* TINKERPOP-1989 Preserve order that plugins are applied in Gremlin Console
* TINKERPOP-1990 Add a shortestPath() step
* TINKERPOP-1993 Bump to Spark 2.3.1
* TINKERPOP-1995 DriverRemoteConnection close() method returns undefined
* TINKERPOP-1996 Introduce read() and write() steps
* TINKERPOP-2002 Create a blog post explaining the value of using TinkerPop
* TINKERPOP-2010 Generate jsdoc for gremlin-javascript
* TINKERPOP-2011 Use NumberHelper on choose()
* TINKERPOP-2012 Target .NET Standard 2.0 for Gremlin.Net
* TINKERPOP-2013 Process tests that are auto-ignored stink
* TINKERPOP-2015 Allow users to configure the WebSocket connections
* TINKERPOP-2016 Upgrade Jackson FasterXML to 2.9.5 or later to fix security vulnerability
* TINKERPOP-2017 Check for Column in by()
* TINKERPOP-2018 Generate API docs for Gremlin.Net
* TINKERPOP-2022 Cluster SSL should trust default ca certs by default
* TINKERPOP-2023 Gremlin Server should not create self-signed certs *(breaking)*
* TINKERPOP-2024 Gremlin Server Application archetype should connect via withRemote
* TINKERPOP-2025 Change to SHA-256/512 and drop SHA-1 for releases
* TINKERPOP-2026 Gremlin.Net.Driver should check ClientWebSocket.State before closing
* TINKERPOP-2031 Remove support for -i in gremlin-server.sh *(breaking)*
* TINKERPOP-2033 Maintain order of profile() annotations
* TINKERPOP-2034 Register synchronizedMap() with Gryo
* TINKERPOP-2037 Remove unused groovy-sql dependency
* TINKERPOP-2038 Make groovy script cache size configurable
* TINKERPOP-2039 Bump to Groovy 2.5.2 *(breaking)*
* TINKERPOP-2040 Improve flexibility of GroovyTranslator to handle custom types
* TINKERPOP-2041 Text Predicates
* TINKERPOP-2045 Remove non-indy groovy dependencies
* TINKERPOP-2049 Single argument with() overload
* TINKERPOP-2050 Add a :bytecode command to Gremlin Console
* TINKERPOP-2053 Provider OptionsStrategy for traversal configurations
* TINKERPOP-2055 Provide support for special number cases like Infinity in GraphSON
* TINKERPOP-2056 Use NumberHelper in Compare
* TINKERPOP-2059 Modulation of valueMap() *(breaking)*
* TINKERPOP-2060 Make Mutating steps non-final
* TINKERPOP-2061 Add with() configuration as global to a traversal
* TINKERPOP-2062 Add Traversal class to CoreImports
* TINKERPOP-2064 Add status attributes to results for gremlin-javascript
* TINKERPOP-2065 Optimize iterate() for remote traversals
* TINKERPOP-2066 Bump to Groovy 2.5.3
* TINKERPOP-2067 Allow getting raw data from Gremlin.Net.Driver.IGremlinClient
* TINKERPOP-2068 Bump Jackson Databind 2.9.7
* TINKERPOP-2069 Document configuration of Gremlin.Net
* TINKERPOP-2070 gremlin-javascript: Introduce Connection representation
* TINKERPOP-2071 gremlin-python: the graphson deserializer for g:Set should return a python set
* TINKERPOP-2072 Refactor custom type translation for ScriptTranslators *(breaking)*
* TINKERPOP-2073 Generate tabs for static code blocks
* TINKERPOP-2074 Ensure that only NuGet packages for the current version are pushed
* TINKERPOP-2075 Introduce ReferenceElementStrategy
* TINKERPOP-2077 VertexProgram.Builder should have a default create() method with no Graph
* TINKERPOP-2078 Hide use of EmptyGraph or RemoteGraph behind a more unified method for TraversalSource construction
* TINKERPOP-2079 Move RemoteGraph to test package *(breaking)*
* TINKERPOP-2084 For remote requests in console display the remote stack trace
* TINKERPOP-2092 Deprecate default GraphSON serializer fields
* TINKERPOP-2093 Bump to Groovy 2.5.4
* TINKERPOP-2097 Create a DriverRemoteConnection with an initialized Client
* TINKERPOP-2101 Support Spark 2.4
* TINKERPOP-2103 Remove deprecated submit() options on RemoteConnection *(breaking)*
* TINKERPOP-2104 Allow ImportCustomizer to handle fields
* TINKERPOP-2106 When gremlin executes timeout, throw TimeoutException instead of TraversalInterruptedException/InterruptedIOException
* TINKERPOP-2110 Allow Connection on Different Path (from /gremlin)
* TINKERPOP-2111 Add BulkSet as a GraphSON type *(breaking)*
* TINKERPOP-2114 Document common Gremlin anti-patterns
* TINKERPOP-2116 Explicit Bindings object for Python *(breaking)*
* TINKERPOP-2117 gremlin-python: Provide a better data structure for a Binding
* TINKERPOP-2119 Validate C# code samples in docs
* TINKERPOP-2121 Bump Jackson Databind 2.9.8

== TinkerPop 3.3.0 (Gremlin Symphony #40 in G Minor)

image::https://raw.githubusercontent.com/apache/tinkerpop/master/docs/static/images/gremlin-mozart.png[width=185]

[[release-3-3-11]]
=== TinkerPop 3.3.11 (Release Date: June 1, 2020)

* Added `trustStoreType` such that keystore and truststore can be of different types in the Java driver.
* Added session support to all GLVs: Javascript, .NET and Python.
* Fixed bug in Gremlin Server shutdown if failures occurred during `GraphManager` initialization.
* Modified Gremlin Server to close the session when the channel itself is closed.
* Fixed bug in `Order` where comparisons of `enum` types wouldn't compare with `String` values.
* Added `maxWaitForClose` configuration option to the Java driver.
* Deprecated `maxWaitForSessionClose` in the Java driver.
* Bumped to Jackson 2.9.10.4.
* Remove invalid service descriptors from gremlin-shaded.
* Fixed bug in Python and .NET traversal `clone()` where deep copies of bytecode were not occurring.
* Fixed bug where `profile()` was forcing `LazyBarrierStrategy` to add an extra `barrier()` to the end of traversals.
* Fixed bug in Python about integer serializer which was out of range of `g:Int32`
* Bumped commons-codec 1.14

==== Bugs

* TINKERPOP-2347 Remove invalid service descriptors from gremlin-shaded
* TINKERPOP-2350 clone() is not deep copying Traversal internals
* TINKERPOP-2351 Local Map ordering of keys can generate cast errors
* TINKERPOP-2353 Error while Shutting Down Gremlin Server
* TINKERPOP-2355 Jackson-databind version in Gremlin shaded dependency needs to be increased  - introduces vulnerability issues
* TINKERPOP-2360 failed to deserializer int32 when gremlin-python submit bytecode with a big int value
* TINKERPOP-2365 LazyBarrierStrategy adds a NoOpBarrierStep when profile() is present

==== Improvements

* TINKERPOP-2336 Allow close of channel without having to wait for server
* TINKERPOP-2339 Gremlin.Net: Update System.Net.WebSockets.Client dependency
* TINKERPOP-2354 Document recommendation to reuse graph traversal source

[[release-3-3-10]]
=== TinkerPop 3.3.10 (Release Date: February 3, 2020)

* Improved error messaging for a `Cluster` with a bad `Channelizer` configuration in the Java driver.
* Made `Cluster` be able to open configuration file on resources directory.
* Implemented `Traversal.clone()` operations for all language variants.
* Refactored `PathProcessorStrategy` to use the marker model.
* Bumped to Tornado 5.x for gremlin-python.
* Started keep-alive polling on `Connection` construction to ensure that a `Connection` doesn't die in the pool.
* Deprecated `TraversalStrategies.applyStrategies()`.
* Deprecated Jython support in `gremlin-python`.
* Deprecated `NioChannelizer` and related classes in `gremlin-driver` and `gremlin-server`.
* Fixed a bug in the `ClassCacheRequestCount` metric for `GremlinGroovyScriptEngine` which wasn't including the cache hit count, only the misses.
* Improved Gremlin Server executor thread handling on client close requests.
* Reverted: Modified Java driver to use IP address rather than hostname to create connections.
* Allow custom XMLInputFactory to be used with GraphMLReader.

==== Bugs

* TINKERPOP-2175 Executor thread is not returned on channel close
* TINKERPOP-2266 Keep alive not started at connection creation
* TINKERPOP-2274 Test of TinkerGraph Gremlin fail on Windows and non EN locale
* TINKERPOP-2332 JavaScript GLV: structure element toString() should internally call toString()
* TINKERPOP-2333 JavaScript GLV: GraphSON2/3 Edge deserialization is invalid

==== Improvements

* TINKERPOP-2307 Add better error message for badly configured Channelizer
* TINKERPOP-2309 Bump gremlinpython to Tornado 5.x
* TINKERPOP-2315 Implement some form of clone() or reset() for Traversal in GLVs
* TINKERPOP-2320 [SECURITY] XMLInputFactory initialization in GraphMLReader introduces
* TINKERPOP-2322 Deprecate Jython support
* TINKERPOP-2324 Deprecate the raw NIO support in the Java driver
* TINKERPOP-2329 JavaScript GLV: Update websocket library dependency
* TINKERPOP-2330 JavaScript GLV should expose GraphSON2Writer and GraphSONReader

[[release-3-3-9]]
=== TinkerPop 3.3.9 (Release Date: October 14, 2019)

* Exposed response status attributes in a `ResponseError` in gremlin-javascript.
* Added `ImmutableExplanation` for a `TraversalExplanation` that just contains data.
* Added support for `UnaryOperator` and `BinaryOperator` for `Lambda` instances.
* Fixed `TraversalExplanation` deserialization in GraphSON 2 and 3 which was not supported before in Java.
* Added support for custom request headers in Python.
* Fixed Java DSL annotation for generation of `addE()` which was formerly calling the wrong step.
* Deprecated `scriptEvaluationTimeout` in favor of the more generic `evaluationTimeout`.
* Bumped jackson-databind to 2.9.10 due to CVE-2019-14379, CVE-2019-14540, CVE-2019-16335.
* Added `ReservedKeysVerificationStrategy` to allow warnings or exceptions when certain keys are used for properties.
* Added the `AbstractWarningVerificationStrategy` base class for "warning" style `VerificationStrategy` implementations.
* Refactored `EdgeLabelVerificationStrategy` to use `AbstractWarningVerificationStrategy`.
* Added `EdgeLabelVerificationStrategy` to Python.
* Improved handling of `null` values in bytecode construction.
* Fixed Java driver authentication problems when calling the driver from multiple threads.
* Modified Java driver to use IP address rather than hostname to create connections.
* Fixed potential for `NullPointerException` with empty identifiers in `GraphStep`.
* Postponed the timing of transport creation to `connection.write` in Gremlin Python.
* Made `EventStrategy` compatible with multi-valued properties.
* Changed `TraversalOpProcessor` to throw a `SERVER_ERROR_SCRIPT_EVALUATION` (597) if lambdas don't compile.
* Bumped `commons-compress` to 1.19 due to CVE-2018-11771.
* gremlin-javascript: Use `socketError` Connection event to prevent exit on error and expose Connection events.

==== Bugs

* TINKERPOP-2159 EventStrategy doesn't handle multi-valued properties
* TINKERPOP-2283 GraphStep's ids null exception
* TINKERPOP-2285 Error object is unreachable
* TINKERPOP-2289 Use address instead of hostname for connection
* TINKERPOP-2290 Javascript GLV connection refused error handling
* TINKERPOP-2291 TraversalExplanation deserialization in GraphSON
* TINKERPOP-2298 Bytecode.java  flattenArguments throw exception when null
* TINKERPOP-2303 GremlinDsl generate addV instead of addE

==== Improvements

* TINKERPOP-1810 Add Lambda.binaryOperator and Lambda.unaryOperator
* TINKERPOP-1838 Python sample script
* TINKERPOP-2046 Gremlin-Python: Support custom request headers in WebSocket request
* TINKERPOP-2213 Replace scriptEvaluationTimeout in favor of something more suitable to bytecode
* TINKERPOP-2275 Update jackson databind 2.9.9.3+
* TINKERPOP-2277 Python sdk postpone the timing to create transport
* TINKERPOP-2280 Prevent use of T values as property key overloads

[[release-3-3-8]]
=== TinkerPop 3.3.8 (Release Date: August 5, 2019)

* Provided support for `withComputer()` in gremlin-javascript.
* Deprecated remote traversal side-effect retrieval and related infrastructure.
* Bumped to Groovy 2.4.17.
* Bumped to Jackson Databind 2.9.9.1.
* Fixed bug with Python in `g:Date` of GraphSON where local time zone was being used during serialization/deserialization.
* Improved error messaging when an attempt is made to serialize multi-properties to GraphML.
* Deprecated multi/meta-property support in `Neo4jGraph`.
* Improved exception and messaging for gt/gte/lt/lte when one of the object isn't a `Comparable`.
* Added test infrastructure to check for storage iterator leak.
* Fixed multiple iterator leaks in query processor.
* Fixed `optional()` so that the child traversal is treated as local.
* Changed default keep-alive time for driver to 3 minutes.
* Fixed bug where server-side keep-alive was not always disabled when its setting was zero.
* Added support for `hasNext()` in Javascript and .NET.
* Improved error messaging for invalid inputs to the TinkerGraph `IdManager` instances.
* Forced replacement of connections in Java driver for certain exception types that seem to ultimately kill the connection.
* Changed the `reverse()` of `desc` and `asc` on `Order` to not use the deprecated `decr` and `incr`.
* Fixed bug in `MatchStep` where the correct was not properly determined.
* Fixed bug where client/server exception mismatch when server throw StackOverflowError
* Added underscore suffixed steps and tokens in Gremlin-Python that conflict with global function names.
* Prevent exception when closing a session that doesn't exist.
* Allow predicates and traversals to be used as options in `BranchStep`.
* Ensure only a single final response is sent to the client with Gremlin Server.
* Deprecated `ResponseHandlerContext` with related infrastructure and folded its functionality into `Context` in Gremlin Server.
* Improved performance of `aggregate()` by avoiding excessive calls to `hasNext()` when the barrier is empty.

==== Bugs

* TINKERPOP-1619 TinkerGraphComputer worker count affects OptionalStep query results
* TINKERPOP-2224 Detect and fix resource leak
* TINKERPOP-2230 match() step unexpected behaviours
* TINKERPOP-2232 RemoteStrategy does not call parent class TraversalStrategy __init__
* TINKERPOP-2238 Fix remaining iterator leaks marked by @IgnoreIteratorLeak
* TINKERPOP-2241 Client exception don't match Server exception when server  throw StackOverflowError
* TINKERPOP-2248 Instability of driver for blocked requests
* TINKERPOP-2264 Gremlin Python should deserialize g:Date to UTC

==== Improvements

* TINKERPOP-1084 Branch option tokens should be allowed to be traversals.
* TINKERPOP-1921 Support hasNext terminal step in GLVs
* TINKERPOP-2020 Support withComputer() for javascript
* TINKERPOP-2223 Update jackson databind to 2.9.9
* TINKERPOP-2236 Improve error messaging for TinkerGraph IdManagers that fail on conversions
* TINKERPOP-2237 Prevent error when closing sessions that don't exist *(breaking)*
* TINKERPOP-2246 Consolidate the error propagation to the client
* TINKERPOP-2256 processAllStarts of AggregateStep should only be called when barrier is empty
* TINKERPOP-2260 Update jackson databind 2.9.9.1
* TINKERPOP-2265 Deprecate Traversal.getSideEffects() functionality for remoting purposes
* TINKERPOP-2270 Deprecate multi/metaproperty support in Neo4j
* TINKERPOP-2272 Rename steps and tokens that conflict with standard python functions

[[release-3-3-7]]
=== TinkerPop 3.3.7 (Release Date: May 28, 2019)

* Developed DSL pattern for gremlin-javascript.
* Generated uberjar artifact for Gremlin Console.
* Improved folding of `property()` step into related mutating steps.
* Added `inject()` to steps generated on the DSL `TraversalSource`.
* Removed `gperfutils` dependencies from Gremlin Console.
* Fixed `PartitionStrategy` when setting vertex label and having `includeMetaProperties` configured to `true`.
* Ensure `gremlin.sh` works when directories contain spaces.
* Prevented client-side hangs if metadata generation fails on the server.
* Fixed bug with `EventStrategy` in relation to `addE()` where detachment was not happening properly.
* Ensured that `gremlin.sh` works when directories contain spaces.
* Fixed bug in detachment of `Path` where embedded collection objects would prevent that process.
* Enabled `ctrl+c` to interrupt long running processes in Gremlin Console.
* Quieted "host unavailable" warnings for both the driver and Gremlin Console.
* Fixed construction of `g:List` from arrays in gremlin-javascript.
* Fixed bug in `GremlinGroovyScriptEngine` interpreter mode around class definitions.
* Implemented `EdgeLabelVerificationStrategy`.
* Fixed behavior of `P` for `within()` and `without()` in GLVs to be consistent with Java when using varargs.
* Cleared the input buffer after exceptions in Gremlin Console.
* Added parameter to configure the `processor` in the gremlin-javascript `client` constructor.
* Bumped `Netty` to 4.1.32.

==== Bugs

* TINKERPOP-2112 Folding in property() step is not being optimally performed
* TINKERPOP-2180 gremlin.sh doesn't work when directories contain spaces
* TINKERPOP-2183 InterpreterModeASTTransformation needs to be more specific about what it transforms
* TINKERPOP-2194 Enforcing an order on properties in one test method of ChooseTest
* TINKERPOP-2196 PartitionStrategy with includeMetaProperties(true) can't add labeled vertex
* TINKERPOP-2198 Documentation for Store contradicts itself
* TINKERPOP-2199 within step does not work with more than two parameters with python
* TINKERPOP-2200 AddEdgeStartStep used DetachedFactory.detach instead of EventStrategy.detach
* TINKERPOP-2204 Client receives no response on failed request
* TINKERPOP-2206 Certain types in javascript don't appear to serialize with a GraphSON type
* TINKERPOP-2212 Path is not detaching properly under certain conditions

==== Improvements

* TINKERPOP-2089 Javascript DSL support
* TINKERPOP-2179 Have o.a.t.g.driver.ser.SerializationException extend IOException
* TINKERPOP-2181 Allow ctrl+c to break out of a long running process in Gremlin Console
* TINKERPOP-2182 Remove gperfutils from Gremlin Console *(breaking)*
* TINKERPOP-2191 Implement EdgeLabelVerificationStrategy
* TINKERPOP-2211 Provide API to add per request option for a bytecode

[[release-3-3-6]]
=== TinkerPop 3.3.6 (Release Date: March 18, 2019)

* Docker images use user `gremlin` instead of `root`
* Added a new `ResponseStatusCode` for client-side serialization errors.
* Refactored use of `commons-lang` to use `common-lang3` only, though dependencies may still use `commons-lang`.
* Bumped `commons-lang3` to 3.8.1.
* Improved handling of client-side serialization errors that were formerly just being logged rather than being raised.
* Add Python `TraversalMetrics` and `Metrics` deserializers.
* Masked sensitive configuration options in the logs of `KryoShimServiceLoader`.
* Added `globalFunctionCacheEnabled` to the `GroovyCompilerGremlinPlugin` to allow that cache to be disabled.
* Added `globalFunctionCacheEnabled` override to `SessionOpProcessor` configuration.
* Added status code to `GremlinServerError` so that it would be more directly accessible during failures.
* Added GraphSON serialization support for `Duration`, `Char`, `ByteBuffer`, `Byte`, `BigInteger` and `BigDecimal` in `gremlin-python`.
* Added `ProfilingAware` interface to allow steps to be notified that `profile()` was being called.
* Fixed bug where `profile()` could produce negative timings when `group()` contained a reducing barrier.
* Improved logic determining the dead or alive state of a Java driver `Connection`.
* Improved handling of dead connections and the availability of hosts.
* Bumped `httpclient` to 4.5.7.
* Bumped `slf4j` to 1.7.25.
* Bumped `commons-codec` to 1.12.
* Bumped to Groovy 2.5.6.
* Bumped to Hadoop 2.7.7.
* Fixed partial response failures when using authentication in `gremlin-python`.
* Fixed concurrency issues in `TraverserSet.toString()` and `ObjectWritable.toString()`.
* Fixed a bug in `InlineFilterStrategy` that mixed up and's and or's when folding merging conditions together.
* Fixed a bug in `PartitionStrategy` where `addE()` as a start step was not applying the partition.
* Improved handling of failing `Authenticator` instances thus improving server responses to drivers.
* Improved performance of `JavaTranslator` by reducing calls to `Method.getParameters()`.
* Implemented `EarlyLimitStrategy` which is supposed to significantly reduce backend operations for queries that use `range()`.
* Reduced chance of hash collisions in `Bytecode` and its inner classes.
* Added `Symbol.asyncIterator` member to the `Traversal` class to provide support for `await ... of` loops (async iterables).

==== Bugs

* TINKERPOP-2081 PersistedOutputRDD materialises rdd lazily with Spark 2.x
* TINKERPOP-2091 Wrong/Missing feature requirements in StructureStandardTestSuite
* TINKERPOP-2094 Gremlin Driver Cluster Builder serializer method does not use mimeType as suggested
* TINKERPOP-2095 GroupStep looks for irrelevant barrier steps
* TINKERPOP-2096 gremlinpython: AttributeError when connection is closed before result is received
* TINKERPOP-2100 coalesce() creating unexpected results when used with order()
* TINKERPOP-2105 Gremlin-Python connection not returned back to the pool on exception from gremlin server
* TINKERPOP-2113 P.Within() doesn't work when given a List argument

==== Improvements

* TINKERPOP-1889 JavaScript GLV: Use heartbeat to prevent connection timeout
* TINKERPOP-2010 Generate jsdoc for gremlin-javascript
* TINKERPOP-2013 Process tests that are auto-ignored stink
* TINKERPOP-2018 Generate API docs for Gremlin.Net
* TINKERPOP-2038 Make groovy script cache size configurable
* TINKERPOP-2050 Add a :bytecode command to Gremlin Console
* TINKERPOP-2062 Add Traversal class to CoreImports
* TINKERPOP-2065 Optimize iterate() for remote traversals
* TINKERPOP-2067 Allow getting raw data from Gremlin.Net.Driver.IGremlinClient
* TINKERPOP-2068 Bump Jackson Databind 2.9.7
* TINKERPOP-2069 Document configuration of Gremlin.Net
* TINKERPOP-2070 gremlin-javascript: Introduce Connection representation
* TINKERPOP-2071 gremlin-python: the graphson deserializer for g:Set should return a python set
* TINKERPOP-2073 Generate tabs for static code blocks
* TINKERPOP-2074 Ensure that only NuGet packages for the current version are pushed
* TINKERPOP-2077 VertexProgram.Builder should have a default create() method with no Graph
* TINKERPOP-2078 Hide use of EmptyGraph or RemoteGraph behind a more unified method for TraversalSource construction
* TINKERPOP-2084 For remote requests in console display the remote stack trace
* TINKERPOP-2092 Deprecate default GraphSON serializer fields
* TINKERPOP-2097 Create a DriverRemoteConnection with an initialized Client
* TINKERPOP-2102 Deprecate static fields on TraversalSource related to remoting
* TINKERPOP-2106 When gremlin executes timeout, throw TimeoutException instead of TraversalInterruptedException/InterruptedIOException
* TINKERPOP-2110 Allow Connection on Different Path (from /gremlin)
* TINKERPOP-2114 Document common Gremlin anti-patterns
* TINKERPOP-2118 Bump to Groovy 2.4.16
* TINKERPOP-2121 Bump Jackson Databind 2.9.8

[[release-3-3-5]]
=== TinkerPop 3.3.5 (Release Date: January 2, 2019)

This release also includes changes from <<release-3-2-11, 3.2.11>>.

* Fixed and/or folding in `InlineFilterStrategy`.
* Fixed configuration and serialization of `SubgraphStrategy` which was missing the `checkAdjacentVertices` flag.
* Captured `TraversalInterruptionException` and converted to `TimeoutException` for `GremlinExecutor`.
* Fixed a bug in `CoalesceStep` which squared the bulk if the step followed a `Barrier` step.
* Fixed a bug in `GroupStep` that assigned wrong reducing bi-operators
* Added `:bytecode` command to help developers debugging `Bytecode`-based traversals.
* Added option to set the path for the URI on the Java driver.
* Fixed `PersistedOutputRDD` to eager persist RDD by adding `count()` action calls.
* Deserialized `g:Set` to a Python `Set` in GraphSON in `gremlin-python`.
* Deprecated `StarGraph.builder()` and `StarGraph.Builder.build()` in favor of the more common "builder" patterns of `build()` and `create()` respectively.
* Deprecated `Serializers.DEFAULT_RESULT_SERIALIZER` and `DEFAULT_REQUEST_SERIALIZER`.
* Deprecated `TraversalSource#GREMLIN_REMOTE` and `TraversalSource#GREMLIN_REMOTE_CONNECTION_CLASS` moving them to `RemoteConnection`.
* Fixed the setting of the default label for a `ReferenceVertex` when the original vertex was of type `ComputerAdjacentVertex`.
* Changed Java driver to expect a generic `RemoteTraverser` object rather than the specific `DefaultRemoteTraverser`.
* Better handled server disconnect condition for the `gremlin-python` driver by throwing a clear exception.
* Display the remote stack trace in the Gremlin Console when scripts sent to the server fail.
* Added `AnonymousTraversalSource` which provides a more unified means of constructing a `TraversalSource`.
* Added `DriverRemoteConnection.using(Client)` to provide users better control over the number of connections being created.
* Changed behavior of GraphSON deserializer in gremlin-python such that `g:Set` returns a Python `Set`.
* Bumped to Groovy 2.4.16.
* Fixed bug that prevented `TraversalExplanation` from serializing properly with GraphSON.
* Changed behavior of `iterate()` in Python, Javascript and .NET to send `none()` thus avoiding unnecessary results being returned.
* Provided for a configurable class map cache in the `GremlinGroovyScriptEngine` and exposed that in Gremlin Server.
* `GraphProvider` instances can be annotated with `OptOut` configurations that will be applied in addition to the `OptOut` instances on a `Graph`.

==== Bugs

* TINKERPOP-2081 PersistedOutputRDD materialises rdd lazily with Spark 2.x
* TINKERPOP-2091 Wrong/Missing feature requirements in StructureStandardTestSuite
* TINKERPOP-2094 Gremlin Driver Cluster Builder serializer method does not use mimeType as suggested
* TINKERPOP-2095 GroupStep looks for irrelevant barrier steps
* TINKERPOP-2096 gremlinpython: AttributeError when connection is closed before result is received
* TINKERPOP-2100 coalesce() creating unexpected results when used with order()
* TINKERPOP-2113 P.Within() doesn't work when given a List argument

==== Improvements

* TINKERPOP-1889 JavaScript GLV: Use heartbeat to prevent connection timeout
* TINKERPOP-2010 Generate jsdoc for gremlin-javascript
* TINKERPOP-2013 Process tests that are auto-ignored stink
* TINKERPOP-2018 Generate API docs for Gremlin.Net
* TINKERPOP-2038 Make groovy script cache size configurable
* TINKERPOP-2050 Add a :bytecode command to Gremlin Console
* TINKERPOP-2062 Add Traversal class to CoreImports
* TINKERPOP-2065 Optimize iterate() for remote traversals
* TINKERPOP-2067 Allow getting raw data from Gremlin.Net.Driver.IGremlinClient
* TINKERPOP-2069 Document configuration of Gremlin.Net
* TINKERPOP-2070 gremlin-javascript: Introduce Connection representation
* TINKERPOP-2071 gremlin-python: the graphson deserializer for g:Set should return a python set
* TINKERPOP-2073 Generate tabs for static code blocks
* TINKERPOP-2074 Ensure that only NuGet packages for the current version are pushed
* TINKERPOP-2077 VertexProgram.Builder should have a default create() method with no Graph
* TINKERPOP-2078 Hide use of EmptyGraph or RemoteGraph behind a more unified method for TraversalSource construction
* TINKERPOP-2084 For remote requests in console display the remote stack trace
* TINKERPOP-2092 Deprecate default GraphSON serializer fields
* TINKERPOP-2097 Create a DriverRemoteConnection with an initialized Client
* TINKERPOP-2102 Deprecate static fields on TraversalSource related to remoting
* TINKERPOP-2106 When gremlin executes timeout, throw TimeoutException instead of TraversalInterruptedException/InterruptedIOException
* TINKERPOP-2110 Allow Connection on Different Path (from /gremlin)
* TINKERPOP-2114 Document common Gremlin anti-patterns
* TINKERPOP-2118 Bump to Groovy 2.4.16
* TINKERPOP-2121 Bump Jackson Databind 2.9.8

[[release-3-3-4]]
=== TinkerPop 3.3.4 (Release Date: October 15, 2018)

This release also includes changes from <<release-3-2-10, 3.2.10>>.

* Added synchronized `Map` to Gryo 3.0 registrations.
* Removed `timedInterrupt` from documentation as a way to timeout.
* Deprecated `Order` for `incr` and `decr` in favor of `asc` and `desc`.
* Fixed bug in `math()` for OLAP where `ComputerVerificationStrategy` was incorrectly detecting path label access and preventing execution.

==== Bugs

* TINKERPOP-1898 Issue with bindings in strategies and lambdas
* TINKERPOP-1933 gremlin-python maximum recursion depth exceeded on large responses
* TINKERPOP-1958 TinkerGraphCountStrategy can return wrong counts
* TINKERPOP-1961 Duplicate copies of images directory in docs
* TINKERPOP-1962 GroovyTranslator doesn't handle empty maps
* TINKERPOP-1963 Use of reducing step in choose()
* TINKERPOP-1972 inject() tests are throwing exceptions in .NET GLV tests
* TINKERPOP-1978 Check for Websocket connection state when retrieved from Connection Pool missing
* TINKERPOP-1979 Several OLAP issues in MathStep
* TINKERPOP-1988 minor error in documentation
* TINKERPOP-1999 [Java][gremlin-driver] Query to a remote server via the websocket client hangs indefinitely if the server becomes unavailable
* TINKERPOP-2005 Intermittent NullPointerException in response handling
* TINKERPOP-2009 Pick.any and Pick.none should be exposed in Gremlin-JavaScript
* TINKERPOP-2021 Prevent maximum recursion depth failure
* TINKERPOP-2030 KeepAlive task executed for every Connection.write call
* TINKERPOP-2032 Update jython-standalone
* TINKERPOP-2044 Cannot reconnect to Azure cosmos host that becomes available again

==== Improvements

* TINKERPOP-1113 GraphComputer subclasses should support native methods
* TINKERPOP-1365 Log the seed used to initialize Random in tests
* TINKERPOP-1447 Add some JavaScript intelligence to the documentation so that comments and output are not copied in a copy paste
* TINKERPOP-1595 Go through TraversalVertexProgram with a profile and optimize.
* TINKERPOP-1778 Do not promote timedInterrupt option for Gremlin Server script processing
* TINKERPOP-1780 Add authentication tests for gremlin-python
* TINKERPOP-1836 .NET sample project
* TINKERPOP-1841 Include Python GLV tests on TravisCI
* TINKERPOP-1864 Gremlin Python tests for GraphSON 2.0 and 3.0
* TINKERPOP-1897 Provide Docker images of Gremlin Server and Console
* TINKERPOP-1945 Add support for extended GraphSon types to Gremlin.net
* TINKERPOP-1951 gremlin-server.bat doesn't support paths containing spaces
* TINKERPOP-1956 Deprecate Order incr/decr for asc/desc
* TINKERPOP-1959 Provide a way to submit scripts to the server in gremlin-javascript
* TINKERPOP-1968 Refactor elements of Gremlin Server testing
* TINKERPOP-1976 Include Computer tests for GLVs
* TINKERPOP-1977 Gremlin-JavaScript: Support SASL authentication
* TINKERPOP-1985 Update position on bulk loading
* TINKERPOP-1989 Preserve order that plugins are applied in Gremlin Console
* TINKERPOP-1995 DriverRemoteConnection close() method returns undefined
* TINKERPOP-2011 Use NumberHelper on choose()
* TINKERPOP-2012 Target .NET Standard 2.0 for Gremlin.Net
* TINKERPOP-2015 Allow users to configure the WebSocket connections
* TINKERPOP-2016 Upgrade Jackson FasterXML to 2.9.5 or later to fix security vulnerability
* TINKERPOP-2017 Check for Column in by()
* TINKERPOP-2022 Cluster SSL should trust default ca certs by default
* TINKERPOP-2023 Gremlin Server should not create self-signed certs *(breaking)*
* TINKERPOP-2024 Gremlin Server Application archetype should connect via withRemote
* TINKERPOP-2025 Change to SHA-256/512 and drop SHA-1 for releases
* TINKERPOP-2026 Gremlin.Net.Driver should check ClientWebSocket.State before closing
* TINKERPOP-2034 Register synchronizedMap() with Gryo
* TINKERPOP-2035 Gremlin-JavaScript: Pass custom headers to the websocket connection
* TINKERPOP-2040 Improve flexibility of GroovyTranslator to handle custom types
* TINKERPOP-2045 Remove non-indy groovy dependencies
* TINKERPOP-2055 Provide support for special number cases like Infinity in GraphSON
* TINKERPOP-2056 Use NumberHelper in Compare

[[release-3-3-3]]
=== TinkerPop 3.3.3 (Release Date: May 8, 2018)

This release also includes changes from <<release-3-2-9, 3.2.9>>.

* Implemented `TraversalSelectStep` which allows to `select()` runtime-generated keys.
* Coerced `BulkSet` to `g:List` in GraphSON 3.0.
* Deprecated `CredentialsGraph` DSL in favor of `CredentialsTraversalDsl` which uses the recommended method for Gremlin DSL development.
* Allowed `iterate()` to be called after `profile()`.

==== Bugs

* TINKERPOP-1869 Profile step and iterate do not play nicely with each other
* TINKERPOP-1927 Gherkin scenario expects list with duplicates, but receives g:Set
* TINKERPOP-1947 Path history isn't preserved for keys in mutations

==== Improvements

* TINKERPOP-1628 Implement TraversalSelectStep
* TINKERPOP-1755 No docs for ReferenceElements
* TINKERPOP-1903 Credentials DSL should use the Java annotation processor
* TINKERPOP-1912 Remove MD5 checksums
* TINKERPOP-1934 Bump to latest version of httpclient
* TINKERPOP-1936 Performance enhancement to Bytecode deserialization
* TINKERPOP-1943 JavaScript GLV: Support GraphSON3
* TINKERPOP-1944 JavaScript GLV: DriverRemoteConnection is not exported in the root module
* TINKERPOP-1950 Traversal construction performance enhancements
* TINKERPOP-1953 Bump to Groovy 2.4.15

[[release-3-3-2]]
=== TinkerPop 3.3.2 (Release Date: April 2, 2018)

This release also includes changes from <<release-3-2-8, 3.2.8>>.

* Fixed regression issue where the HTTPChannelizer doesn't instantiate the specified AuthenticationHandler.
* Defaulted GLV tests for gremlin-python to run for GraphSON 3.0.
* Fixed a bug with `Tree` serialization in GraphSON 3.0.
* In gremlin-python, the GraphSON 3.0 `g:Set` type is now deserialized to `List`.

==== Bugs

* TINKERPOP-1053 installed plugins are placed in a directory relative to where gremlin.sh is started
* TINKERPOP-1509 Failing test case for tree serialization
* TINKERPOP-1738 Proper functioning of GraphSONReader depends on order of elements in String representation
* TINKERPOP-1758 RemoteStrategy should be before all other DecorationStrategies.
* TINKERPOP-1855 Update Rexster links
* TINKERPOP-1858 HttpChannelizer regression: Does not create specified AuthenticationHandler
* TINKERPOP-1859 Complex instance of P not serializing to bytecode properly
* TINKERPOP-1860 valueMap(True) result in error in gremlin-python
* TINKERPOP-1862 TinkerGraph VertexProgram message passing doesn't work properly when using Direction.BOTH
* TINKERPOP-1867 union() can produce extra traversers
* TINKERPOP-1872 Apply edgeFunction in SparkMessenger
* TINKERPOP-1873 min() and max() work only in the range of Integer values
* TINKERPOP-1874 P does not appear to be serialized consistently in GraphSON
* TINKERPOP-1875 Gremlin-Python only aggregates to list when using GraphSON3
* TINKERPOP-1879 Gremlin Console does not resepect equal sign for flag argument assignments
* TINKERPOP-1880 Gremlin.NET Strong name signature could not be verified. (HRESULT: 0x80131045)
* TINKERPOP-1883 gremlinpython future will never return
* TINKERPOP-1890 getAnonymousTraversalClass() is not being generated for Java DSLs
* TINKERPOP-1891 Serialization of P.not() for gremlin-javascript
* TINKERPOP-1892 GLV test failures for .NET
* TINKERPOP-1894 GraphSONMessageSerializerV2d0 fails to deserialize valid P.not()
* TINKERPOP-1896 gremlin-python lambdas error
* TINKERPOP-1907 Fix failing GLV test for withSack() in .NET
* TINKERPOP-1917 gx:BigDecimal serialization broken in Gremlin.Net on systems with ',' as decimal separator
* TINKERPOP-1918 Scenarios fail because of wrong numerical types
* TINKERPOP-1919 Gherkin runner doesn't work with P.And() and P.Or() in Gremlin.Net
* TINKERPOP-1920 Tests fail because P.Within() arguments are wrapped in an array in Gremlin.Net
* TINKERPOP-1922 Gherkin features fail that contain P.not() in Gremlin.Net

==== Improvements

* TINKERPOP-1357 Centrality Recipes should mention pageRank and OLAP.
* TINKERPOP-1489 Provide a Javascript Gremlin Language Variant
* TINKERPOP-1586 SubgraphStrategy in OLAP
* TINKERPOP-1726 Support WebSockets ping/pong keep-alive in Gremlin server
* TINKERPOP-1842 iterate() missing in terminal steps documentation
* TINKERPOP-1844 Python GLV test should run for GraphSON 3.0 *(breaking)*
* TINKERPOP-1850 Range step has undocumented special values
* TINKERPOP-1854 Support lambdas in Gremlin.Net
* TINKERPOP-1857 GLV test suite consistency and completeness
* TINKERPOP-1863 Delaying the setting of requestId till the RequestMessage instantiation time
* TINKERPOP-1865 Run Gremlin .NET GLV tests with GraphSON 3.0
* TINKERPOP-1866 Support g:T for .NET
* TINKERPOP-1868 Support inject source step in Gremlin.Net
* TINKERPOP-1870 n^2 synchronious operation in OLAP WorkerExecutor.execute() method
* TINKERPOP-1871 Exception handling is slow in element  ReferenceElement creation
* TINKERPOP-1877 Add new graph data for specialized testing scenarios
* TINKERPOP-1884 Bump to Netty 4.0.56.Final
* TINKERPOP-1885 Various Gremlin.Net documentation updates
* TINKERPOP-1901 Enable usage of enums in more steps in Gremlin.Net
* TINKERPOP-1908 Bump to Groovy 2.4.14
* TINKERPOP-1911 Refactor JavaTranslator to cache all reflective calls
* TINKERPOP-1914 Support construct a GremlinServer instance from gremlin executor service

[[release-3-3-1]]
=== TinkerPop 3.3.1 (Release Date: December 17, 2017)

This release also includes changes from <<release-3-2-7, 3.2.7>>.

* Added `NoneStep` and `Traversal.none()` for full filtering integration with `iterate()`.
* Fixed bug in serialization of `Path` for GraphSON 3.0 in `gremlin-python`.
* Added support for GraphSON 3.0 in Gremlin.Net.
* Added `math()`-step which supports scientific calculator capabilities for numbers within a traversal.
* Added missing `GraphTraversalSource.addE()`-method to `GremlinDslProcessor`.
* Changed `to()` and `from()` traversal-based steps to take a wildcard `?` instead of of `E`.
* Added `addV(traversal)` and `addE(traversal)` so that created element labels can be determined dynamically.
* `PageRankVertexProgram` supports `maxIterations` but will break out early if epsilon-based convergence occurs.
* Added support for epsilon-based convergence in `PageRankVertexProgram`.
* Fixed two major bugs in how PageRank was being calculated in `PageRankVertexProgram`.
* Added `Io.requiresVersion(Object)` to allow graph providers a way to check the `Io` type and version being constructed.
* Defaulted `IoCore.gryo()` and `IoCore.graphson()` to both use their 3.0 formats which means that `Graph.io()` will use those by default.
* Bumped Neo4j 3.2.3

==== Bugs

* TINKERPOP-1773 Lop should be created as a "software" and not a "person"
* TINKERPOP-1783 PageRank gives incorrect results for graphs with sinks *(breaking)*
* TINKERPOP-1799 Failure to serialize path() in gremlin-python
* TINKERPOP-1847 tinkergraph-gremlin dependency on gremlin-test, bad scope?

==== Improvements

* TINKERPOP-1632 Create a set of default functions
* TINKERPOP-1692 Bump to Neo4j 3.2.3
* TINKERPOP-1717 Update name and link of DynamoDB storage backend in landing page
* TINKERPOP-1730 Gremlin .NET support for GraphSON 3.0
* TINKERPOP-1767 Method for graph providers to check an IO version and type
* TINKERPOP-1793 addE() should allow dynamic edge labels
* TINKERPOP-1834 Consider iterate() as a first class step

[[release-3-3-0]]
=== TinkerPop 3.3.0 (Release Date: August 21, 2017)

This release also includes changes from <<release-3-2-6, 3.2.6>>.

* Removed previously deprecated `ScriptElementFactory`.
* Added `GraphTraversalSource.addE(String)` in support of `g.addE().from().to()`.
* Added support for `to(Vertex)` and `from(Vertex)` as a shorthand for `to(V(a))` and `from(V(b))`.
* Bumped to support Spark 2.2.0.
* Detected if type checking was required in `GremlinGroovyScriptEngine` and disabled related infrastructure if not.
* Removed previously deprecated `GraphTraversal.selectV3d0()` step.
* Removed previously deprecated `DetachedEdge(Object,String,Map,Pair,Pair)` constructor.
* Removed previously deprecated `Bindings` constructor. It is now a private constructor.
* Removed previously deprecated `TraversalSource.withBindings()`.
* Removed previously deprecated `GraphTraversal.sack(BiFunction,String)`.
* `TraversalMetrics` and `Metrics` Gryo 1.0 formats changed given internal changes to their implementations.
* Made `TraversalMetrics` safe to write to from multiple threads.
* Removed previously deprecated `TraversalSideEffects` methods.
* Removed previously deprecated `finalization.LazyBarrierStrategy` (moved to `optimization.LazyBarrierStrategy`).
* Removed previously deprecated `Constants` in Hadoop.
* Removed previously deprecated `VertexComputing.generateComputer(Graph)`.
* Removed previously deprecated `ConfigurationTraversal`.
* Established the Gryo 3.0 format.
* `GryoVersion` now includes a default `ClassResolver` to supply to the `GryoMapper`.
* `GryoClassResolver` renamed to `GryoClassResolverV1d0` which has an abstract class that for providers to extend in `AbstractGryoClassResolver`.
* Removed previously deprecated `Order` enums of `keyIncr`, `keyDecr`, `valueIncr`, and `valueDecr.`
* Removed previously deprecated `GraphTraversal.mapKeys()` step.
* Removed previously deprecated `GraphTraversal.mapValues()` step.
* Removed previously deprecated `GraphTraversal#addV(Object...)`.
* Removed previously deprecated `GraphTraversal#addE(Direction, String, String, Object...)`.
* Removed previously deprecated `GraphTraversal#addOutE(String, String, Object...)`.
* Removed previously deprecated `GraphTraversal#addInV(String, String, Object...)`.
* Removed previously deprecated `GraphTraversal.groupV3d0()` and respective `GroupSideEffectStepV3d0` and `GroupStepV3d0`.
* Removed previously deprecated `TraversalSource.Builder` class.
* Removed previously deprecated `ConnectiveP`, `AndP`, `OrP` constructors.
* Removed previously deprecated `TraversalScriptFunction` class.
* Removed previously deprecated `TraversalScriptHelper` class.
* Removed previously deprecated `ScriptEngineCache` class.
* Removed previously deprecated `CoreImports` class.
* Removed previously deprecated `GremlinJythonScriptEngine#()` constructor.
* Removed access to previously deprecated `CoreGremlinPlugin#INSTANCE` field.
* `gremlin.sh` and `gremln.bat` no longer support the option to pass a script as an argument for execution mode without using the `-i` option.
* Graphite and Ganglia are no longer packaged with the Gremlin Server distribution.
* `TransactionException` is no longer a class of `AbstractTransaction` and it extends `RuntimeException`.
* Included an ellipse on long property names that are truncated.
* Renamed `RangeByIsCountStrategy` to `CountStrategy`.
* Added more specific typing to various `__` traversal steps. E.g. `<A,Vertex>out()` is `<Vertex,Vertex>out()`.
* Updated Docker build scripts to include Python dependencies (NOTE: users should remove any previously generated TinkerPop Docker images).
* Added "attachment requisite" `VertexProperty.element()` and `Property.element()` data in GraphSON serialization.
* GraphSON 3.0 is now the default serialization format in TinkerGraph and Gremlin Server.
* Changed `ServerGremlinExecutor` to not use generics since there really is no flexibility in the kind of `ScheduledExecutorService` that will be used.
* Removed support for passing a byte array on the `sasl` parameter.
* Removed previously deprecated `GraphSONMapper$Builder#embedTypes` option.
* Removed previously deprecated `:remote config timeout max`.
* Removed previously deprecated `ConnectionPoolSettings.sessionId` and `ConnectionPoolSettings.optionalSessionId()`.
* Removed previously deprecated `reconnectInitialDelay` setting from the Java driver.
* Removed previously deprecated `useMapperFromGraph` option.
* Established the GraphSON 3.0 format with new `g:Map`, `g:List` and `g:Set` types.
* Removed previously deprecated `Io.Builder#registry(IoRegistry)` method.
* Removed previously deprecated `GryoMessageSerializerV1d0(GryoMapper)` constructor.
* Removed previously deprecated `TinkerIoRegistry`.
* Removed previously deprecated `getInstance()` methods on all TinkerPop classes.
* Removed previously deprecated `VertexPropertyFeatures.supportsAddProperty()`.
* Removed previously deprecated TinkerGraph configuration member variables.
* Removed previously deprecated `Transaction.submit(Function)`.
* Removed previously deprecated `OpSelectorHandler.errorMeter` and `AbstractEvalOpProcessor.errorMeter` fields.
* Removed previously deprecated `AbstractEvalOpProcessor.validBindingName` field.
* Removed previously deprecated `SimpleAuthenticator.CONFIG_CREDENTIALS_LOCATION` field.
* Removed previously deprecated `IteratorHandler`, `NioGremlinResponseEncoder` and `WsGremlinResponseEncoder` classes.
* Removed previously deprecated `Session.kill()` and `Session.manualKill()`.
* Removed previously deprecated `Authenticator.newSaslNegotiator()` and its method implementations in classes that were assignable to that interface.
* Removed `gremlin-groovy-test`.
* Removed previously deprecated "G" functions in `gremlin-groovy` (i.e. `GFunction`).
* Removed references to the old `GremlinPlugin` system that was in `gremlin-groovy` - the revised `GremlinPlugin` system in `gremlin-core` is the only one now in use.
* `GremlinGroovyScriptEngine` no longer implements the now removed `DependencyManager`.
* Added `Vertex`, `Edge`, `VertexProperty`, and `Property` serializers to Gremlin-Python and exposed tests that use graph object arguments.
* `Bytecode.getSourceInstructions()` and `Bytecode.getStepInstructions()` now returns `List<Instruction>` instead of `Iterable<Instruction>`.
* Added various `TraversalStrategy` registrations with `GryoMapper`.
* Fixed a naming mistake in Gremlin-Python: `IdentityRemoveStrategy` is now called `IdentityRemovalStrategy`.
* Added `TranslationStrategy` test infrastructure that verifies `Bytecode` generated from a translation is equal to the original `Bytecode`.
* Moved `NumberHelper` into the `org.apache.tinkerpop.gremlin.util` package.
* Added `Pop.mixed` instead of using `null` to represent such semantics.
* `select()`-step now defaults to using `Pop.last` instead of `Pop.mixed`.
* Added `gremlin-io-test` module to validate IO formats.
* `RequestMessage` and `ResponseMessage` are now registered with `GryoMapper` as part of the TinkerPop range of type identifiers.
* Removed previously deprecated `Console` constructor that took a `String` as an argument from `gremlin-console`.
* Removed previously deprecated `ConcurrentBindings` from `gremlin-groovy`.
* Removed previously deprecated `ScriptExecutor` from `gremlin-groovy`.
* Removed previously deprecated `SandboxExtension` from `gremlin-groovy`.
* Removed previously deprecated `GremlinGroovyScriptEngine` constructor that took `ImportCustomizerProvider` as an argument from `gremlin-groovy`.
* Removed previously deprecated `GremlinGroovyScriptEngine#plugins()` from `gremlin-groovy`.
* Added `OptionalStep` for use with `optional()` to better handle issues associated with branch side-effects.
* `UnfoldStep` now supports unfolding of arrays.
* Removed all performance tests that were not part of `gremlin-benchmark`.
* Removed dependency on `junit-benchmarks` and it's related reference to `h2`.
* Moved the source for the "home page" into the repository under `/site` so that it easier to accept contributions.
* Added `UnshadedKryoShimService` as the new default serializer model for `SparkGraphComputer`.
* `GryoRegistrator` is more efficient than the previous `GryoSerializer` model in `SparkGraphComputer`.
* Added support for `IoRegistry` custom serialization in Spark/Giraph and provided a general `hadoop-gremlin` test suite.
* Replaced term `REST` with `HTTP` to remove any confusion as to the design of the API.
* Moved `gremlin-benchmark` under `gremlin-tools` module.
* Added `gremlin-tools` and its submodule `gremlin-coverage`.
* Removed `tryRandomCommit()` from `AbstractGremlinTest`.
* Changed `gremlin-benchmark` system property for the report location to `benchmarkReportDir` for consistency.
* Added SysV and systemd init scripts.
* `GraphTraversal.valueMap(includeTokens,propertyKeys...)` now returns a `Map<Object,E>` since keys could be `T.id` or `T.label`.
* Added `skip(long)` and `skip((Scope,long)` which call the `range(low,high)` equivalents with -1 as the high.
* Added Kerberos authentication to `gremlin-server` for websockets and nio transport.
* Added audit logging of authenticated users and gremlin queries to `gremlin-server`.

==== Bugs

* TINKERPOP-1211 UnfoldStep should unfold arrays. *(breaking)*
* TINKERPOP-1426 GryoSerializer should implement Java serialization interface
* TINKERPOP-1465 Remove deprecated newSaslNegotiator *(breaking)*
* TINKERPOP-1483 PropertyMapStep returns Map<String,E> but puts non String keys in it!
* TINKERPOP-1520 Difference between 'has' step generated graphson2.0 in java and python glv implementation
* TINKERPOP-1533 Storage and IoRegistry
* TINKERPOP-1597 PathRetractionStrategy messing up certain traversals
* TINKERPOP-1635 gremlin-python: Duplicate serialization of element property in PropertySerializer
* TINKERPOP-1658 Graphson2 map keys are serialised as strings
* TINKERPOP-1716 Traversal strategies are not applied with remote in Gremlin Console

==== Improvements

* TINKERPOP-832 Remove deprecated addV/E/InE/OutE methods *(breaking)*
* TINKERPOP-833 Remove deprecated GremlinGroovyScriptEngine constructor and plugins() *(breaking)*
* TINKERPOP-834 Remove deprecated sack() method *(breaking)*
* TINKERPOP-880 Remove deprecated GroupStepV3d0 and GroupSideEffectStepV3d0 *(breaking)*
* TINKERPOP-929 Remove Deprecated TinkerGraph public static methods. *(breaking)*
* TINKERPOP-980 Add a service script or daemon mode in the distribution *(breaking)*
* TINKERPOP-999 ServerGremlinExecutor construction need not use generics for ExecutorService *(breaking)*
* TINKERPOP-1004 Make Transaction.commit() failures consistent across implementations. *(breaking)*
* TINKERPOP-1010 Remove deprecated credentialsDbLocation for SimpleAuthenticator *(breaking)*
* TINKERPOP-1024 Remove deprecated tryRandomCommit() *(breaking)*
* TINKERPOP-1028 Remove deprecated ConnectionPoolSettings session settings *(breaking)*
* TINKERPOP-1040 Remove deprecated SandboxExtension *(breaking)*
* TINKERPOP-1046 Remove deprecated Gremlin Server handler implementations *(breaking)*
* TINKERPOP-1049 Remove deprecated error meter member variables in Gremlin Server handlers *(breaking)*
* TINKERPOP-1094 Remove deprecated VertexPropertyFeatures.FEATURE_ADD_PROPERTY *(breaking)*
* TINKERPOP-1116 Some anonymous traversal steps can be hard typed. *(breaking)*
* TINKERPOP-1130 Each release should store Kryo/GraphSON/GraphML versions to ensure future compatibility *(breaking)*
* TINKERPOP-1142 Remove deprecated valueIncr, valueDecr, keyIncr, keyDecr. *(breaking)*
* TINKERPOP-1169 Remove deprecated TraversalScriptFunction and TraversalScriptHelper *(breaking)*
* TINKERPOP-1170 Remove deprecated ConfigurationTraversal. *(breaking)*
* TINKERPOP-1171 Remove deprecated TraversalSource.Builder *(breaking)*
* TINKERPOP-1235 Remove deprecated ProcessPerformanceSuite and TraversalPerformanceTest *(breaking)*
* TINKERPOP-1275 Remove deprecated max setting for :remote *(breaking)*
* TINKERPOP-1283 Remove deprecated ScriptExecutor *(breaking)*
* TINKERPOP-1289 Remove deprecated ConnectiveP, AndP, and OrP constructors. *(breaking)*
* TINKERPOP-1291 Remove deprecated mapValues and mapKeys methods *(breaking)*
* TINKERPOP-1313 Rename RangeByIsCountStrategy *(breaking)*
* TINKERPOP-1316 Remove deprecated constructor from GryoMessageSerializers *(breaking)*
* TINKERPOP-1327 Bring GryoRegistrator to the forefront and deprecate GryoSerializer *(breaking)*
* TINKERPOP-1363 Cleanup Docker build script for next major release *(breaking)*
* TINKERPOP-1369 Replace REST API with HTTP API
* TINKERPOP-1389 Support Spark 2.0.0
* TINKERPOP-1399 NumberHelper needs to go into util and have a private constructor *(breaking)*
* TINKERPOP-1404 Path/label optimization
* TINKERPOP-1408 Remove Deprecated Io.Builder.registry() *(breaking)*
* TINKERPOP-1414 Change default GraphSON version to 3.0 *(breaking)*
* TINKERPOP-1420 Remove deprecated ConcurrentBindings in gremlin-groovy *(breaking)*
* TINKERPOP-1421 Remove deprecated ControlOps *(breaking)*
* TINKERPOP-1427 GraphSON 3.0 needs collection types and consistent number typing.
* TINKERPOP-1443 Use an API checker during build
* TINKERPOP-1445 Large nested VertexProperties and Properties do not get printed well
* TINKERPOP-1454 Create Serializers for Graph objects in Gremlin-Python
* TINKERPOP-1481 Remove deprecated reconnectInitialDelay in Java driver *(breaking)*
* TINKERPOP-1485 Move source for TinkerPop site to source code repo
* TINKERPOP-1506 Optional/Coalesce should not allow sideEffect traversals.
* TINKERPOP-1514 Restructure for gremlin-tools module *(breaking)*
* TINKERPOP-1524 Bytecode.getXXXInstructions should return a List, not Iterable.
* TINKERPOP-1526 Remove deprecated Session kill() overloads *(breaking)*
* TINKERPOP-1536 Include GLVs in Docker build
* TINKERPOP-1541 Select should default to Pop.last semantics *(breaking)*
* TINKERPOP-1549 Implement skip()
* TINKERPOP-1550 Make Graphite and Ganglia optional dependencies
* TINKERPOP-1563 Remove deprecated getInstance() methods *(breaking)*
* TINKERPOP-1565 Setup GraphSON 3.0
* TINKERPOP-1566 Kerberos authentication for gremlin-server
* TINKERPOP-1574 Get rid of untyped GraphSON in 3.0
* TINKERPOP-1603 Remove support for SASL byte array in protocol *(breaking)*
* TINKERPOP-1612 Remove gremlin-groovy-test module *(breaking)*
* TINKERPOP-1621 Remove deprecated GremlnPlugin and related infrastructure *(breaking)*
* TINKERPOP-1622 Remove deprecated G functions in gremlin-groovy *(breaking)*
* TINKERPOP-1651 Remove deprecated gremlin.sh init syntax *(breaking)*
* TINKERPOP-1686 Make TraversalMetrics thread safe *(breaking)*
* TINKERPOP-1698 Gryo 3.0
* TINKERPOP-1699 Remove deprecated userMapperFromGraph *(breaking)*
* TINKERPOP-1700 Remove deprecated embedTypes option
* TINKERPOP-1706 Remove deprecated ScriptEngineCache and related dead code *(breaking)*
* TINKERPOP-1715 Bump to Spark 2.2
* TINKERPOP-1719 Remove deprecated Traversal related code *(breaking)*
* TINKERPOP-1720 Remove deprecated Hadoop code *(breaking)*
* TINKERPOP-1721 Remove deprecated Bindings related code *(breaking)*
* TINKERPOP-1724 Remove deprecated ScriptElementFactory
* TINKERPOP-1729 Remove deprecated select steps.
* TINKERPOP-1740 Add vertex parameter overload to to() and from()
* TINKERPOP-1747 Streamline inheritance for gremlin-python GraphSON serializer classes

== TinkerPop 3.2.0 (Nine Inch Gremlins)

image::https://raw.githubusercontent.com/apache/tinkerpop/master/docs/static/images/nine-inch-gremlins.png[width=185]

[[release-3-2-11]]
=== TinkerPop 3.2.11 (Release Date: January 2, 2019)

* Bumped to Jackson Databind 2.9.8

==== Improvements

* TINKERPOP-2074 Ensure that only NuGet packages for the current version are pushed
* TINKERPOP-2121 Bump Jackson Databind 2.9.8

[[release-3-2-10]]
=== TinkerPop 3.2.10 (Release Date: October 15, 2018)

* Removed conflicting non-indy groovy core dependency
* Bumped jython-standalone 2.7.1
* Added a delegate to the Gremlin.Net driver that can be used to configure the WebSocket connection.
* SSL security enhancements
* Added Gremlin version to Gremlin Server startup logging output.
* Fixed problem with Gremlin Server sometimes returning an additional message after a failure.
* Allowed spaces in classpath for `gremlin-server.bat`.
* Fixed bug in traversals that used Python lambdas with strategies in `gremlin-python`.
* Modified Maven archetype for Gremlin Server to use remote traversals rather than scripts.
* Added an system error code for failed plugin installs for Gremlin Server `-i` option.
* Fixed bug in keep-alive requests from over-queuing cancelled jobs.
* Match numbers in `choose()` options using `NumberHelper` (match values, ignore data type).
* Added support for GraphSON serialization of `Date` in Javascript.
* Added synchronized `Map` to Gryo 1.0 registrations.
* Added `Triple` to Gryo 1.0 registrations.
* Added support for `Double.NaN`, `Double.POSITIVE_INFINITY` and `Double.NEGATIVE_INFINITY`.
* Improved escaping of special characters in strings passed to the `GroovyTranslator`.
* Added `Cluster` configuration option to set a custom validation script to use to test server connectivity in the Java driver.
* Improved ability of `GroovyTranslator` to handle more types supported by GraphSON.
* Improved ability of `GroovyTranslator` to handle custom types.
* Added better internal processing of `Column` in `by(Function)`.
* Added `hasNext()` support on `Traversal` for `gremlin-python`.
* Added support for additional extended types in Gremlin.Net with `decimal`, `TimeSpan`, `BigInteger`, `byte`, `byte[]`, `char` and `short`.
* Fixed bug in Java driver where an disorderly shutdown of the server would cause the client to hang.
* Added a dotnet template project that should make it easier to get started with Gremlin.Net.
* Removed `ThreadInterruptCustomizerProvider` from documentation as a way to timeout.
* Changed behavior of `withRemote()` if called multiple times so as to simply throw an exception and not perform the side-effect of auto-closing.
* Added Docker images for Gremlin Console and Gremlin Server.
* Fixed bug in `branch()` where reducing steps as options would produce incorrect results.
* Removed recursive handling of streaming results from Gremlin-Python driver to avoid max recursion depth errors.
* Improved performance of `TraversalVertexProgram` and related infrastructure.
* Checked web socket state before closing connection in the .NET driver.
* Deprecated `BulkLoaderVertexProgram` and related infrastructure.
* Deprecated `BulkDumperVertexProgram` with the more aptly named `CloneVertexProgram`.
* Added `createGratefulDead()` to `TinkerFactory` to help make it easier to try to instantiate that toy graph.
* Added identifiers to edges in the Kitchen Sink toy graph.
* Ordered the loading of plugins in the Gremlin Console by their position in the configuration file.
* Refactored the Gremlin Server integration testing framework and streamlined that infrastructure.
* Logged the seed used in initializing `Random` for tests.
* Fixed bug in `GroovyTranslator` that didn't properly handle empty `Map` objects.
* Added concrete configuration methods to `SparkGraphComputer` to make a more clear API for configuring it.
* Fixed a bug in `TinkerGraphCountStrategy`, which didn't consider that certain map steps may not emit an element.
* Fixed a bug in JavaScript GLV where DriverRemoteConnection close() method didn't returned a Promise instance.
* Bumped to Jackson 2.9.6.
* Sasl Plain Text Authentication added to Gremlin Javascript.
* Ability to send scripts to server added to Gremlin Javascript.
* Translator class added to Gremlin Javascript to translate bytecode to script clientside.

==== Bugs

* TINKERPOP-1898 Issue with bindings in strategies and lambdas
* TINKERPOP-1933 gremlin-python maximum recursion depth exceeded on large responses
* TINKERPOP-1958 TinkerGraphCountStrategy can return wrong counts
* TINKERPOP-1961 Duplicate copies of images directory in docs
* TINKERPOP-1962 GroovyTranslator doesn't handle empty maps
* TINKERPOP-1963 Use of reducing step in choose()
* TINKERPOP-1972 inject() tests are throwing exceptions in .NET GLV tests
* TINKERPOP-1978 Check for Websocket connection state when retrieved from Connection Pool missing
* TINKERPOP-1988 minor error in documentation
* TINKERPOP-1999 [Java][gremlin-driver] Query to a remote server via the websocket client hangs indefinitely if the server becomes unavailable
* TINKERPOP-2005 Intermittent NullPointerException in response handling
* TINKERPOP-2009 Pick.any and Pick.none should be exposed in Gremlin-JavaScript
* TINKERPOP-2030 KeepAlive task executed for every Connection.write call
* TINKERPOP-2032 Update jython-standalone
* TINKERPOP-2044 Cannot reconnect to Azure cosmos host that becomes available again

==== Improvements

* TINKERPOP-1113 GraphComputer subclasses should support native methods
* TINKERPOP-1365 Log the seed used to initialize Random in tests
* TINKERPOP-1595 Go through TraversalVertexProgram with a profile and optimize.
* TINKERPOP-1778 Do not promote timedInterrupt option for Gremlin Server script processing
* TINKERPOP-1780 Add authentication tests for gremlin-python
* TINKERPOP-1836 .NET sample project
* TINKERPOP-1841 Include Python GLV tests on TravisCI
* TINKERPOP-1897 Provide Docker images of Gremlin Server and Console
* TINKERPOP-1945 Add support for extended GraphSon types to Gremlin.net
* TINKERPOP-1951 gremlin-server.bat doesn't support paths containing spaces
* TINKERPOP-1959 Provide a way to submit scripts to the server in gremlin-javascript
* TINKERPOP-1968 Refactor elements of Gremlin Server testing
* TINKERPOP-1976 Include Computer tests for GLVs
* TINKERPOP-1977 Gremlin-JavaScript: Support SASL authentication
* TINKERPOP-1985 Update position on bulk loading
* TINKERPOP-1989 Preserve order that plugins are applied in Gremlin Console
* TINKERPOP-1995 DriverRemoteConnection close() method returns undefined
* TINKERPOP-2011 Use NumberHelper on choose()
* TINKERPOP-2012 Target .NET Standard 2.0 for Gremlin.Net
* TINKERPOP-2015 Allow users to configure the WebSocket connections
* TINKERPOP-2016 Upgrade Jackson FasterXML to 2.9.5 or later to fix security vulnerability
* TINKERPOP-2017 Check for Column in by()
* TINKERPOP-2022 Cluster SSL should trust default ca certs by default
* TINKERPOP-2023 Gremlin Server should not create self-signed certs *(breaking)*
* TINKERPOP-2024 Gremlin Server Application archetype should connect via withRemote
* TINKERPOP-2025 Change to SHA-256/512 and drop SHA-1 for releases
* TINKERPOP-2026 Gremlin.Net.Driver should check ClientWebSocket.State before closing
* TINKERPOP-2034 Register synchronizedMap() with Gryo
* TINKERPOP-2035 Gremlin-JavaScript: Pass custom headers to the websocket connection
* TINKERPOP-2040 Improve flexibility of GroovyTranslator to handle custom types
* TINKERPOP-2045 Remove non-indy groovy dependencies
* TINKERPOP-2055 Provide support for special number cases like Infinity in GraphSON
* TINKERPOP-2056 Use NumberHelper in Compare

[[release-3-2-9]]
=== TinkerPop 3.2.9 (Release Date: May 8, 2018)

* Fixed bug where path history was not being preserved for keys in mutations.
* Bumped to httpclient 4.5.5.
* Bumped to Groovy 2.4.15 - fixes bug with `Lambda` construction.
* Improved performance of GraphSON deserialization of `Bytecode`.
* Improved performance of traversal construction.

====  Bugs

* TINKERPOP-1947 Path history isn't preserved for keys in mutations

==== Improvements

* TINKERPOP-1755 No docs for ReferenceElements
* TINKERPOP-1912 Remove MD5 checksums
* TINKERPOP-1934 Bump to latest version of httpclient
* TINKERPOP-1936 Performance enhancement to Bytecode deserialization
* TINKERPOP-1944 JavaScript GLV: DriverRemoteConnection is not exported in the root module
* TINKERPOP-1950 Traversal construction performance enhancements
* TINKERPOP-1953 Bump to Groovy 2.4.15

[[release-3-2-8]]
=== TinkerPop 3.2.8 (Release Date: April 2, 2018)

* Added a `Lambda` class to Gremlin.Net that makes it possible to use Groovy and Python lambdas with Gremlin.Net.
* Enums are now represented as classes in Gremlin.Net which allows to use them as arguments in more steps.
* Bumped to Groovy 2.4.14.
* Added `checkAdjacentVertices` option to `SubgraphStrategy`.
* Modified `GremlinDslProcessor` so that it generated the `getAnonymousTraversalClass()` method to return the DSL version of `__`.
* Added the "Kitchen Sink" test data set.
* Fixed deserialization of `P.not()` for GraphSON.
* Bumped to Jackson 2.9.4.
* Improved performance of `JavaTranslator` by caching reflected methods required for traversal construction.
* Ensure that `RemoteStrategy` is applied before all other `DecorationStrategy` instances.
* Added `idleConnectionTimeout` and `keepAliveInterval` to Gremlin Server that enables a "ping" and auto-close for seemingly dead clients.
* Fixed a bug where lambdas in `gremlin-python` would trigger a failure if steps using python-only symbols were present (such as `as_()`).
* Fixed a bug in `NumberHelper` that led to wrong min/max results if numbers exceeded the Integer limits.
* Delayed setting of the request identifier until `RequestMessage` construction by the builder.
* `ReferenceElement` avoids `UnsupportedOperationException` handling in construction thus improving performance.
* Improved error messaging for failed serialization and deserialization of request/response messages.
* Fixed handling of `Direction.BOTH` in `Messenger` implementations to pass the message to the opposite side of the `StarGraph`.
* Removed hardcoded expectation in metrics serialization test suite as different providers may have different outputs.
* Added `IndexedTraverserSet` which indexes on the value of a `Traverser` thus improving performance when used.
* Utilized `IndexedTraverserSet` in `TraversalVertexProgram` to avoid extra iteration when doing `Vertex` lookups.
* Bumped to Netty 4.0.56.Final.
* Fixed .NET GraphSON serialization of `P.Within()` and `P.without()` when passing a `Collection` as an argument.
* Fixed a bug in Gremlin Console which prevented handling of `gremlin.sh` flags that had an "=" between the flag and its arguments.
* Fixed bug where `SparkMessenger` was not applying the `edgeFunction` from `MessageScope`.
* Fixed a bug in `ComputerAwareStep` that didn't handle `reset()` properly and thus occasionally produced some extra traversers.
* Removed `TraversalPredicate` class in Gremlin.Net. It is now included in the `P` class instead.

==== Bugs

* TINKERPOP-1053 installed plugins are placed in a directory relative to where gremlin.sh is started
* TINKERPOP-1509 Failing test case for tree serialization
* TINKERPOP-1738 Proper functioning of GraphSONReader depends on order of elements in String representation
* TINKERPOP-1758 RemoteStrategy should be before all other DecorationStrategies.
* TINKERPOP-1855 Update Rexster links
* TINKERPOP-1859 Complex instance of P not serializing to bytecode properly
* TINKERPOP-1860 valueMap(True) result in error in gremlin-python
* TINKERPOP-1862 TinkerGraph VertexProgram message passing doesn't work properly when using Direction.BOTH
* TINKERPOP-1867 union() can produce extra traversers
* TINKERPOP-1872 Apply edgeFunction in SparkMessenger
* TINKERPOP-1873 min() and max() work only in the range of Integer values
* TINKERPOP-1874 P does not appear to be serialized consistently in GraphSON
* TINKERPOP-1879 Gremlin Console does not resepect equal sign for flag argument assignments
* TINKERPOP-1880 Gremlin.NET Strong name signature could not be verified. (HRESULT: 0x80131045)
* TINKERPOP-1883 gremlinpython future will never return
* TINKERPOP-1890 getAnonymousTraversalClass() is not being generated for Java DSLs
* TINKERPOP-1891 Serialization of P.not() for gremlin-javascript
* TINKERPOP-1892 GLV test failures for .NET
* TINKERPOP-1894 GraphSONMessageSerializerV2d0 fails to deserialize valid P.not()
* TINKERPOP-1896 gremlin-python lambdas error
* TINKERPOP-1907 Fix failing GLV test for withSack() in .NET
* TINKERPOP-1917 gx:BigDecimal serialization broken in Gremlin.Net on systems with ',' as decimal separator
* TINKERPOP-1918 Scenarios fail because of wrong numerical types
* TINKERPOP-1919 Gherkin runner doesn't work with P.And() and P.Or() in Gremlin.Net
* TINKERPOP-1920 Tests fail because P.Within() arguments are wrapped in an array in Gremlin.Net
* TINKERPOP-1922 Gherkin features fail that contain P.not() in Gremlin.Net

==== Improvements

* TINKERPOP-1357 Centrality Recipes should mention pageRank and OLAP.
* TINKERPOP-1489 Provide a Javascript Gremlin Language Variant
* TINKERPOP-1586 SubgraphStrategy in OLAP
* TINKERPOP-1726 Support WebSockets ping/pong keep-alive in Gremlin server
* TINKERPOP-1842 iterate() missing in terminal steps documentation
* TINKERPOP-1850 Range step has undocumented special values
* TINKERPOP-1854 Support lambdas in Gremlin.Net
* TINKERPOP-1857 GLV test suite consistency and completeness
* TINKERPOP-1863 Delaying the setting of requestId till the RequestMessage instantiation time
* TINKERPOP-1868 Support inject source step in Gremlin.Net
* TINKERPOP-1870 n^2 synchronious operation in OLAP WorkerExecutor.execute() method
* TINKERPOP-1877 Add new graph data for specialized testing scenarios
* TINKERPOP-1884 Bump to Netty 4.0.56.Final
* TINKERPOP-1885 Various Gremlin.Net documentation updates
* TINKERPOP-1901 Enable usage of enums in more steps in Gremlin.Net
* TINKERPOP-1908 Bump to Groovy 2.4.14
* TINKERPOP-1911 Refactor JavaTranslator to cache all reflective calls

[[release-3-2-7]]
=== TinkerPop 3.2.7 (Release Date: December 17, 2017)

* Added core GraphSON classes for Gremlin-Python: `UUID`, `Date`, and `Timestamp`.
* Documented the recommended method for constructing DSLs with Gremlin.Net.
* Provided a method to configure detachment options with `EventStrategy`.
* Fixed a race condition in `TinkerIndex`.
* Fixed bug in handling of the long forms of `-e` and `-i` (`--execute` and `--interactive` respectively) for Gremlin Console.
* Fixed bug in `LambdaRestrictionStrategy` where traversals using `Lambda` scripts weren't causing the strategy to trigger.
* Improved error messaging for bytecode deserialization errors in Gremlin Server.
* Fixed an `ArrayOutOfBoundsException` in `hasId()` for the rare situation when the provided collection is empty.
* Bumped to Netty 4.0.53
* `TraversalVertexProgram` `profile()` now accounts for worker iteration in `GraphComputer` OLAP.
* Returned the `Builder` instance from the `DetachedEdge.Builder` methods of `setOutE` and `setOutV`.
* Added test framework for GLVs.
* Fixed bug in `TraversalHelper.replaceStep()` where the step being replaced needed to be removed prior to the new one being added.
* Added alias support in the .NET `DriverRemoteConnection`.
* Added a test for self-edges and fixed `Neo4jVertex` to provided repeated self-edges on `BOTH`.
* Better respected permissions on the `plugins.txt` file and prevented writing if marked as read-only.
* Added getters for the lambdas held by `LambdaCollectingBarrierStep`, `LambdaFlatMapStep` and `LambdaSideEffectStep`.
* Fixed an old hack in `GroovyTranslator` and `PythonTranslator` where `Elements` were being mapped to their id only.
* Fixed an "attachement"-bug in `InjectStep` with a solution generalized to `StartStep`.
* Truncate the script in error logs and error return messages for "Method code too large" errors in Gremlin Server.
* Fixed a bug in `LambdaRestrictionStrategy` where it was too eager to consider a step as being a lambda step.
* `ReferenceVertex` was missing its `label()` string. `ReferenceElement` now supports all label handling.
* Fixed a bug where bytecode containing lambdas would randomly select a traversal source from bindings.
* Deprecated `GremlinScriptEngine.eval()` methods and replaced them with new overloads that include the specific `TraversalSource` to bind to.
* Added `GraphHelper.cloneElements(Graph original, Graph clone)` to the `gremlin-test` module to quickly clone a graph.
* Added `GremlinDsl.AnonymousMethod` annotation to help provide explicit types for anonymous methods when the types are not easily inferred.
* Bumped to GMavenPlus 1.6.
* Added better error message for illegal use of `repeat()`-step.
* Fixed a bug in `RangeByIsCountStrategy` that led to unexpected behaviors when predicates were used with floating point numbers.
* Bumped to Jackson 2.8.10.
* Deprecated `MutationListener.vertexPropertyChanged()` method that did not use `VertexProperty` and added a new method that does.
* Added an `EmbeddedRemoteConnection` so that it's possible to mimic a remote connection within the same JVM.
* Supported interruption for remote traversals.
* Allow the `:remote` command to accept a `Cluster` object defined in the console itself.
* The Console's `plugin.txt` file is only updated if there were manually uninstalled plugins.
* Fixed a bug in `MatchStep` where mid-traversal `where()` variables were not being considered in start-scope.
* Generalized `MatchStep` to locally compute all clauses with barriers (not just reducing barriers).
* Ensured that plugins were applied in the order they were configured.
* Fixed a bug in `Neo4jGremlinPlugin` that prevented it from loading properly in the `GremlinPythonScriptEngine`.
* Fixed a bug in `ComputerVerificationStrategy` where child traversals were being analyzed prior to compilation.
* Fixed a bug that prevented Gremlin from ordering lists and streams made of mixed number types.
* Fixed a bug where `keepLabels` were being corrupted because a defensive copy was not being made when they were being set by `PathRetractionStrategy`.
* Cancel script evaluation timeout in `GremlinExecutor` when script evaluation finished.
* Added a recipe for OLAP traversals with Spark on YARN.
* Added `spark-yarn` dependencies to the manifest of `spark-gremlin`.

==== Bugs

* TINKERPOP-1650 PathRetractionStrategy makes Match steps unsolvable
* TINKERPOP-1731 Docker build does not appear to work for gremlin-dotnet
* TINKERPOP-1745 Gremlin .NET: Use DateTimeOffset instead of DateTime to represent g:Date
* TINKERPOP-1753 OrderStep not able to order by non-integer numbers
* TINKERPOP-1760 OLAP compilation failing around ConnectiveStrategy
* TINKERPOP-1761 GremlinExecutor: Timeout future not cancelled on successful script evaluation
* TINKERPOP-1762 Make MatchStep analyze mid-clause variables for executing ordering purposes.
* TINKERPOP-1764 Generalize MatchStep to localize all barriers, not just reducing barriers.
* TINKERPOP-1766 Gremlin.Net: Closed connections should not be re-used
* TINKERPOP-1782 RangeByIsCountStrategy doesn't handle floating point numbers properly
* TINKERPOP-1789 Reference elements should be represented by id and label *(breaking)*
* TINKERPOP-1790 GraphSON 3.0 doc updates
* TINKERPOP-1791 GremlinDsl custom step with generic end type produces invalid code in __.java
* TINKERPOP-1792 Random TraversalSource Selection in GremlinScriptEngine
* TINKERPOP-1795 Getting Lambda comparator message for .profile() step
* TINKERPOP-1796 Driver connection pool SSL properties missing
* TINKERPOP-1797 LambdaRestrictionStrategy and LambdaMapStep in `by()`-modulation.
* TINKERPOP-1798 MutationListener.vertexPropertyChanged oldValue should be a VertexProperty
* TINKERPOP-1801 OLAP profile() step return incorrect timing
* TINKERPOP-1802 hasId() fails for empty collections
* TINKERPOP-1803 inject() doesn't re-attach with remote traversals
* TINKERPOP-1819 documentation query and description mismatch
* TINKERPOP-1821 Consistent behavior of self-referencing edges
* TINKERPOP-1825 Gremlin .NET: Constant() step has incorrect parameter defined
* TINKERPOP-1830 Race condition in Tinkergraph index creation
* TINKERPOP-1832 TraversalHelper.replaceStep sets previousStep to the wrong step
* TINKERPOP-1846 LambdaRestrictionStrategy not triggering for Lambda scripts
* TINKERPOP-1848 Fix g:Date assertion in python tests
* TINKERPOP-1851 Gremlin long options for -e and -i are not working properly

==== Improvements

* TINKERPOP-1661 Docker-built documentation does not always point locally
* TINKERPOP-1725 DotNet GLV: Make traversal generation deterministic
* TINKERPOP-1734 DSL for Gremlin .NET
* TINKERPOP-1746 Better error message on wrong ordering of emit()/until()/has()
* TINKERPOP-1752 Gremlin.Net: Generate completely type-safe methods
* TINKERPOP-1756 Provide a way to easily mock a RemoteConnection for tests
* TINKERPOP-1759 Improve hashcode and equals for Traverser implementations
* TINKERPOP-1768 Bump to Jackson 2.8.10
* TINKERPOP-1770 Remote traversal timeout
* TINKERPOP-1771 gremlin.bat doesn't support paths containing spaces
* TINKERPOP-1779 Bump to GMavenPlus 1.6
* TINKERPOP-1784 Gremlin Language Test Suite
* TINKERPOP-1785 Gremlin.Net should be strong-name signed
* TINKERPOP-1786 Recipe and missing manifest items for Spark on Yarn
* TINKERPOP-1787 Allow :remote command to accept a user defined Cluster instance
* TINKERPOP-1806 Consistently use Gremlin.Net instead of Gremlin-DotNet
* TINKERPOP-1807 Gremlin-Python doesn't support GraphSON types g:Date, g:Timestamp and g:UUID
* TINKERPOP-1808 Add ability to get the consumer in LambdaSideEffectStep
* TINKERPOP-1811 Improve error reporting for serialization errors between gremlin-python and gremlin-server
* TINKERPOP-1812 ProfileTest assumes that graph implementations will not add their own steps
* TINKERPOP-1813 Subgraph step requires the graph API
* TINKERPOP-1814 Some process tests require the graph API
* TINKERPOP-1820 Include .NET GLV tests on TravisCI
* TINKERPOP-1824 Update netty version to 4.0.52
* TINKERPOP-1827 Gremlin .NET: Test Suite Runner
* TINKERPOP-1829 Improve flexibility of detachment for EventStrategy
* TINKERPOP-1833 DetachedEdge.Builder#setInV and setOutV doesn't return the builder
* TINKERPOP-1835 Bump Netty 4.0.53
* TINKERPOP-1837 Gremlin .NET: Provide type coercion between IDictionary<K, V> instances

[[release-3-2-6]]
=== TinkerPop 3.2.6 (Release Date: August 21, 2017)

This release also includes changes from <<release-3-1-8, 3.1.8>>.

* Bumped to Netty 4.0.50
* Registered `HashMap$TreeNode` to Gryo.
* Fixed a lambda-leak in `SackValueStep` where `BiFunction` must be tested for true lambda status.
* Fixed a bug in `RangeByIsCountStrategy` that broke any `ConnectiveStep` that included a child traversal with an optimizable pattern.
* Allowed access to `InjectStep.injections` for `TraversalStrategy` analysis.
* Exceptions that occur during result iteration in Gremlin Server will now return `SCRIPT_EVALUATION_EXCEPTION` rather than `SERVER_ERROR`.
* `AddEdgeStep` attaches detached vertices prior to edge creation.
* Added graph element GraphSON serializers in Gremlin-Python.
* Initialization scripts for Gremlin Server will not timeout.
* Added Gremlin.Net.
* `ProfileTest` is now less stringent about assertions which will reduce burdens on providers.
* `GremlinExecutor` begins timeout of script evaluation at the time the script was submitted and not from the time it began evaluation.
* Added Gremlin.Net.
* `ReferenceFactory` and `DetachedFactory` now detach elements in collections accordingly.
* Deprecated `GryoLiteMessageSerializerV1d0` in favor of `HaltedTraverserStrategy`.
* Deprecated the `useMapperFromGraph` configuration option for Gremlin Server serializers.
* `JavaTranslator` is now smart about handling `BulkSet` and `Tree`.
* Added annotations to the traversal metrics pretty print.
* `EdgeOtherVertexStep` is no longer final and can be extended by providers.
* `EdgeVertexStep` is no longer final and can be extended by providers.
* Deprecated `Transaction.submit(Function)`.
* Fixed `HADOOP_GREMLIN_LIBS` parsing for Windows.
* Improved GraphSON serialization performance around `VertexProperty`.
* Changed some tests in `EventStrategyProcessTest` which were enforcing some unintended semantics around transaction state.
* Added WsAndHttpChannelizer and SaslAndHttpBasicAuthenticationHandler to be allow for servicing Http and Websocket requests to the same server
* Added deep copy of `Bytecode` to `DefaultTraversal.clone()`.

==== Bugs

* TINKERPOP-1385 Refactor Profiling test cases
* TINKERPOP-1679 Detached side-effects aren't attached when remoted
* TINKERPOP-1683 AbstractHadoopGraphComputer on Windows
* TINKERPOP-1691 Some EventStrategyProcessTest assume element state is synced in memory
* TINKERPOP-1704 XXXTranslators are not being respective of BulkSet and Tree.
* TINKERPOP-1727 Bytecode object shallow copied when traversals are cloned
* TINKERPOP-1742 RangeByIsCountStrategy fails for ConnectiveSteps
* TINKERPOP-1743 LambdaRestrictionStrategy does not catch lambdas passed to sack()
* TINKERPOP-1744 Gremlin .NET: Exception from sync execution gets wrapped in AggregateException

==== Improvements

* TINKERPOP-741 Remove Options For Transaction Retry
* TINKERPOP-915 Gremlin Server supports REST and Websockets simultanteously
* TINKERPOP-920 Test case needed for ensuring same cardinality for key.
* TINKERPOP-1552 C# Gremlin Language Variant
* TINKERPOP-1669 EdgeVertexStep should be designed for extension
* TINKERPOP-1676 Improve GraphSON 2.0 Performance  *(breaking)*
* TINKERPOP-1688 Include TraversalMetrics annotation in pretty print
* TINKERPOP-1694 Deprecate useMapperFromGraph
* TINKERPOP-1701 HaltedTraverserStrategy should recurse into collections for detachment.
* TINKERPOP-1703 Make EdgeOtherVertexStep non-final
* TINKERPOP-1708 Add a "Note on Scopes" document
* TINKERPOP-1709 Add a list of all the steps that support by()/from()/to()/as()/option()
* TINKERPOP-1710 Add a note on tree() by-modulation and uniqueness of tree branches.
* TINKERPOP-1714 Gremlin Server scriptEvaluationTimeout should take into account request arrival time
* TINKERPOP-1718 Deprecate GryoLiteMessageSerializerV1d0
* TINKERPOP-1748 Callout comments break code snippets
* TINKERPOP-1749 Bump to Netty 4.0.50

[[release-3-2-5]]
=== TinkerPop 3.2.5 (Release Date: June 12, 2017)

This release also includes changes from <<release-3-1-7, 3.1.7>>.

* Fixed folding of multiple `hasId()` steps into `GraphStep`.
* Added string performance options to `StarGraph`.
* Fixed a bug in `until(predicate)` where it was actually calling `emit(predicate)`.
* Fixed inconsistency in GraphSON serialization of `Path` where properties of graph elements were being included when serialized.
* Improved performance and memory usage of GraphSON when serializing `TinkerGraph` and graph elements.
* Removed use of `stream()` in `DetachedEdge` and `DetachedVertex`.
* Deprecated a constructor in `DetachedEdge` that made use of `Pair` in favor of a new one that just uses the objects that were in the `Pair`.
* Improved error messaging on the `g.addV(Object...)` when passing an invalid arguments.
* Reduced memory usage for TinkerGraph deserialization in GraphSON by streaming vertices and edges.
* Added the `gremlin-archetype-dsl` to demonstrate how to structure a Maven project for a DSL.
* Developed and documented patterns for Domain Specific Language implementations.
* Removed the Groovy dependency from `gremlin-python` and used Groovy Templates and the `gmavenplus-plugin` to generate the python GLV classes.
* Now using Groovy `[...]` map notation in `GroovyTranslator` instead of `new LinkedHashMap(){{ }}`.
* Maintained type information on `Traversal.promise()`.
* Propagated exception to `Future` instead of calling thread in `RemoteConnection`.
* Fixed a bug in `RepeatUnrollStrategy` where `LoopsStep` and `LambdaHolder` should invalidate the strategy's application.
* Deprecated `authentication.className` setting in favor of using `authentication.authenticator`.
* Added `authentication.authenticationHandler` setting.
* Added abstraction to authentication to allow users to plug in their own `AbstractAuthenticationHandler` implementations.
* Fixed a `NullPointerException` bug in `B_LP_O_S_SE_SL_Traverser`.
* `PathRetractionStrategy` now uses the marker-model to reduce recursive lookups of invalidating steps.
* `ProfileStrategy` now uses the marker-model to reduce recursive lookups of `ProfileSideEffectStep`.
* `Mutating` steps now implement `Scoping` interface.
* Fixed a step id compilation bug in `AddVertexStartStep`, `AddVertexStep`, `AddEdgeStep`, and `AddPropertyStep`.
* Added more details to Gremlin Server client side messages - exception hierarchy and stack trace.
* Deprecated "Exception-Class" in the Gremlin Server HTTP protocol in favor of the new "exceptions" field.
* De-registered metrics on Gremlin Server shutdown.
* Added "help" command option on `:remote config` for plugins that support that feature in the Gremlin Console.
* Allowed for multiple scripts and related arguments to be passed to `gremlin.sh` via `-i` and `-e`.
* `LABELED_PATH` requirement is now set if any step in the traversal is labeled.
* Updated `PathRetractionStrategy` to not run if the provided traversal contains a `VertexProgramStep` that has a `LABELED_PATH` requirement.
* Added various metrics to the `GremlinGroovyScriptEngine` around script compilation and exposed them in Gremlin Server.
* Moved the `caffeine` dependency down to `gremlin-groovy` and out of `gremlin-server`.
* Improved script compilation in `GremlinGroovyScriptEngine` to use better caching, log long compile times and prevent failed compilations from recompiling on future requests.
* Synchronized script compilation.
* Logged Script compilation times.
* Prevented failed scripts from recompiling.
* Logged warnings for scripts that take "too long" to compile.
* Improved memory usage of the `GremlinGroovyScriptEngine`.
* Added `cyclicPath().from().to().by()` support to `GraphTraversal`.
* Added `simplePath().from().to().by()` support to `GraphTraversal`.
* Added `path().from().to()` support to `GraphTraversal` so sub-paths can be isolated from the current path.
* Added `FromToModulating` interface for use with `to()`- and `from()`-based step modulators.
* Added `Path.subPath()` which supports isolating a sub-path from `Path` via to/from-labels.
* Fixed `NullPointerException` in `GraphMLReader` that occurred when an `<edge>` didn't have an ID field and the base graph supported ID assignment.
* Added `ScopingStrategy` which will computer and provide all `Scoping` steps with the path labels of the global `Traversal`.
* Split `ComputerVerificationStrategy` into two strategies: `ComputerVerificationStrategy` and `ComputerFinalizationStrategy`.
* Removed `HasTest.g_V_hasId_compilationEquality` from process test suite as it makes too many assumptions about provider compilation.
* Deprecated `CustomizerProvider` infrastructure.
* Deprecated `PluginAcceptor` infrastructure.
* Improved consistency of the application of bindings to `GremlinScriptEngine` implementations in the `BindingsGremlinPlugin`.
* Fixed a bug in OLAP `ComputerAwareStep` where end-step labels were not being appended to the traverser correctly.
* Refactor `SparkContext` handler to support external kill and stop operations.
* Fixed an optimization bug in `LazyBarrierStrategy` around appending barriers to the end of a `Traversal`.
* Fixed an optimization bug in `PathRetractionStrategy` around appending barriers to the end of a `Traversal`.
* `TraverserIterator` in GremlinServer is smart to try and bulk traversers prior to network I/O.
* Improved error handling of compilation failures for very large or highly parameterized script sent to Gremlin Server.
* Fixed a bug in `RangeByIsCountStrategy` that changed the meaning of inner traversals.
* Improved Gremlin-Python Driver implementation by adding a threaded client with basic connection pooling and support for pluggable websocket clients.
* Changed `GraphManager` from a final class implementation to an interface.
* Updated `GraphManager` interface to include methods for opening/instantiating a graph and closing a graph.
* Implemented `DefaultGraphManager` to include previous `GraphManager` functionality and adhere to updated interface.
* Deprecated `GraphManager.getGraphs()` and added `GraphManager.getGraphNames()`.
* Deprecated `GraphManager.getTraversalSources()` and added `GraphManager.getTraversalSourceNames()`.
* Fixed a bug so now users can supply a YAML with an empty `staticVariableTypes` to be used by the `FileSandboxExtension`

==== Bugs

* TINKERPOP-1258 HasTest.g_V_hasId_compilationEquality makes GraphStep assumptions
* TINKERPOP-1528 CountByIsRangeStrategy fails for a particular query
* TINKERPOP-1626 choose() is buggy in OLAP
* TINKERPOP-1638 count() is optimized away in where()
* TINKERPOP-1640 ComputerVerificationStrategy gives false errors
* TINKERPOP-1652 Disable PathRetractionStrategy strategy if VertexProgramStep has LABELLED_PATH requirement
* TINKERPOP-1660 Documentation links should not link to TINKERPOP-xxxx branches
* TINKERPOP-1666 NPE in FileSandboxExtension if staticVariableTypes is empty in supplied YAML file
* TINKERPOP-1668 RepeatUnrollStrategy should not execute if there is a LoopStep used.
* TINKERPOP-1670 End type lost when using promise()
* TINKERPOP-1673 GroovyTranslator produces Gremlin that can't execute on :remote
* TINKERPOP-1675 RemoteStep#processNextStart() throws CompletionException instead of underlying exception
* TINKERPOP-1681 Multiple hasId's are or'd into GraphStep

==== Improvements

* TINKERPOP-761 Some basic mathematical functions / steps
* TINKERPOP-786 Patterns for DSL Development
* TINKERPOP-1044 ResponseMessage should contain server-side exception name.
* TINKERPOP-1095 Create a custom ScriptContext
* TINKERPOP-1266 Make memory available to benchmarks configurable
* TINKERPOP-1303 add help for :remote config for Gephi Plugin
* TINKERPOP-1340 docs do not state at what version an API was introduced (or deprecated)
* TINKERPOP-1387 from and to modulators for path steps
* TINKERPOP-1438 Consider GraphManager as an interface*(breaking)*
* TINKERPOP-1453 Allow Gremlin-Python to handle asynchronous failure
* TINKERPOP-1577 Provide support for Python3 or Python2 in the Docker builds.
* TINKERPOP-1599 implement real gremlin-python driver
* TINKERPOP-1614 Improve documentation for Graph.V() and Graph.E() on main docs page
* TINKERPOP-1618 Remove groovy dependency from gremlin-python
* TINKERPOP-1627 LazyBarrierStrategy should not append an end barrier.
* TINKERPOP-1631 Fix visibility issues with the BindingsGremlinPlugin
* TINKERPOP-1634 Deprecate old methods of GremlinGroovyScriptEngine customization
* TINKERPOP-1642 Improve performance of mutating traversals
* TINKERPOP-1644 Improve script compilation process and include metrics
* TINKERPOP-1653 Allow multiple scripts with arguments to be passed to the Console
* TINKERPOP-1657 Provide abstraction to easily allow different HttpAuth schemes
* TINKERPOP-1663 Validate a maximum for the number of parameters passed to Gremlin Server
* TINKERPOP-1665 Remove unittest from Gremlin-Python tests
* TINKERPOP-1671 Default method for RemoteConnection.submitAsync throws exception from submit on calling thread instead of failing the future
* TINKERPOP-1677 Bump Groovy to 2.4.11
* TINKERPOP-1680 Add string performance options to StarGraph

[[release-3-2-4]]
=== TinkerPop 3.2.4 (Release Date: February 8, 2017)

This release also includes changes from <<release-3-1-6, 3.1.6>>.

* Fixed a bug where `PathProcessor.keepLabels` were not being pushed down into child traversals by `PathRetractionStrategy`.
* Added default `MessagePassingReductionStrategy` for `GraphComputer` that can reduce the number of message passing iterations.
* Fixed a bug associated with user-provided maps and `GroupSideEffectStep`.
* `GroupBiOperator` no longer maintains a detached traversal and thus, no more side-effect related OLAP inconsistencies.
* Added `ProjectedTraverser` which wraps a traverser with a `List<Object>` of projected data.
* Fixed an optimization bug in `CollectingBarrierSteps` where the barrier was being consumed on each `addBarrier()`.
* `OrderGlobalStep` and `SampleGlobalStep` use `ProjectedTraverser` and now can work up to the local star graph in OLAP.
* SASL negotiation supports both a byte array and Base64 encoded bytes as a string for authentication to Gremlin Server.
* Deprecated all test suites in `gremlin-groovy-test` - Graph Providers no longer need to implement these.
* Deprecated `TinkerIoRegistry` replacing it with the more consistently named `TinkerIoRegistryV1d0`.
* Made error messaging more consistent during result iteration timeouts in Gremlin Server.
* Fixed a memory leak in the classloader for the `GremlinGroovyScriptEngine` where classes in the loader were not releasing from memory as a strong reference was always maintained.
* `PathRetractionStrategy` does not add a `NoOpBarrierStep` to the end of local children as its wasted computation in 99% of traversals.
* Fixed a bug in `AddVertexStartStep` where if a side-effect was being used in the parametrization, an NPE occurred.
* Fixed a bug in `LazyBarrierStrategy` where `profile()` was deactivating it accidentally.
* Fixed a bug in `RepeatUnrollStrategy` where stateful `DedupGlobalStep` was cloned and thus, maintained two deduplication sets.
* Added documentation around "terminal steps" in Gremlin: `hasNext()`, `next()`, `toList()`, etc.
* Added specific GraphSON serializers for `RequestMessage` and `ResponseMessage` in GraphSON 2.0.
* Added `CloseableIterator` to allow `Graph` providers who open expensive resources a way to let users release them.
* Fixed minor bug in `gremlin-driver` where closing a session-based `Client` without initializing it could generate an error.
* Relieved synchronization pressure in various areas of `TinkerGraphComputer`.
* Fixed an optimization bug in OLAP-based `DedupGlobalStep` where deduping occurred twice.
* `MemoryComputeKey` now implements `Cloneable` which is useful for `BiOperator` reducers that maintain thread-unsafe state.
* `TinkerGraphComputer` now supports distributed `Memory` with lock-free partition aggregation.
* `TinkerGraph` Gryo and GraphSON deserialization is now configured to use multi-properties.
* Changed behavior of `ElementHelper.areEqual(Property, Property)` to not throw exceptions with `null` arguments.
* Added `GryoVersion` for future flexibility when introducing a new verison of Gryo and moved serializer registrations to it.
* Fixed Gryo serialization of `ConnectiveP` instances.
* Lessened the severity of Gremlin Server logging when it encounters two or more serializers addressing the same mime type.
* Bumped to Netty 4.0.42.final.
* Added `ByteBuffer`, `InetAddress`, `Timestamp` to the list of Gryo supported classes.
* Fixed Gryo serialization of `Class`.
* Fixed GraphSON serialization of enums like `T`, `P`, etc. where values were overriding each other in the GraphSON type registry.
* Fixed a bug in Gremlin-Python around `__.__()` and `__.start()`.
* Fixed a bug around long serialization in Gremlin-Python when using Python3.
* Deprecated `TraversalSource.withBindings()` as it is no longer needed in Gremlin-Java and never was needed for other variants.
* Fixed a bug in Gremlin-Java `Bytecode` where anonymous traversals were not aware of parent bindings.
* Fixed a bug in Gremlin-Java GraphSON deserialization around `P.within()` and `P.without()`.
* Converted Spark process suite tests to "integration" tests.
* Fixed a bug in `InlineFilterStrategy` having to do with folding `HasContainers` into `VertexStep`.
* Deprecated `HasContainer.makeHasContainers()` which was used to dissect `AndP` and shouldn't be used at the TinkerPop-level.
* `GraphTraversal.has()` now will try and fold-left `HasContainer` if end step is a `HasContainerHolder`.
* Created explicit `P`-predicate methods for `GraphTraversal.hasXXX()`.
* Fixed a bug in `FilterRankStrategy` around `where().by()` ordering.
* Added another optimization in `RangeByIsCountStrategy`, that removes `count().is()` altogether if it's not needed.
* Fixed a OLAP `MatchStep.clone()`-bug that occurs when the `match()` is in a local child.
* Added another optimization in `RangeByIsCountStrategy`, that removes `count().is()` altogether if it's not needed.
* Fixed a bug in `RangeByIsCountStrategy` where labeled parents shouldn't have the strategy applied to their children.
* Fixed a bug in `PathRetractionStrategy` where `MatchEndStep` labels were being dropped when they shouldn't be.
* Added `TinkerGraphCountStrategy` which translates `g.V().map*.count()` patterns into direct `Map.size()` calls in `TinkerGraph`.
* Added `Path.head()` and `Path.isEmpty()` with default method implementations.
* Fixed a `NoSuchElementException` bug with `GroupXXXStep` where if the reduced `TraverserSet` is empty, don't add the key/value.
* Fixed a `NullPointerException` bug with profiling `GroupSideEffectStep` in OLTP.
* Improved ability to release resources in `GraphProvider` instances in the test suite.
* Factored `GremlinPlugin` functionality out of gremlin-groovy and into gremlin-core - related classes were deprecated.
* Added a `force` option for killing sessions without waiting for transaction close or timeout of a currently running job or multiple jobs.
* Deprecated `Session.kill()` and `Session.manualKill()`.
* Added `Traversal.promise()` method to allow for asynchronous traversal processing on "remote" traversals.
* Deprecated `RemoteConnection.submit(Bytecode)` in favor of `submitAsync(Bytecode)`.
* Added `choose(predicate,traversal)` and `choose(traversal,traversal)` to effect if/then-semantics (no else). Equivalent to `choose(x,y,identity())`.
* Removed `ImmutablePath.TailPath` as it is no longer required with new recursion model.
* Removed call stack recursion in `ImmutablePath`.
* Gremlin-Python serializes `Bytecode` as an object (instead of a JSON string) when submit over the `RemoteConnection`.
* Fixed the handling of the `DriverRemoteConnection` pass-through configurations to the driver.
* `IncidentToAdjacentStrategy` now uses a hidden label marker model to avoid repeated recursion for invalidating steps.
* `PathProcessorStrategy` can inline certain `where(traversal)`-steps in order to increase the likelihood of star-local children.
* `SparkGraphComputer` no longer starts a worker iteration if the worker's partition is empty.
* Added `ProjectStep.getProjectKeys()` for strategies that rely on such information.
* Added `VertexFeatures.supportsDuplicateMultiProperties()` for graphs that only support unique values in multi-properties.
* Deprecated the "performance" tests in `OptIn`.
* Deprecated `getInstance()` methods in favor of `instance()` for better consistency with the rest of the API.
* Block calls to "remote" traversal side-effects until the traversal read is complete which signifies an end to iteration.
* Added `Pick.none` and `Pick.any` to the serializers and importers.
* Added a class loader to `TraversalStrategies.GlobalCache` which guarantees strategies are registered prior to `GlobalCache.getStrategies()`.
* Fixed a severe bug where `GraphComputer` strategies are not being loaded until the second use of the traversal source.
* The root traversal now throws regular `NoSuchElementException` instead of `FastNoSuchElementException`. (*breaking*)
* Added a short sleep to prevent traversal from finishing before it can be interrupted during `TraversalInterruptionComputerTest`.
* Added support for SSL client authentication

==== Bugs

* TINKERPOP-1380 dedup() doesn't dedup in rare cases
* TINKERPOP-1384 Description of filter function in traversal documentation
* TINKERPOP-1428 profile() throws NPE for union(group, group)
* TINKERPOP-1521 Mutating steps don't recognize side-effects
* TINKERPOP-1525 Plug VertexProgram iteration leak on empty Spark RDD partitions
* TINKERPOP-1534 Gremlin Server instances leaking in tests
* TINKERPOP-1537 Python tests should not use hard-coded number of workers
* TINKERPOP-1547 Two bugs found associated with MatchStep: Path retraction and range count.
* TINKERPOP-1548 Traversals can complete before interrupted in TraversalInterruptionComputerTest
* TINKERPOP-1560 Cache in GroovyClassLoader may continue to grow
* TINKERPOP-1561 gremiln-python GraphSONWriter doesn't properly serialize long in Python 3.5
* TINKERPOP-1567 GraphSON deserialization fails with within('a')
* TINKERPOP-1573 Bindings don't work in coalesce
* TINKERPOP-1576 gremlin-python calls non-existent methods
* TINKERPOP-1581 Gremlin-Python driver connection is not thread safe.
* TINKERPOP-1583 PathRetractionStrategy retracts keys that are actually needed
* TINKERPOP-1585 OLAP dedup over non elements
* TINKERPOP-1587 Gremlin Server Subgraph Cardinality Not Respected
* TINKERPOP-1594 LazyBarrierStrategy does not activate with ProfileStep
* TINKERPOP-1605 gremlin-console 3.2.3 -e can no longer take paths relative to current working directory

==== Improvements

* TINKERPOP-887 FastNoSuchElementException hides stack trace in client code
* TINKERPOP-919 Features needs to specify whether 2 vertex properties with same key/value is allowed.
* TINKERPOP-932 Add ability to cancel script execution associated with a Gremlin Server Session
* TINKERPOP-1248 OrderGlobalStep should use local star graph to compute sorts, prior to reduction.
* TINKERPOP-1261 Side-effect group().by() can't handle user-defined maps
* TINKERPOP-1292 TinkerGraphComputer VertexProgramInterceptors
* TINKERPOP-1372 ImmutablePath should not use Java recursion (call stacks are wack)
* TINKERPOP-1433 Add steps to dev docs to help committers get their keys in order
* TINKERPOP-1434 Block calls to traversal side-effects until read is complete
* TINKERPOP-1471 IncidentToAdjacentStrategy use hidden marker to avoid repeated recursion.
* TINKERPOP-1473 Given PathRetractionStrategy, PathProcessorStrategy can be extended to support partial where() inlining.
* TINKERPOP-1482 has(x).has(y) chains should be has(x.and(y))
* TINKERPOP-1490 Provider a Future based Traversal.async(Function<Traversal,V>) terminal step
* TINKERPOP-1502 Chained has()-steps should simply left-append HasContainers in Gremlin-Java.
* TINKERPOP-1507 Pick.any and Pick.none are not in GraphSON or Gremlin-Python
* TINKERPOP-1508 Add choose(predicate,trueTraversal)
* TINKERPOP-1527 Do not override registered strategies in TraversalStrategies.GlobalCache
* TINKERPOP-1530 Consistent use of instance()
* TINKERPOP-1539 Create a ComplexTraversalTest with crazy nested gnarly traversals.
* TINKERPOP-1542 Add Path.isEmpty() with a default implementation.
* TINKERPOP-1562 Migrate ScriptEngine-related code to gremlin-core
* TINKERPOP-1570 Bump to Netty 4.0.42
* TINKERPOP-1582 TraversalOpProcessor does not support custom serializers
* TINKERPOP-1584 Add gryo serializers to support types covered in GraphSON
* TINKERPOP-1588 Added Terminal Steps section to the docs
* TINKERPOP-1589 Re-Introduce CloseableIterator
* TINKERPOP-1590 Create TinkerWorkerMemory and Partitioned Vertices
* TINKERPOP-1600 Consistent use of base 64 encoded bytes for SASL negotiation
* TINKERPOP-1602 Support SSL client certificate authentication
* TINKERPOP-1606 Refactor GroupStep to not have the reduction traversal included in its BiOperator.
* TINKERPOP-1610 Deprecate gremlin-groovy-test provider based tests
* TINKERPOP-1617 Create a SingleIterationStrategy which will do its best to rewrite OLAP traversals to not message pass.

[[release-3-2-3]]
=== TinkerPop 3.2.3 (Release Date: October 17, 2016)

This release also includes changes from <<release-3-1-5, 3.1.5>>.

* Restructured Gremlin-Python's GraphSON I/O package to make it easier for users to register serializers/deserializers. (*breaking*)
* Fixed a bug with `TraversalOpProcessor` that was returning a final result prior to committing the transaction.
* Fixed a bug in `ConnectiveStrategy` where infix and/or was not correctly reasoning on `choose()` `HasNextStep` injections.
* Increased performance of `CredentialGraph` authentication.
* Removed Java 8 stream usage from `TraversalHelper` for performance reasons.
* Fixed a bug in `RepeatStep` where `emit().as('x')` wasn't adding the step labels to the emit-traverser.
* Added `GraphComputing.atMaster(boolean)` to allow steps to know whether they are executing at master or distributed at workers.
* Fixed a bug in OLAP where `DedupGlobalStep` wasn't de-duping local master traversers.
* Added `HasContainerHolder.removeHasContainer()`-method with default `UnsupportedOperationException` implementation.
* `TraversalSource.withComputer()` is simplified to add a `VertexProgramStrategy`. Easier for language variants.
* Fixed a `Set`, `List`, `Map` bug in the various `Translators` where such collections were not being internally translated.
* Fixed a `Bytecode` bug where nested structures (map, list, set) were not being analyzed for bindings and bytecode conversions.
* Fixed a `String` bug in `GroovyTranslator` and `PythonTranslator` where if the string has double-quotes it now uses """ """.
* Added a default `TraversalStrategy.getConfiguration()` which returns the configuration needed to construct the strategy.
* `Computer` instances can be created with `Computer.create(Configuration)` and accessed via `Computer.getConf()`.
* Every `TraversalStrategy` can be created via a `Configuration` and a static `MyStrategy.create(Configuration)`.
* Added language-agnostic `TraversalStrategy` support in `Bytecode`.
* Added `PartitionStrategy.Builder.readPartitions()` and deprecated `PartitionStrategy.Builder.addPartition()`.
* A new version of `LazyBarrierStrategy` has been created and added to the default strategies.
* `FilterRankStrategy` now propagates labels "right" over non-`Scoping` filters.
* Fixed a bug in `ConnectiveP` where nested equivalent connectives should be inlined.
* Fixed a bug in `IncidentToAdjacentStrategy` where `TreeStep` traversals were allowed.
* Fixed a end-step label bug in `MatchPredicateStrategy`.
* Fixed a bug in `MatchPredicateStrategy` where inlined traversals did not have strategies applied to it.
* Fixed a bug in `RepeatUnrollStrategy` where inlined traversal did not have strategies applied to it.
* Fixed padding of prompt in Gremlin Console when the number of lines went beyond a single digit.
* Fixed GraphSON 2.0 namespace for `TinkerGraph` to be "tinker" instead of "gremlin".
* Dropped serialization support in GraphSON 2.0 for `Calendar`, `TimeZone`, and `Timestamp`.
* Added `TraversalHelper.copyLabels()` for copying (or moving) labels form one step to another.
* Added `TraversalHelper.applySingleLevelStrategies()` which will apply a subset of strategies but not walk the child tree.
* Added the concept that hidden labels using during traversal compilation are removed at the end during `StandardVerificationStrategy`. (*breaking*)
* Added `InlineFilterStrategy` which will determine if various `TraversalParent` children are filters and if so, inline them.
* Removed `IdentityRemovalStrategy` from the default listing as its not worth the clock cycles.
* Removed the "!" symbol in `NotStep.toString()` as it is confusing and the `NotStep`-name is sufficient.
* Fixed a bug in `TraversalVertexProgram` (OLAP) around ordering and connectives (i.e. `and()` and `or()`).
* Added `AbstractGremlinProcessTest.checkOrderedResults()` to make testing ordered results easier.
* `AbstractLambdaTraversal` now supports a `bypassTraversal` where it is possible for strategies to redefine such lambda traversals.
* Added an internal utility `ClassFilterStep` which determines if the traverser object's class is an instance of the provided class.
* `ConnectiveStep` extends `FilterStep` and thus, is more appropriately categorized in the step hierarchy.
* `PropertyMapStep` supports a provided traversal for accessing the properties of the element. (*breaking*)
* `SubgraphStrategy` now supports vertex property filtering.
* Fixed a bug in Gremlin-Python `P` where predicates reversed the order of the predicates.
* Added tests to `DedupTest` for the `dedup(Scope, String...)` overload.
* Added more detailed reference documentation for IO formats.
* Fixed a bug in serialization of `Lambda` instances in GraphSON, which prevented their use in remote traversals.
* Fixed a naming bug in Gremlin-Python where `P._and` and `P._or` should be `P.and_` and `P.or_`. (*breaking*)
* `where()` predicate-based steps now support `by()`-modulation.
* Added Gryo serialization for `Bytecode`.
* Moved utility-based serializers to `UtilSerializers` for Gryo - these classes were private and hence this change is non-breaking.
* `TraversalRing` returns a `null` if it does not contain traversals (previously `IdentityTraversal`).
* Deprecated `Graph.Exceptions.elementNotFoundException()` as it was not used in the code base outside of the test suite.
* Fixed a `JavaTranslator` bug where `Bytecode` instructions were being mutated during translation.
* Added `Path` to Gremlin-Python with respective GraphSON 2.0 deserializer.
* `Traversal` and `TraversalSource` now implement `AutoCloseable`.
* Added "keep-alive" functionality to the Java driver, which will send a heartbeat to the server when normal request activity on a connection stops for a period of time.
* Renamed the `empty.result.indicator` preference to `result.indicator.null` in Gremlin Console
* If `result.indicator.null` is set to an empty string, then no "result line" is printed in Gremlin Console.
* Deprecated `reconnectInitialDelay` on the Java driver.
* Added some validations to `Cluster` instance building.
* Produced better errors in `readGraph` of `GryoReader` and `GraphSONReader` if a `Vertex` cannot be found in the cache on edge loading.
* VertexPrograms can now declare traverser requirements, e.g. to have access to the path when used with `.program()`.
* New build options for `gremlin-python` where `-DglvPython` is no longer required.
* Added missing `InetAddress` to GraphSON extension module.
* Added new recipe for "Pagination".
* Added new recipe for "Recommendation".
* Added functionality to Gremlin-Server REST endpoint to forward Exception Messages and Class in HTTP Response
* Gremlin Server `TraversalOpProcessor` now returns confirmation upon `Op` `close`.
* Added `close` method Java driver and Python driver `DriverRemoteTraversalSideEffects`.

==== Bugs

* TINKERPOP-1423 IncidentToAdjacentStrategy should be disabled for tree steps
* TINKERPOP-1440 g:Path needs a GraphSON deserializer in Gremlin-Python
* TINKERPOP-1457 Groovy Lambdas for remote traversals not serializable
* TINKERPOP-1458 Gremlin Server doesn't return confirmation upon Traversal OpProcessor "close" op
* TINKERPOP-1466 PeerPressureTest has been failing recently
* TINKERPOP-1472 RepeatUnrollStrategy does not semi-compile inlined repeat traversal
* TINKERPOP-1476 TinkerGraph does not get typed with the right type name in GraphSON
* TINKERPOP-1495 Global list deduplication doesn't work in OLAP
* TINKERPOP-1500 and/or infix and choose() do not work correctly.
* TINKERPOP-1511 Remote client addV, V()

==== Improvements

* TINKERPOP-790 Implement AutoCloseable on TraversalSource
* TINKERPOP-944 Deprecate Graph.Exceptions.elementNotFound
* TINKERPOP-1189 SimpleAuthenticator over HttpChannelizer makes Gremlin Server pretty slow and consumes more CPU
* TINKERPOP-1249 Gremlin driver to periodically issue ping / heartbeat to gremlin server
* TINKERPOP-1280 VertexPrograms should declare traverser requirements
* TINKERPOP-1330 by()-modulation for where()
* TINKERPOP-1409 Make the "null" return in the gremlin console into something more understandable  *(breaking)*
* TINKERPOP-1431 Documentation generation requires tests to execute on gremlin-python
* TINKERPOP-1437 Add tests for dedup(Scope) in DedupTest
* TINKERPOP-1444 Benchmark bytecode->Traversal creation and implement GremlinServer cache if necessary.
* TINKERPOP-1448 gremlin-python should be Python 2/3 compatible
* TINKERPOP-1449 Streamline gremlin-python build
* TINKERPOP-1455 Provide String-based withStrategy()/withoutStrategy() for language variant usage
* TINKERPOP-1456 Support SubgraphStrategy.vertexProperties().
* TINKERPOP-1460 Deprecate reconnectInitialDelay in Java driver
* TINKERPOP-1464 Gryo Serialization for Bytecode
* TINKERPOP-1469 Get rid of Stream-usage in TraversalHelper
* TINKERPOP-1470 InlineFilterStrategy should try and P.or() has() children in OrSteps.
* TINKERPOP-1486 Improve API of RemoteConnection
* TINKERPOP-1487 Reference Documentation for IO
* TINKERPOP-1488 Make LazyBarrierStrategy part of the default TraversalStrategies *(breaking)*
* TINKERPOP-1492 RemoteStrategy or the RemoteConnection should append a lazy barrier().
* TINKERPOP-1423 IncidentToAdjacentStrategy should be disabled for tree steps
* TINKERPOP-1440 g:Path needs a GraphSON deserializer in Gremlin-Python
* TINKERPOP-1457 Groovy Lambdas for remote traversals not serializable
* TINKERPOP-1458 Gremlin Server doesn't return confirmation upon Traversal OpProcessor "close" op
* TINKERPOP-1466 PeerPressureTest has been failing recently
* TINKERPOP-1472 RepeatUnrollStrategy does not semi-compile inlined repeat traversal
* TINKERPOP-1495 Global list deduplication doesn't work in OLAP
* TINKERPOP-1500 and/or infix and choose() do not work correctly.
* TINKERPOP-1511 Remote client addV, V()

[[release-3-2-2]]
=== TinkerPop 3.2.2 (Release Date: September 6, 2016)

This release also includes changes from <<release-3-1-4, 3.1.4>>.

* Included GraphSON as a default serializer (in addition to Gryo, which was already present) in Gremlin Server if none are defined.
* Added `gremlin-python` package as a Gremlin language variant in Python.
* Added `Bytecode` which specifies the instructions and arguments used to construct a traversal.
* Created an experimental GraphSON representation of `Bytecode` that will be considered unstable until 3.3.0.
* Added `Translator` which allows from the translation of `Bytecode` into some other form (e.g. script, `Traversal`, etc.).
* Added `JavaTranslator`, `GroovyTranslator`, `PythonTranslator`, and `JythonTranslator` for translating `Bytecode` accordingly.
* Added `TranslationStrategy` to `gremlin-test` so translators can be tested against the process test suite.
* Added `Traversal.Admin.nextTraverser()` to get the next result in bulk-form (w/ default implementation).
* Added `TraversalSource.getAnonymousTraversalClass()` (w/ default implementation).
* Added `GremlinScriptEngine` interface which specifies a `eval(Bytecode, Bindings)` method.
* Deprecated `RemoteGraph` in favor of `TraversalSource.withRemote()` as it is more technically correct to tie a remote traversal to the `TraversalSource` than a `Graph` instance.
* `GremlinGroovyScriptEngine` implements `GremlinScriptEngine`.
* Added `GremlinJythonScriptEngine` which implements `GremlinScriptEngine`.
* Removed support for submitting a Java serialized `Traversal` to Gremlin Server.
* Removed a largely internal feature that supported automatic unrolling of traversers in the Gremlin Driver.
* Made it possible to directly initialize `OpProcessor` implementations with server `Settings`.
* Included GraphSON as a default serializer (in addition to Gryo, which was already present) in Gremlin Server if none are defined
* Introduced GraphSON 2.0.
* Deprecated `embedTypes` on the builder for `GraphSONMapper`.
* Bumped to Netty 4.0.40.final.
* Defaulted the `gremlinPool` setting in Gremlin Server to be zero, which will instructs it to use `Runtime.availableProcessors()` for that settings.
* Changed scope of log4j dependencies so that they would only be used in tests and the binary distributions of Gremlin Console and Server.
* Deprecated `Io.Builder.registry()` in favor of the newly introduced `Io.Builder.onMapper()`.
* Added new recipe for "Traversal Induced Values".
* Fixed a potential leak of a `ReferenceCounted` resource in Gremlin Server.
* Added class registrations for `Map.Entry` implementations to `GryoMapper`.
* Added methods to retrieve `Cluster` settings in `gremlin-driver`.
* Fixed a severe bug in `SubgraphStrategy`.
* Deprecated `SubgraphStrategy.Builder.vertexCriterion()/edgeCriterion()` in favor of `vertices()/edges()`.
* Fixed a small bug in `StandardVerificationStrategy` that caused verification to fail when `withPath` was used in conjunction with `ProfileStep`.
* Added color preferences
* Added input, result prompt preferences
* Added multi-line indicator in Gremlin Console

==== Bugs

* TINKERPOP-810 store not visible
* TINKERPOP-1151 slf4j-log4j12 / log4j is only required for testing *(breaking)*
* TINKERPOP-1383 publish-docs.sh might publish to current too early
* TINKERPOP-1390 IdentityRemoveStrategyTest fails randomly
* TINKERPOP-1400 SubgraphStrategy introduces infinite recursion if filter has Vertex/Edge steps.
* TINKERPOP-1405 profile() doesn't like withPath()

==== Improvements

* TINKERPOP-1037 Gremlin shell output coloring
* TINKERPOP-1226 Gremlin Console should :clear automagically after "Display stack trace."
* TINKERPOP-1230 Serialising lambdas for RemoteGraph
* TINKERPOP-1274 GraphSON Version 2.0
* TINKERPOP-1278 Implement Gremlin-Python and general purpose language variant test infrastructure
* TINKERPOP-1285 Gremline console does not differentiate between multi-line and single-line input
* TINKERPOP-1334 Provide a way to pull gremlin.driver.Cluster connection settings.
* TINKERPOP-1347 RemoteConnection needs to provide TraversalSideEffects. *(breaking)*
* TINKERPOP-1373 Default gremlinPool to number of cores
* TINKERPOP-1386 Bump to Netty 4.0.40.Final
* TINKERPOP-1392 Remove support for java serialized Traversal *(breaking)*
* TINKERPOP-1394 Fix links in Recipes doc
* TINKERPOP-1396 Traversal Induced Values Recipe
* TINKERPOP-1402 Impossible for graph implementations to provide a class resolver for Gryo IO
* TINKERPOP-1407 Default serializers for Gremlin Server
* TINKERPOP-1425 Use trailing underscores in gremlin-python

[[release-3-2-1]]
=== TinkerPop 3.2.1 (Release Date: July 18, 2016)

This release also includes changes from <<release-3-1-3, 3.1.3>>.

* `PathProcessor` steps now have the ability (if configured through a strategy) to drop `Traverser` path segments.
* `MatchStep` in OLTP has a lazy barrier to increase the probability of bulking.
* Added `PathRetractionStrategy` which will remove labeled path segments that will no longer be referenced.
* Added `Path.retract()` to support retracting paths based on labels.
* Optimized `ImmutablePath` and `MutablePath` equality code removing significant unnecessary object creation code.
* Bumped to Groovy 2.4.7.
* Added `RepeatUnrollStrategy` to linearize a `repeat()`-traversal if loop amount is known at compile time.
* Fixed a bug in `BranchStep` around child integration during `clone()`.
* Fixed a bug in `AbstractStep` around label set cloning.
* Added `TraversalStrategyPerformanceTest` for verifying the performance gains of optimization-based traversal strategies.
* `TraversalExplanation.prettyPrint()` exists which provides word wrapping and GremlinConsole is smart to use console width to control `toString()`.
* `TraversalOpProcessor` (`RemoteConnection`) uses `HaltedTraverserStrategy` metadata to determine detachment procedure prior to returning results.
* Allow DFS paths in `HADOOP_GREMLIN_LIBS`.
* Added a safer serializer infrastructure for use with `SparkGraphComputer` that uses `KryoSerializer` and the new `GryoRegistrator`.
* Added `HaltedTraverserStrategy` to allow users to get back different element detachments in OLAP.
* Fixed a `NullPointerException` bug around nested `group()`-steps in OLAP.
* Fixed a severe bug around halted traversers in a multi-job OLAP traversal chain.
* Ensure a separation of `GraphComputer` and `VertexProgram` configurations in `SparkGraphComputer` and `GiraphGraphComputer`.
* `PeerPressureVertexProgram` now supports dynamic initial vote strength calculations.
* Added `EmptyMemory` for ease of use when no memory exists.
* Updated `VertexComputing.generateProgram()` API to include `Memory`. *(breaking)*
* `ImmutablePath.TailPath` is now serializable like `ImmutablePath`.
* Added `ConfigurationCompilerProvider` which allows fine-grained control of some of the internal `GremlinGroovyScriptEngine` settings at the Groovy compilation level.
* Introduced the `application/vnd.gremlin-v1.0+gryo-lite` serialization type to Gremlin Server which users "reference" elements rather than "detached".
* `GryoMapper` allows overrides of existing serializers on calls to `addCustom` on the builder.
* Added a traversal style guide to the recipes cookbook.
* Fixed a bug in master-traversal traverser propagation.
* Added useful methods for custom `VertexPrograms` to be used with `program()`-step.
* Increased the test coverage around traverser propagation within a multi-job OLAP traversal.
* Added tests to validate the status of a transaction immediately following calls to close.
* Added tests to ensure that threaded transactions cannot be re-used.
* `GraphFilter` helper methods are now more intelligent when determining edge direction/label legality.
* Added `GraphFilterStrategy` to automatically construct `GraphFilters` via traversal introspection in OLAP.
* Updated the Gephi Plugin to support Gephi 0.9.x.
* Increased the testing and scope of `TraversalHelper.isLocalStarGraph()`.
* Changed signature of `get_g_VXlistXv1_v2_v3XX_name` and `get_g_VXlistX1_2_3XX_name` of `VertexTest` to take arguments for the `Traversal` to be constructed by extending classes.
* Added `VertexProgramInterceptor` interface as a general pattern for `GraphComputer` providers to use for bypassing `GraphComputer` semantics where appropriate.
* Added `SparkStarBarrierInterceptor` that uses Spark DSL for local star graph traversals that end with a `ReducingBarrierStep`.
* Added `SparkInterceptorStrategy` which identifies which interceptor to use (if any) given the submitted `VertexProgram`.
* Added `SparkSingleIterationStrategy` that does not partition nor cache the graph RDD if the traversal does not message pass.
* Added more helper methods to `TraversalHelper` for handling scoped traversal children.
* Deprecated all "performance" tests based on "JUnit Benchmarks".
* `SparkGraphComputer` no longer shuffles empty views or empty outgoing messages in order to save time and space.
* `TraversalVertexProgram` no longer maintains empty halted traverser properties in order to save space.
* Added `List<P<V>>` constructors to `ConnectiveP`, `AndP`, and `OrP` for ease of use.
* Added support for interactive (`-i`) and execute (`-e`) modes for Gremlin Console.
* Displayed line numbers for script execution failures of `-e` and `-i`.
* Improved messaging around script execution errors in Gremlin Console.
* Added "help" support to Gremlin Console with the `-h` flag.
* Added options to better control verbosity of Gremlin Console output with `-Q`, `-V` and `-D`.
* Deprecated the `ScriptExecutor` - the `-e` option to `gremlin.sh` is now handled by `Console`.
* `Traversal` now allows cancellation with `Thread.interrupt()`.
* Added a Gremlin language variant tutorial teaching people how to embed Gremlin in a host programming language.

==== Bugs

* TINKERPOP-1281 Memory.HALTED_TRAVERSER transience is not sound.
* TINKERPOP-1305 HALTED_TRAVERSERS hold wrong information
* TINKERPOP-1307 NPE with OLTP nested group() in an OLAP group() traversal
* TINKERPOP-1323 ComputerVerificationStrategy fails for nested match() steps
* TINKERPOP-1341 UnshadedKryoAdapter fails to deserialize StarGraph when SparkConf sets spark.rdd.compress=true whereas GryoSerializer works
* TINKERPOP-1348 TraversalInterruptionTest success dependent on iteration order

==== Improvements

* TINKERPOP-818 Consider a P.type()
* TINKERPOP-946 Traversal respecting Thread.interrupt()
* TINKERPOP-947 Enforce semantics of threaded transactions as manual *(breaking)*
* TINKERPOP-1059 Add test to ensure transaction opening happens at read/write and not on close *(breaking)*
* TINKERPOP-1071 Enhance pre-processor output
* TINKERPOP-1091 Get KryoSerializer to work natively. *(breaking)*
* TINKERPOP-1120 If there is no view nor messages, don't create empty views/messages in SparkExecutor
* TINKERPOP-1144 Improve ScriptElementFactory
* TINKERPOP-1155 gremlin.sh -e doesn't log line numbers for errors
* TINKERPOP-1156 gremlin.sh could use a help text
* TINKERPOP-1157 gremlin.sh should allow you to execute a script and go interactive on error or completion
* TINKERPOP-1232 Write a tutorial demonstrating the 3 ways to write a Gremlin language variant.
* TINKERPOP-1254 Support dropping traverser path information when it is no longer needed.
* TINKERPOP-1268 Improve script execution options for console *(breaking)*
* TINKERPOP-1273 Deprecate old performance tests
* TINKERPOP-1276 Deprecate serializedResponseTimeout
* TINKERPOP-1279 Add Iterable<V> parameter constructor to ConnectiveP subclasses
* TINKERPOP-1282 Add more compliance tests around how memory and vertex compute keys are propagated in chained OLAP.
* TINKERPOP-1286 Add Recipes documentation
* TINKERPOP-1288 Support gremlin.spark.skipPartitioning configuration.
* TINKERPOP-1290 Create VertexProgramInterceptor as a pattern for GraphComputer strategies.
* TINKERPOP-1293 Implement GraphFilterStrategy as a default registration for GraphComputer
* TINKERPOP-1294 Deprecate use of junit-benchmarks
* TINKERPOP-1297 Gephi plugin on Gephi 0.9.x  *(breaking)*
* TINKERPOP-1299 Refactor TraversalVertexProgram to make it easier to understand.
* TINKERPOP-1308 Serialize to "reference" for Gremlin Server
* TINKERPOP-1310 Allow OLAP to return properties as Detached
* TINKERPOP-1321 Loosen coupling between TinkerPop serialization logic and shaded Kryo
* TINKERPOP-1322 Provide fine-grained control of CompilerConfiguration
* TINKERPOP-1328 Provide [gremlin-python] as an code executor in docs
* TINKERPOP-1331 HADOOP_GREMLIN_LIBS can only point to local file system
* TINKERPOP-1332 Improve .explain() Dialogue
* TINKERPOP-1338 Bump to Groovy 2.4.7
* TINKERPOP-1349 RepeatUnrollStrategy should unroll loops while maintaining equivalent semantics.
* TINKERPOP-1355 Design HasContainer for extension

[[release-3-2-0-incubating]]
=== TinkerPop 3.2.0 (Release Date: April 8, 2016)

This release also includes changes from <<release-3-1-2-incubating, 3.1.2-incubating>>.

* Bumped to Neo4j 2.3.3.
* Renamed variable `local` to `fs` in `HadoopGremlinPlugin` to avoid a naming conflict with `Scope.local`. *(breaking)*
* Added `GraphTraversal.optional()` which will use the inner traversal if it returns results, else it won't.
* `GroupStep` and `GroupSideEffectStep` make use of mid-traversal reducers to limit memory consumption in OLAP.
* Added `GraphTraversal.program(VertexProgram)` to allow arbitrary user vertex programs in OLAP.
* Added `GraphTraversal.project()` for creating a `Map<String,E>` given the current traverser and an arbitrary number of `by()`-modulators.
* `HADOOP_GREMLIN_LIBS` can now reference a directory in HDFS and will be used if the directory does not exist locally.
* Added `gremlin-benchmark` module with JMH benchmarking base classes that can be used for further benchmark development.
* `TraversalStrategies.GlobalCache` supports both `Graph` and `GraphComputer` strategy registrations.
* `select("a","b").by("name").by("age")`-style traversals now work in OLAP with new `PathProcessorStrategy`.
* `DedupGlobalStep` can now handle star-bound `by()`-modulators and scoped keys on `GraphComputer`.
* Added `Computer` which is a builder for `GraphComputers` that is serializable.
* `PersistedOutputRDD` now implements `PersistResultGraphAware` and thus, no more unneeded warnings when using it.
* Renamed `StandardTraversalMetrics` to `DefaultTraversalMetrics` given the `DefaultXXX`-convention throughout. *(breaking)*
* Bumped to Apache Hadoop 2.7.2.
* Fixed a bug around profiling and nested traversals.
* Added `gremlin.hadoop.defaultGraphComputer` so users can use `graph.compute()` with `HadoopGraph`.
* Added `gremlin.hadoop.graphReader` and `gremlin.hadoop.graphWriter` which can handled `XXXFormats` and `XXXRDDs`.
* Deprecated `gremlin.hadoop.graphInputFormat`, `gremlin.hadoop.graphOutputFormat`, `gremlin.spark.graphInputRDD`, and `gremlin.spark.graphOutputRDD`.
* If no configuration is provided to `HadoopPools` it uses the default configuration to create a pool once and only once per JVM.
* Implemented `RemoteGraph`, `RemoteConnection`, and `RemoteStrategy`.
* Added validation to `GryoMapper` Kryo identifiers before construction to prevent accidental duplicates.
* Added `GraphStep.addIds()` which is useful for `HasContainer` "fold ins."
* Added a static `GraphStep.processHashContainerIds()` helper for handling id-based `HasContainers`.
* `GraphStep` implementations should have `g.V().hasId(x)` and `g.V(x)` compile equivalently. *(breaking)*
* Optimized `ExpandableStepIterator` with simpler logic and increased the likelihood of bulking.
* Optimized `TraverserRequirement` calculations.
* `Step.addStart()` and `Step.addStarts()` now take `Traverser.Admin<S>` and `Traverser.Admin<S>`, respectively. *(breaking)*
* `Step.processNextStart()` and `Step.next()` now return `Traverser.Admin<E>`. *(breaking)*
* `Traversal.addTraverserRequirement()` method removed. *(breaking)*
* Fixed a `hashCode()` bug in `OrderGlobalStep` and `OrderLocalStep`.
* Added `OrderLimitStrategy` which will ensure that partitions are limited before being merged in OLAP.
* `ComparatorHolder` now separates the traversal from the comparator. *(breaking)*
* Bumped to Apache Spark 1.6.1.
* If no Spark serializer is provided then `GryoSerializer` is the default, not `JavaSerializer`.
* Added `Operator.sumLong` as a optimized binary operator intended to be used by `Memory` reducers that know they are dealing with longs.
* Traversers from `ComputerResultStep` are no longer attached. Attaching is only used in TinkerPop's test suite via `System.getProperties()`.
* Fixed a `hashCode()`/`equals()` bug in `MessageScope`.
* Fixed a severe `Traversal` cloning issue that caused inconsistent `TraversalSideEffects`.
* `TraversalSideEffects` remain consistent and usable across multiple chained OLAP jobs.
* Added `MemoryTraversalSideEffects` which wraps `Memory` in a `TraversalSideEffects` for use in OLAP.
* `TraversalSideEffects` are now fully functional in OLAP save that an accurate global view is possible at the start of an iteration (not during).
* Updated the `TraversalSideEffects` API to support registered reducers and updated `get()`-semantics. *(breaking)*
* Split existing `profile()` into `ProfileStep` and `ProfileSideEffectStep`.
* The `profile()`-step acts like a reducing barrier and emits `TraversalMetrics` without the need for `cap()`. *(breaking)*
* Added `LocalBarrier` interface to allow traversers to remain distributed during an iteration so as to reduce cluster traffic.
* Added `NoOpBarrierStep` as a `LocalBarrier` implementation of `LambdaCollectingBarrierStep(noOp)`.
* `AggregateStep` implements `LocalBarrier` and thus, doesn't needlessly communicate its barrier traversers.
* Fixed an OLAP-based `Barrier` synchronization bug.
* Fixed a semantic bug in `BranchStep` (and inheriting steps) where barriers reacted locally. *(breaking)*
* Added `MemoryComputeKey` for specification of `Memory` keys in `VertexProgram`. *(breaking)*
* Added `VertexComputeKey` for specification of vertex compute properties in `VertexProgram`. *(breaking)*
* Added `and`, `or`, and `addAll` to `Operator`.
* `Memory` API changed to support setting and adding values for reduction. *(breaking)*
* `Memory` keys can be marked as broadcast and only those values are sent to workers on each iterator.
* `Memory` keys can be marked transient and thus deleted at the end of the OLAP job.
* Vertex compute keys can be marked transient and thus deleted at the end of the OLAP job.
* `VertexProgram` API changed to support `MemoryComputeKey` and `VertexComputeKey`. *(breaking)*
* `TraversalVertexProgram` able to execute OLAP and OLTP traversal sections dynamically within the same job.
* Removed `FinalGet` interface as all post processing of reductions should be handled by the reducing step explicitly. *(breaking)*
* Simplified all `SupplyingBarrierStep` implementations as they no longer require `MapReduce` in OLAP.
* Simplified all `CollectingBarrierStep` implementations as they no longer require `MapReduce` in OLAP.
* Simplified all `ReducingBarrierStep` implementations as they no longer require `MapReduce` in OLAP.
* All steps in OLAP that used `MapReduce` now use `Memory` to do their reductions which expands the list of legal traversals.
* `GroupStep` simplified with `GroupHelper.GroupMap` no longer being needed. Related to the removal of `FinalGet`.
* OLAP side-effects that are no longer generated by `MapReduce` are simply stored in `ComputerResult.Memory` w/ no disk persistence needed. *(breaking)*
* Added `Generate` step interface which states that there could be a final generating phase to a side-effect or reduction (e.g. `GroupStep`).
* `Barrier` step interface is now the means by which non-parallel steps communicate with their counterparts in OLAP.
* Added `MemoryComputing` step interface which states that the step uses `MemoryComputeKeys` for its computation in OLAP.
* Added `PeerPressureVertexProgramStep` and `GraphTraversal.peerPressure()`.
* Added `PureTraversal` for handling pure and compiled versions of a `Traversal`. Useful in OLAP.
* Added `ScriptTraversal` which allows for delayed compilation of script-based `Traversals`.
* Simplified `VertexProgram` implementations with a `PureTraversal`-model and deprecated `ConfigurationTraversal`.
* Simplified script-based `Traversals` via `ScriptTraversal` and deprecated `TraversalScriptFunction` and `TraversalScriptHelper`.
* Added `TimesModulating` interface which allows the `Step` to decide how a `times()`-modulation should be handled.
* Added `ByModulating` interface which allows the `Step` to decide how a `by()`-modulation should be handled. *(breaking)*
* Simplified the `by()`-modulation patterns of `OrderGlobalStep` and `OrderLocalStep`.
* Added `GraphComputerTest.shouldSupportPreExistingComputeKeys()` to ensure existing compute keys are "revived." *(breaking)*
* Added `GraphComputerTest.shouldSupportJobChaining()` to ensure OLAP jobs can be linearly chained. *(breaking)*
* Fixed a bug in both `SparkGraphComputer` and `GiraphGraphComputer` regarding source data access in job chains.
* Expanded job chaining test coverage for `GraphComputer` providers.
* Added `TraversalHelper.onGraphComputer(traversal)`.
* `MapReduce.map()` no longer has a default implementation. This method must be implemented. *(breaking)*
* `TraversalVertexProgram` can work without a `GraphStep` start.
* Added `PageRankVertexProgramStep` and `GraphTraversal.pageRank()`.
* Added `TraversalVertexProgramStep` to support OLAP traversal job chaining.
* Added `VertexProgramStrategy` which compiles multiple OLAP jobs into a single traversal.
* Simplified the comparator model in `OrderGlobalStep` and `OrderLocalStep`.
* Refactored `TraversalSource` model to allow fluent-method construction of `TraversalSources`.
* Deprecated the concept of a `TraversalSource.Builder`.
* Removed the concept of a `TraversalEngine`. All `Traversal` modulations are now mediated by `TraversalStrategies`. *(breaking)*
* Added `SideEffectStrategy` for registering sideEffects in a spawned `Traversal`.
* Added `SackStrategy` for registering a sack for a spawned `Traversal`.
* Added `RequirementsStrategy` and `RequirementsStep` for adding dynamic `TraverserRequirements` to a `Traversal`.
* Removed `EngineDependentStrategy`.
* Renamed step interface `EngineDependent` to `GraphComputing` with method `onGraphComputer()`. *(breaking)*
* Cleaned up various `TraversalStrategy` tests now that `TraversalEngine` no longer exists.
* Added `GraphFilter` to support filtering out vertices and edges that won't be touched by an OLAP job.
* Added `GraphComputer.vertices()` and `GraphComputer.edges()` for `GraphFilter` construction. *(breaking)*
* `SparkGraphComputer`, `GiraphGraphComputer`, and `TinkerGraphComputer` all support `GraphFilter`.
* Added `GraphComputerTest.shouldSupportGraphFilter()` which verifies all filtered graphs have the same topology.
* Added `GraphFilterAware` interface to `hadoop-gremlin/` which tells the OLAP engine that the `InputFormat` handles filtering.
* `GryoInputFormat` and `ScriptInputFormat` implement `GraphFilterAware`.
* Added `GraphFilterInputFormat` which handles graph filtering for `InputFormats` that are not `GraphFilterAware`.
* Fixed a bug in `TraversalHelper.isLocalStarGraph()` which allowed certain illegal traversals to pass.
* Added `TraversalHelper.isLocalProperties()` to verify that the traversal does not touch incident edges.
* `GraphReader` I/O interface now has `Optional<Vertex> readGraph(InputStream, GraphFilter)`. Default `UnsupportedOperationException`.
* `GryoReader` does not materialize edges that will be filtered out and this greatly reduces GC and load times.
* Created custom `Serializers` for `SparkGraphComputer` message-passing classes which reduce graph sizes significantly.

==== Bugs

* TINKERPOP-951 Barrier steps provide unexpected results in Gremlin OLAP
* TINKERPOP-1057 GroupSideEffectStep doesn't use provided maps
* TINKERPOP-1103 Two objects fighting for local variable name in Gremlin Console *(breaking)*
* TINKERPOP-1149 TraversalXXXSteps Aren't Providing SideEffects
* TINKERPOP-1181 select(Column) should not use a LambdaMapStep
* TINKERPOP-1188 Semantics of BarrierSteps in TraversalParent global traversals is wrong. *(breaking)*
* TINKERPOP-1194 explain() seems broken
* TINKERPOP-1217 Repeated Logging of "The HadoopPools has not been initialized, using the default pool"

==== Improvements

* TINKERPOP-570 [Proposal] Provide support for OLAP to OLTP to OLAP to OLTP
* TINKERPOP-575 Implement RemoteGraph
* TINKERPOP-813 [Proposal] Make the Gremlin Graph Traversal Machine and Instruction Set Explicit
* TINKERPOP-872 Remove GroupCountStep in favor of new Reduce-based GroupStep
* TINKERPOP-890 Remove the concept of branch/ package. *(breaking)*
* TINKERPOP-958 Improve usability of .profile() step.
* TINKERPOP-962 Provide "vertex query" selectivity when importing data in OLAP. *(breaking)*
* TINKERPOP-968 Add first class support for an optional traversal
* TINKERPOP-971 TraversalSource should be fluent like GraphComputer *(breaking)*
* TINKERPOP-1016 Replace junit-benchmarks with JMH
* TINKERPOP-1021 Deprecate Order.valueIncr, Order.valueDecr, Order.keyIncr, and Order.keyDecr *(breaking)*
* TINKERPOP-1032 Clean up the conf/hadoop configurations
* TINKERPOP-1034 Bump to support Spark 1.5.2
* TINKERPOP-1069 Support Spark 1.6.0
* TINKERPOP-1082 INPUT_RDD and INPUT_FORMAT are bad, we should just have one key.
* TINKERPOP-1112 Create GryoSerializers for the Spark Payload classes.
* TINKERPOP-1121 FileSystemStorage needs to be smart about /.
* TINKERPOP-1132 Messenger.receiveMessages() Iterator should .remove().
* TINKERPOP-1140 TraversalVertexProgramStep in support of OLAP/OLTP conversions.
* TINKERPOP-1153 Add ByModulating and TimesModulating interfaces.
* TINKERPOP-1154 Create a ScriptTraversal which is Serializable and auto-compiles.
* TINKERPOP-1162 Add VertexProgram.getTransientComputeKeys() for removing scratch-data. *(breaking)*
* TINKERPOP-1163 GraphComputer's can have TraversalStrategies.
* TINKERPOP-1164 ReducingBarriersSteps should use ComputerMemory, not MapReduce.
* TINKERPOP-1166 Add Memory.reduce() as option to Memory implementations. *(breaking)*
* TINKERPOP-1173 If no Serializer is provided in Configuration, use GryoSerializer by default (Spark)
* TINKERPOP-1180 Add more optimized binary operators to Operator.
* TINKERPOP-1192 TraversalSideEffects should support registered reducers (binary operators).
* TINKERPOP-1193 Add a LocalBarrier interface.
* TINKERPOP-1199 Use "MicroMetrics" as the mutator of the TraversalMetrics.
* TINKERPOP-1206 ExpandableIterator can take a full TraverserSet at once -- Barriers.
* TINKERPOP-1209 ComparatorHolder should returns a Pair<Traversal,Comparator>. *(breaking)*
* TINKERPOP-1210 Provide an OrderLimitStep as an optimization.
* TINKERPOP-1219 Create a test case that ensures the provider's compilation of g.V(x) and g.V().hasId(x) is identical *(breaking)*
* TINKERPOP-1222 Allow default GraphComputer configuration
* TINKERPOP-1223 Allow jars in gremlin.distributedJars to be read from HDFS
* TINKERPOP-1225 Do a "rolling reduce" for GroupXXXStep in OLAP.
* TINKERPOP-1227 Add Metrics for the TraversalOpProcessor
* TINKERPOP-1234 program() step that takes arbitrary vertex programs
* TINKERPOP-1236 SelectDenormalizationStrategy for select().by(starGraph) in OLAP.
* TINKERPOP-1237 ProjectMap: For the Love of Die Faterland
* TINKERPOP-1238 Re-use Client instances in RemoteGraph tests

== TinkerPop 3.1.0 (A 187 On The Undercover Gremlinz)

image::https://raw.githubusercontent.com/apache/tinkerpop/master/docs/static/images/gremlin-gangster.png[width=185]

[[release-3-1-8]]
=== TinkerPop 3.1.8 (Release Date: August 21, 2017)

* Fixed a `MessageScope` bug in `TinkerGraphComputer`.
* Fixed a bug in `BigDecimal` divisions in `NumberHelper` that potentially threw an `ArithmeticException`.
* Non-deserializable exceptions no longer added to ScriptRecordReader IOExceptions.

==== Bugs

* TINKERPOP-1519 TinkerGraphComputer doesn't handle multiple MessageScopes in single iteration
* TINKERPOP-1736 Sack step evaluated by Groovy interprets numbers in an unexpected way
* TINKERPOP-1754 Spark can not deserialise some ScriptRecordReader parse exceptions

[[release-3-1-7]]
=== TinkerPop 3.1.7 (Release Date: June 12, 2017)

* Configured Modern and The Crew graphs to work with a integer `IdManager` when `TinkerFactory.createXXX()` is called.
* Added XSLT transform option to convert TinkerPop 2.x GraphML to 3.x GraphML.
* Added validation to `StarVertexProperty`.
* Bumped to Jackson 2.8.7.
* Fixed `EventStrategy` so that newly added properties trigger events with the name of the key that was added.
* Drop use of jitpack for the jbcrypt artifact - using the official one in Maven Central.
* Bumped to Groovy 2.4.11.

==== Improvements

* TINKERPOP-1504 MutationListener doesn't provide property key on property additions
* TINKERPOP-1608 TP2-to-TP3 GraphML XSLT
* TINKERPOP-1633 Use org.mindrot:jbcrypt v0.4
* TINKERPOP-1645 Bump to Groovy 2.4.9
* TINKERPOP-1654 Upgrade to jackson-databind 2.8.6+ in gremlin-shaded
* TINKERPOP-1659 Docker build should use maven settings.xml
* TINKERPOP-1664 StarVertexProperty#property should throw an NPE if the value is null

[[release-3-1-6]]
=== TinkerPop 3.1.6 (Release Date: February 3, 2017)

* Fixed bug in `IncidentToAdjacentStrategy`, it was missing some invalidating steps.
* Returned a confirmation on session close from Gremlin Server.
* Use non-default port for running tests on Gremlin Server.
* Fully shutdown metrics services in Gremlin Server on shutdown.
* Deprecated `tryRandomCommit()` in `AbstractGremlinTest` - the annotation was never added in 3.1.1, and was only deprecated via javadoc.
* Minor fixes to various test feature requirements in `gremlin-test`.
* Allow developers to pass options to `docker run` with TINKERPOP_DOCKER_OPTS environment variable

==== Bugs

* TINKERPOP-1493 Groovy project doesn't build on Windows
* TINKERPOP-1545 IncidentToAdjacentStrategy is buggy

==== Improvements

* TINKERPOP-1538 Gremlin Server spawned by test suites should use a different port
* TINKERPOP-1544 Return a confirmation of session close
* TINKERPOP-1556 Allow Hadoop to run on IPv6 systems
* TINKERPOP-1557 Improve docker build time with this one weird trick!
* TINKERPOP-1598 Bump to Grovy 2.4.8

[[release-3-1-5]]
=== TinkerPop 3.1.5 (Release Date: October 17, 2016)

* Improved handling of `Cluster.close()` and `Client.close()` to prevent the methods from hanging.
* Fixed a bug in `NotStep` where child requirements were not being analyzed.
* Fixed output redirection and potential memory leak in `GremlinGroovyScriptEngine`.
* Corrected naming of `g_withPath_V_asXaX_out_out_mapXa_name_it_nameX` and `g_withPath_V_asXaX_out_mapXa_nameX` in `MapTest`.
* Improved session cleanup when a close is triggered by the client.
* Removed the `appveyor.yml` file as the AppVeyor build is no longer enabled by Apache Infrastructure.
* Fixed TinkerGraph which was not saving on `close()` if the path only consisted of the file name.
* Fixed a bug in `RangeByIsCountStrategy` which didn't use the `NotStep` properly.

==== Bugs

* TINKERPOP-1158 gremlin.sh -v emits log4j initialization errors
* TINKERPOP-1391 issue with where filter
* TINKERPOP-1442 Killing session should make better attempt to cleanup
* TINKERPOP-1451 TinkerGraph persistence cannot handle a single file name as the graph location
* TINKERPOP-1467 Improve close() operations on the Java driver
* TINKERPOP-1478 Propogate ScriptEngine fixes from groovy to GremlinGroovyScriptEngine
* TINKERPOP-1512 gremlin-server-classic.yaml is broken

==== Improvements

* TINKERPOP-927 bin/publish-docs.sh should only upload diffs.
* TINKERPOP-1264 Improve BLVP docs
* TINKERPOP-1477 Make DependencyGrabberTest an integration test

[[release-3-1-4]]
=== TinkerPop 3.1.4 (Release Date: September 6, 2016)

* Improved the error provided by a client-side session if no hosts were available.
* Fixed a bug in `PropertiesTest` which assumed long id values.
* Fixed a bug in `StarGraph` around self-edges.
* Fixed a potential leak of a `ReferenceCounted` resource in Gremlin Server.
* Renamed distributions to make the prefix "apache-tinkerpop-" as opposed to just "apache-".
* Fixed a problem (previously thought resolved on 3.1.3) causing Gremlin Server to lock up when parallel requests were submitted on the same session if those parallel requests included a script that blocked indefinitely.
* Fixed bug in `TailGlobalStep` where excess bulk was not accounted for correctly.

==== Bugs

* TINKERPOP-1350 Server locks when submitting parallel requests on session
* TINKERPOP-1375 Possible ByteBuf leak for certain transactional scenarios
* TINKERPOP-1377 Closing a remote in "console mode" has bad message
* TINKERPOP-1379 unaccounted excess in TailGlobalStep
* TINKERPOP-1397 StarVertex self edge has buggy interaction with graph filters
* TINKERPOP-1419 Wrong exception when a SessionedClient is initialized with no available host

==== Improvements

* TINKERPOP-989 Default documentation should be reference/index.html
* TINKERPOP-1376 Rename TinkerPop artifacts
* TINKERPOP-1413 PropertiesTest#g_V_hasXageX_propertiesXnameX assumes that ids are longs
* TINKERPOP-1416 Write Gremlin Server log files somewhere during doc generation
* TINKERPOP-1418 CoreTraversalTests depend on missing functionality

[[release-3-1-3]]
=== TinkerPop 3.1.3 (Release Date: July 18, 2016)

* Fixed bug in `SubgraphStep` where features were not being checked properly prior to reading meta-properties.
* Ensured calls to `Result.hasNext()` were idempotent.
* Avoid hamcrest conflict by using mockito-core instead of mockito-all dependency in `gremlin-test`.
* Fixed bug in `GremlinExecutor` causing Gremlin Server to lock up when parallel requests were submitted on the same session if those parallel requests included a script that blocked indefinitely.
* Changed `GremlinExecutor` timeout scheduling so that the timer would not start until a time closer to the actual start of script evaluation.
* Fixed bug in `SubgraphStrategy` where step labels were not being propogated properly to new steps injected by the strategy.
* Fix incorrect test `FeatureRequirement` annotations.
* Defaulted to `Edge.DEFAULT` if no edge label was supplied in GraphML.
* Fixed bug in `IoGraphTest` causing IllegalArgumentException: URI is not hierarchical error for external graph implementations.
* Fixed bug in `GremlinGroovyScriptEngineFileSandboxTest` resource loading
* Improved `TinkerGraph` performance when iterating vertices and edges.
* Fixed a bug where timeout functions provided to the `GremlinExecutor` were not executing in the same thread as the script evaluation.
* Fixed a bug in the driver where many parallel requests over a session would sometimes force a connection to close and replace itself.
* Graph providers should no longer rely on the test suite to validate that hyphens work for property keys.
* Optimized a few special cases in `RangeByIsCountStrategy`.
* Added more "invalid" variable bindings to the list used by Gremlin Server to validate incoming bindings on requests.
* Fixed a bug where the `ConnectionPool` in the driver would not grow with certain configuration options.
* Fixed a bug where pauses in Gremlin Server writing to an overtaxed client would generate unexpected `FastNoSuchElementException` errors.
* Named the thread pool used by Gremlin Server sessions: "gremlin-server-session-$n".
* Fixed a bug in `BulkSet.equals()` which made itself apparent when using `store()` and `aggregate()` with labeled `cap()`.
* Fixed a bug where `Result.one()` could potentially block indefinitely under certain circumstances.
* Ensured that all asserts of vertex and edge counts were being applied properly in the test suite.
* Fixed bug in `gremlin-driver` where certain channel-level errors would not allow the driver to reconnect.
* `SubgraphStep` now consults the parent graph features to determine cardinality of a property.
* Use of `Ctrl-C` in Gremlin Console now triggers closing of open remotes.
* Bumped SLF4J to 1.7.21 as previous versions suffered from a memory leak.
* Fixed a bug in `Neo4jGraphStepStrategy` where it wasn't defined properly as a `ProviderOptimizationStrategy`.
* Renamed `AndTest.get_g_V_andXhasXage_gt_27X__outE_count_gt_2X_name` to `get_g_V_andXhasXage_gt_27X__outE_count_gte_2X_name` to match the traversal being tested.
* Fixed a self-loop bug in `StarGraph`.
* Added configuration option for disabling `:remote` timeout with `:remote config timeout none`.
* Added `init-tp-spark.sh` to Gremlin Console binary distribution.
* Fixed bug where use of `:x` in a Gremlin Console initialization script would generate a stack trace.
* Added configuration options to Gremlin Driver and Server to override the SSL configuration with an `SslContext`.
* Added driver configuration settings for SSL: `keyCertChainFile`, `keyFile` and `keyPassword`.
* Fixed bug where transaction managed sessions were not properly rolling back transactions for exceptions encountered during script evaluation.
* Fixed bug in `:uninstall` command if the default `/ext` directory was not used.
* Added support to Gremlin Driver to allow either plain text or GSSAPI SASL authentication allowing the client to pass the SASL mechanism in the request.
* Improved dryRun functionality for the docs processor. It's now possible to dry run (or full run) only specific files.
* Added precompile of `ScriptInputFormat` scripts to `ScriptRecordReader` to improve performance.

==== Bugs

* TINKERPOP-906 Install plugin always fails after first unresolved dependency
* TINKERPOP-1088 Preserve Cardinality in Subgraph
* TINKERPOP-1092 Gremlin Console init script with :x throws exception
* TINKERPOP-1139 [Neo4JGraph] GraphTraversal with SubgraphStrategy removes addLabelStep (as("b"))
* TINKERPOP-1196 Calls to Result.one() might block indefinitely
* TINKERPOP-1215 Labeled a SideEffectCapStep cause problems.
* TINKERPOP-1242 ScriptEngineTest randomly hangs indefinately.
* TINKERPOP-1257 Bad SackTest variable use.
* TINKERPOP-1265 Managed Session Eval Exceptions Rollback
* TINKERPOP-1272 Gremlin Console distribution needs bin/init-tp-spark.sh
* TINKERPOP-1284 StarGraph does not handle self-loops correctly.
* TINKERPOP-1300 Many asserts around vertex/edge counts on graphs not applied
* TINKERPOP-1317 IoGraphTest throws error: URI is not hierarchical
* TINKERPOP-1318 java.lang.NoSuchMethodError: org/hamcrest/Matcher.describeMismatch
* TINKERPOP-1319 several FeatureRequirement annotations are incorrect in gremlin-test
* TINKERPOP-1320 GremlinGroovyScriptEngineFileSandboxTest throws error: URI is not hierarchical
* TINKERPOP-1324 Better error for invalid args to addV()
* TINKERPOP-1350 Server locks when submitting parallel requests on session
* TINKERPOP-1351 Number of connections going beyond the pool max size
* TINKERPOP-1352 Connection Pool doesn't always grow
* TINKERPOP-1359 Exception thrown when calling subgraph() on Neo4jGraph
* TINKERPOP-1360 intermittent error in spark-gremlin integration test

==== Improvements

* TINKERPOP-939 Neo4jGraph should support HighAvailability (Neo4jHA).
* TINKERPOP-1003 Setting up latest/current links for bins and docs.
* TINKERPOP-1020 Provide --dryRun selectivity for "half publishing" docs.
* TINKERPOP-1063 TinkerGraph performance enhancements
* TINKERPOP-1229 More Descriptive Messaging for :remote console
* TINKERPOP-1260 Log for validate-distribution.sh
* TINKERPOP-1263 Pass SASL mechanism name through with initial SASL response
* TINKERPOP-1267 Configure Console for no timeout on remote requests
* TINKERPOP-1269 More SSL settings for driver
* TINKERPOP-1295 Precompile ScriptInputFormat scripts once during initialization of ScriptRecordReader
* TINKERPOP-1301 Provide Javadoc for ScriptInput/OutputFormat's
* TINKERPOP-1302 Ctrl-C should kill open remotes in Console
* TINKERPOP-1312 .count().is(0) is not properly optimized
* TINKERPOP-1314 Improve error detection in docs preprocessor
* TINKERPOP-1354 Include all static enum imports in request validation for bindings *(breaking)*

[[release-3-1-2-incubating]]
=== TinkerPop 3.1.2 (Release Date: April 8, 2016)

* Fixed two `NullPointerException`-potential situations in `ObjectWritable`.
* Provided Docker script that allows the execution of several build tasks within a Docker container.
* Added a per-request `scriptEvaluationTimeout` option to the Gremlin Server protocol.
* Changed `DriverRemoteAcceptor` to send scripts as multi-line.
* Fixed a bug in `gremlin-driver` where connections were not returning to the pool after many consecutive errors.
* Fixed a bug where `tree()` did not serialize into GraphSON.
* Bumped to SLF4j 1.7.19.
* Bumped to Apache Hadoop 2.7.2.
* Fixed a bug in `gremlin-driver` where a really fast call to get a `Future` to wait for a result might not register an error raised from the server.
* Fixed a severe bug where `LP_O_OB_P_S_SE_SL_Traverser` was not registered with `GryoMapper`.
* The future from `GremlinExecutor.eval()` is completed after the entire evaluation lifecyle is completed.
* Spark `Memory` uses `collect().iterator()` instead of `toLocalIterator()` to reduce noise in Spark UI.
* Added the `:remote console` option which flips the Gremlin Console into a remote-only mode where all script evaluation is routed to the currently configured remote, which removes the need to use the `:>` command.
* Added `allowRemoteConsole()` to the `RemoteAcceptor` interface.
* The `:remote` for `tinkerpop.server` now includes an option to establish the connection as a "session".
* Provided an implementation for calls to `SessionedClient.alias()`, which formerly threw an `UnsupportedOperationException`.
* Bumped to commons-collections 3.2.2.
* Fixed a bug where `OrderGlobalStep` and `OrderLocalStep` were not incorporating their children's traverser requirements.
* Fixed a compilation bug in `TraversalExplanation`.
* Fixed bug where a session explicitly closed was being closed again by session expiration.
* Improved the recovery options for `gremlin-driver` after failed requests to Gremlin Server.
* Added `maxWaitForSessionClose` to the settings for `gremlin-driver`.
* Bumped to Netty 4.0.34.Final.
* Added "interpreter mode" for the `ScriptEngine` and Gremlin Server which allows variables defined with `def` or a type to be recognized as "global".
* Bumped to Apache Groovy 2.4.6.
* Added the `gremlin-archetype-server` archetype that demonstrates
* Added the `gremlin-archetype-tinkergraph` archetype that demonstrates a basic project that uses TinkerGraph.
* Added `gremlin-archetype` module to house TinkerPop "examples".
* Fixed a condition where `ConnectionPool` initialization in the driver would present a `NullPointerException` on initialization if there were errors constructing the pool in full.
* Fixed a bug in the round-robin load balancing strategy in the driver would waste requests potentially sending messages to dead hosts.
* Added new Provider Documentation book - content for this book was extracted from the reference documentation.
* Fixed a bug where multiple "close" requests were being sent by the driver on `Client.close()`.
* Fixed an `Property` attach bug that shows up in serialization-based `GraphComputer` implementations.
* Fixed a pom.xml bug where Gremlin Console/Server were not pulling the latest Neo4j 2.3.2.
* Fixed bug in "round robin" load balancing in `gremlin-driver` where requests were wrongly being sent to the same host.
* Prevented the spawning of unneeded reconnect tasks in `gremlin-driver` when a host goes offline.
* Fixed bug preventing `gremlin-driver` from reconnecting to Gremlin Server when it was restarted.
* Better handled errors that occurred on commits and serialization in Gremlin Server to first break the result iteration loop and to ensure commit errors were reported to the client.
* Added GraphSON serializers for the `java.time.*` classes.
* Improved the logging of the Gremlin Server REST endpoint as it pertained to script execution failures.
* `TraversalExplanation` is now `Serializable` and compatible with GraphSON and Gryo serialization.
* Fixed a problem with global bindings in Gremlin Server which weren't properly designed to handle concurrent modification.
* Deprecated `ScriptElementFactory` and made the local `StarGraph` globally available for ``ScriptInputFormat``'s `parse()` method.
* Improved reusability of unique test directory creation in `/target` for `AbstractGraphProvider`, which was formerly only available to Neo4j, by adding `makeTestDirectory()`.
* Optimized memory-usage in `TraversalVertexProgram`.
* `Graph` instances are not merely "closed" at the end of tests, they are "cleared" via `GraphProvider.clear()`, which should in turn cleans up old data for an implementation.
* Expanded the Gremlin Server protocol to allow for transaction management on in-session requests and updated the `gremlin-driver` to take advantage of that.
* Greatly reduced the amount of objects required in OLAP for the `ReducingBarrierStep` steps.
* Improved messages for the different distinct "timeouts" that a user can encounter with Gremlin Server.

==== Bugs

* TINKERPOP-1041 StructureStandardTestSuite has file I/O issues on Windows
* TINKERPOP-1105 SparkGraphComputer / Null Pointer Exceptions for properties traversals
* TINKERPOP-1106 Errors on commit in Gremlin Server don't register as exception on driver
* TINKERPOP-1125 RoundRobin load balancing always uses the second Host when size = 2
* TINKERPOP-1126 A single Host spawns many reconnect tasks
* TINKERPOP-1127 client fails to reconnect to restarted server
* TINKERPOP-1146 IoTest are not clearing the db after the test run
* TINKERPOP-1148 ConcurrentModificationException with bindings in Gremlin Server
* TINKERPOP-1150 Update pom file dependencies to work with Neo4j 2.3.2
* TINKERPOP-1159 Client sends multiple session close messages per host
* TINKERPOP-1168 Switch plugins in docs preprocessor
* TINKERPOP-1172 Reconnect to Gremlin Server previously marked as dead
* TINKERPOP-1175 Anonymous traversals can't be explained
* TINKERPOP-1184 Sessions not being closed properly
* TINKERPOP-1216 OrderStep or O_Traverser is broken
* TINKERPOP-1239 Excessive continual failure for requests can cause TimeoutException in driver
* TINKERPOP-1245 Gremlin shell starts incorrectly on OS X due to awk difference
* TINKERPOP-1251 NPE in ObjectWritable.toString
* TINKERPOP-1252 Failed Neo4j transaction can leave Neo4jTransaction in inconsistent state

==== Improvements

* TINKERPOP-732 gremlin-server GraphSON serializer issue with tree()
* TINKERPOP-916 Develop a better "simple" driver for testing and example purposes
* TINKERPOP-937 Extract the implementations sections of the primary documentation to its own book
* TINKERPOP-956 Connection errors tend to force a complete close of the channel
* TINKERPOP-1039 Enable auto-commit for session'd requests.
* TINKERPOP-1068 Bump to support jbcrypt-0.4m.jar
* TINKERPOP-1080 Bump Netty version - 4.0.34.Final
* TINKERPOP-1085 Establish TinkerPop "example" projects
* TINKERPOP-1096 Support aliasing for sessions in Gremlin Server
* TINKERPOP-1097 Gremlin Console supporting sessions
* TINKERPOP-1107 Provide a way to support global variables with sandboxing enabled
* TINKERPOP-1109 Make Gremlin Console better suited for system level installs
* TINKERPOP-1131 TraversalVertexProgram traverser management is inefficient memory-wise.
* TINKERPOP-1135 Improve GraphSON representation of java.time.* classes
* TINKERPOP-1137 Deprecate ScriptElementFactory and make star graph globally available
* TINKERPOP-1138 Improve messaging on server timeouts
* TINKERPOP-1147 Add serialization for TraversalExplanation
* TINKERPOP-1160 Add timeout configuration for time to wait for connection close
* TINKERPOP-1165 Tooling Support: Compile with -parameters
* TINKERPOP-1176 Bump Groovy version - 2.4.6
* TINKERPOP-1177 Improve documentation around Spark's storage levels
* TINKERPOP-1197 Document Gremlin Server available metrics
* TINKERPOP-1198 Bump commons-collections to 3.2.2
* TINKERPOP-1213 missing docs for has(label, key, value)
* TINKERPOP-1218 Usage of toLocalIterator Produces large amount of Spark Jobs

[[release-3-1-1-incubating]]
=== TinkerPop 3.1.1 (Release Date: February 8, 2016)

* Made `GryoRecordReader` more robust to 0 byte record splits.
* Fixed a constructor/serialization bug in `LP_O_OB_S_SE_SL_Traverser`.
* Added a lazy iterator, memory safe implementation of MapReduce to `SparkGraphComputer`.
* Added `MapReduce.combine()` support to `SparkGraphComputer`.
* Bumped to Neo4j 2.3.2.
* Fixed Java comparator contract issue around `Order.shuffle`.
* Optimized a very inefficient implementation of `SampleLocalStep`.
* Reduced the complexity and execution time of all `AbstractLambdaTraversal` instances.
* `DefaultTraversal` has a well defined `hashCode()` and `equals()`.
* Added serializers to Gryo for `java.time` related classes.
* Integrated `NumberHelper` in `SackFunctions`.
* Deprecated `VertexPropertyFeatures.supportsAddProperty()` which effectively was a duplicate of `VertexFeatures.supportsMetaProperties`.
* The Spark persistence `StorageLevel` can now be set for both job graphs and `PersistedOutputRDD` data.
* Added to the list of "invalid binding keys" allowed by Gremlin Server to cover the private fields of `T` which get exposed in the `ScriptEngine` on static imports.
* Added `BulkDumperVertexProgram` that allows to dump a whole graph in any of the supported IO formats (GraphSON, Gryo, Script).
* Fixed a bug around duration calculations of `cap()`-step during profiling.
* It is possible to completely avoid using HDFS with Spark if `PersistedInputRDD` and `PersistedOutpuRDD` are leveraged.
* `InputRDD` and `OutputRDD` can now process both graphs and memory (i.e. sideEffects).
* Removed Groovy specific meta-programming overloads for handling Hadoop `FileSystem` (instead, its all accessible via `FileSystemStorage`).
* Added `FileSystemStorage` and `SparkContextStorage` which both implement the new `Storage` API.
* Added `Storage` to the gremlin-core io-package which providers can implement to allow conventional access to data sources (e.g. `ls()`, `rm()`, `cp()`, etc.).
* Bumped to Spark 1.5.2.
* Bumped to Groovy 2.4.5.
* Added `--noClean` option in `bin/process-docs.sh` to prevent the script from cleaning Grapes and HDFS.
* Execute the `LifeCycle.beforeEval()` in the same thread that `eval()` is executed in for `GremlinExecutor`.
* Improved error handling of Gremlin Console initialization scripts to better separate errors in initialization script I/O versus execution of the script itself.
* Fixed a bug in `Graph.OptOut` when trying to opt-out of certain test cases with the `method` property set to "*".
* Added another `BulkLoader` implementation (`OneTimeBulkLoader`) that doesn't store temporary properties in the target graph.
* Added option to allow for a custom `ClassResolver` to be assigned to a `GryoMapper` instance.
* Fixed a `SparkGraphComputer` sorting bug in MapReduce that occurred when there was more than one partition.
* Added `strictTransactionManagement` to the Gremlin Server settings to indicate that the `aliases` parameter must be passed on requests and that transaction management will be scoped to the graphs provided in that argument.
* Fixed a `NullPointerException` bug in `PeerPressureVertexProgram` that occurred when an adjacency traversal was not provided.
* Standardized "test data directories" across all tests as generated by `TestHelper`.
* Fixed a bug in Gremlin Server where error messages were not always being passed back in the `statusMessage` field of the `ResponseMessage`.
* Added validation for parameter `bindings` to ensure that keys were `String` values.
* Improved Transaction Management consistency in Gremlin Server.
* Added `FileSandboxExtension` which takes a configuration file to white list methods and classes that can be used in `ScriptEngine` execution.
* Deprecated `SandboxExtension` and `SimpleSandboxExtension` in favor of `AbstractSandboxExtension` which provides better abstractions for those writing sandboxes.
* Fixed a long standing "view merge" issue requiring `reduceByKey()` on input data to Spark. It is no longer required.
* Added `Spark` static object to allow "file system" control of persisted RDDs in Spark.
* Added a Spark "job server" to ensure that persisted RDDs are not garbage collected by Spark.
* Improved logging control during builds with Maven.
* Fixed settings that weren't being passed to the Gremlin Driver `Cluster` through configuration file.
* `Column` now implements `Function`. The modulator `by(valueDecr)` can be replaced by `by(values,decr)` and thus, projection and order are separated.
* Added `InputRDDFormat` which wraps an `InputRDD` to make it accessible to Hadoop and not just Spark.
* Added `AbstractSparkTest` which handles closing `SparkContext` instances between tests now that we support persisted contexts.
* Fixed a serialization bug in `GryoSerializer` that made it difficult for graph providers to yield `InputRDDs` for `SparkGraphComputer`.
* `SparkGraphComputer` is now tested against Gryo, GraphSON, and `InputRDD` data sources.
* `HadoopElementIterator` (for Hadoop-Gremlin OLTP) now works for any `InputFormat`, not just `FileInputFormats`.
* Added `Traverser.Admin.getTags()` which are used to mark branches in a traversal (useful in `match()` and related future steps).
* Fixed the `Future` model for `GiraphGraphComputer` and `SparkGraphComputer` so that class loaders are preserved.
* Added support for arbitrary vertex ID types in `BulkLoaderVertexProgram`.
* Deprecated `credentialsDbLocation` from `SimpleAuthenticator` in Gremlin Server.
* `TinkerGraph` has "native" serialization in GraphSON, which enables it to be a return value from Gremlin Server.
* Improved the ability to embed Gremlin Server by providing a way to get the `ServerGremlinExecutor` and improve reusability of `AbstractEvalOpProcessor` and related classes.
* Added `Authenticator.newSaslNegotiator(InetAddress)` and deprecated the zero-arg version of that method.
* `ProfileStep` is now available off of `Traversal` via `profile()`. To be consistent with `Traversal.explain()`.
* If no comparator is provided to `order()`, `Order.incr` is assumed (previously, an exception occurred).
* Fixed various Gremlin-Groovy tests that assumed `toString()`-able ids.
* Split TinkerPop documentation into different directories.
* Added `explain()`-step which yields a `TraversalExplanation` with a pretty `toString()` detailing the compilation process.
* Fixed a traversal strategy ordering bug in `AdjacentToIncidentStrategy` and `IncidentToAdjacentStrategy`.
* Made a number of changes to improve traversal startup and execution performance.
* Added support for 'gremlin.tinkergraph.graphLocation' to accept a fully qualified class name that implements `Io.Builder` interface.

==== Bugs

* TINKERPOP-763 IsStep broken when profiling is enabled.
* TINKERPOP-972 Cluster::close does not shut down its executor
* TINKERPOP-973 BLVP shouldn't clear configuration properties
* TINKERPOP-976 Fail earlier if invalid version is supplied in validate-distribution.sh
* TINKERPOP-977 Dead link to traversal javadocs
* TINKERPOP-979 ComputerVerificationStrategy not picking up Order local traversal
* TINKERPOP-985 shouldPersistDataOnClose makes incorrect feature check
* TINKERPOP-990 Mixed types in VertexPropertyTest
* TINKERPOP-993 cyclicPath is not(simplePath)
* TINKERPOP-997 FeatureRequirementSet.SIMPLE should not require multi-property *(breaking)*
* TINKERPOP-1000 GremlinGroovyScriptEngineOverGraphTest failures
* TINKERPOP-1001 SugarLoaderPerformanceTest contains hardcoded vertex ids
* TINKERPOP-1002 Should rollback transaction after catching on close
* TINKERPOP-1006 Random error during builds: shouldReloadClassLoaderWhileDoingEvalInSeparateThread()
* TINKERPOP-1011 HadoopGraph can't re-attach when the InputFormat is not a FileInputFormat
* TINKERPOP-1012 BulkLoaderVertexProgram shouldn't assume vertex IDs of type Long
* TINKERPOP-1025 Solve SparkContext Persistence Issues with BulkLoaderVertexProgram
* TINKERPOP-1027 Merge view prior to writing graphRDD to output format/rdd
* TINKERPOP-1036 Support self-looping edges in IO
* TINKERPOP-1052 @Graph.OptOut causes Exception during Suite setup
* TINKERPOP-1060 LambdaRestrictionStrategy too restrictive
* TINKERPOP-1075 Profile duration of cap step seems broken.
* TINKERPOP-1083 Traversal needs a hashCode() and equals() definition.
* TINKERPOP-1089 Order.shuffle implementation is too fragile
* TINKERPOP-1119 LP_O_OB_S_SE_SL_Traverser doesn't have a protected constructor().

==== Improvements

* TINKERPOP-320 BulkDumperVertexProgram
* TINKERPOP-379 MessageScope.Local.setStaticMessage(M msg)
* TINKERPOP-824 Do we need runtime BigDecimal in more places?
* TINKERPOP-859 Provide a more general way to set log levels in plugins
* TINKERPOP-860 Bindings applied to the PluginAcceptor should appear to Gremlin Server
* TINKERPOP-886 Allow any GraphReader/Writer to be persistence engine for TinkerGraph
* TINKERPOP-891 Re-examine Sandboxing Abstractions
* TINKERPOP-912 Improve the ability to embed Gremlin Server with Channelizer injection
* TINKERPOP-928 Use directories to separate different books
* TINKERPOP-930 Tie Alias to Transaction Manager in Gremlin Server
* TINKERPOP-938 Add a "clear SNAPSHOT jars" section to the process-docs.sh.
* TINKERPOP-941 Improve error message for wrong order().by() arguments
* TINKERPOP-943 Warn if Gremlin Server is running prior to generating docs
* TINKERPOP-945 Exceptions should allow me to include root cause if/when available
* TINKERPOP-952 Include Cardinality.list example in VertexProperty section of main docs.
* TINKERPOP-954 Consistent test directory usage
* TINKERPOP-957 Improve speed of addV()
* TINKERPOP-964 Test XXXGraphComputer on a Hadoop2 cluster (non-pseudocluster).
* TINKERPOP-970 ProfileStep should be off Traversal, not GraphTraversal
* TINKERPOP-978 Native TinkerGraph Serializers for GraphSON
* TINKERPOP-981 Deprecate support for credentialsDbLocation in Gremlin Server Config
* TINKERPOP-982 valuesDecr, valuesIncr, keysDecr, and valuesDecr is lame.
* TINKERPOP-983 Provide a way to track open Graph instances in tests
* TINKERPOP-984 Use GraphProvider for id conversion in Groovy Environment test suite
* TINKERPOP-987 Use tinkerpop.apache.org URL in all documentation and homepage
* TINKERPOP-988 SparkGraphComputer.submit shouldn't use ForkJoinPool.commonPool
* TINKERPOP-992 Better support for schema driven Graphs in IO related tests
* TINKERPOP-994 Driver using deprecated Rebindings Still
* TINKERPOP-995 Add Authenticator.newSaslNegotiator(InetAddress)
* TINKERPOP-996 Please delete old releases from mirroring system
* TINKERPOP-998 Deprecate VertexPropertyFeatures.FEATURE_ADD_PROPERTY
* TINKERPOP-1009 Add a CAUTION to documentation about HadoopGraph and getting back elements
* TINKERPOP-1013 Traverser tags as a safer way of using path labels
* TINKERPOP-1018 Allow setting for maxContentLength to be set from yaml in driver
* TINKERPOP-1019 Convert println in test to SLF4j
* TINKERPOP-1022 Automatically warm up ops handlers
* TINKERPOP-1023 Add a spark variable in SparkGremlinPlugin like we do hdfs for HadoopGremlinPlugin
* TINKERPOP-1026 BVLP should store vertex IDs as String
* TINKERPOP-1033 Store sideEffects as a persisted RDD
* TINKERPOP-1035 Better Consistency in Gremlin Server Transaction Management
* TINKERPOP-1045 Client-Side Hangs when attempting to access a HashMap with Keys of type Integer
* TINKERPOP-1047 TinkerGraph GraphSON storage format broken
* TINKERPOP-1051 Add note in best practice docs about gremlin server heap setting
* TINKERPOP-1055 Gremlin Console FileNotFoundException can be misleading
* TINKERPOP-1062 Make LifeCycle beforeEval execute in same thread as eval operation
* TINKERPOP-1064 Allow a ClassResolver to be added to GryoMapper construction
* TINKERPOP-1065 Fix some typos and clarify some wording in the TinkerPop documentation
* TINKERPOP-1066 Add ioRegistries configuration to GraphSON MessageSerializer
* TINKERPOP-1067 Update Groovy to 2.4.5
* TINKERPOP-1072 Allow the user to set persistence options using StorageLevel.valueOf()
* TINKERPOP-1073 HadoopGraph toString() is weird for Spark PersitedRDD data.
* TINKERPOP-1086 Include gryo serializers for java.time related classes
* TINKERPOP-1087 Add has()/order() to FilterRankStrategy
* TINKERPOP-1093 Add Spark init.sh script and update dev documentation.
* TINKERPOP-1100 Look deeply into adding combine()-support in Spark MapReduce.
* TINKERPOP-1117 InputFormatRDD.readGraphRDD requires a valid gremlin.hadoop.inputLocation, breaking InputFormats (Cassandra, HBase) that don't need one

[[release-3-1-0-incubating]]
=== TinkerPop 3.1.0 (Release Date: November 16, 2015)

This release also includes changes from <<release-3-0-1-incubating, 3.0.1-incubating>> and <<release-3-0-2-incubating, 3.0.2-incubating>>.

* Fixed bug in Gryo and GraphSON (with embedded types) serialization for serialization of results returned from `Map.entrySet()`.
* `Transaction` settings for `onReadWrite` and `onClose` are now `ThreadLocal` in nature of standard transactions.
* Optimized `BulkLoaderVertexProgram`. It now uses `EventStrategy` to monitor what the underlying `BulkLoader` implementation does (e.g. whether it creates a new vertex or returns an existing).
* Integrated `NumberHelper` in `SumStep`, `MinStep`, `MaxStep` and `MeanStep` (local and global step variants).
* Gremlin Console remoting to Gremlin Server now supports a configuration option for assigning aliases.
* `CountMatchAlgorithm`, in OLAP, now biases traversal selection towards those traversals that start at the current traverser location to reduce message passing.
* Fixed a file stream bug in Hadoop OLTP that showed up if the streamed file was more than 2G of data.
* Added the ability to set thread local properties in `SparkGraphComputer` when using a persistent context.
* Bumped to Neo4j 2.3.0.
* Deprecated "rebindings" as an argument to Gremlin Server and replaced it with "aliases".
* Added `PersistedInputRDD` and `PersistedOutputRDD` which enables `SparkGraphComputer` to store the graph RDD in the context between jobs (no HDFS serialization required).
* Renamed the `public static String` configuration variable names of TinkerGraph (deprecated old variables).
* Added `GraphComputer.configure(key,value)` to allow engine-specific configurations.
* `GraphStep` is no longer in the `sideEffect`-package and is now in `map`-package (breaking change).
* Added support for mid-traversal `V()`-steps (`GraphStep` semantics updated).
* Fixed `Number` handling in `Operator` enums. Prior this change a lot of operations on mixed `Number` types returned a wrong result (wrong data type).
* Fixed a bug in Gremlin Server/Driver serializer where empty buffers were getting returned in certain cases.
* Renamed `ConjunctionX` to `ConnectiveX` because "conjunction" is assumed "and" (disjunction "or"), where "connective" is the parent concept.
* Removed `PathIdentityStep` as it was a hack that is now solved by `Traversal.Admin.addTraverserRequirement()`.
* Added `Traversal.Admin.addTraverserRequirement()` to allow a traversal strategy or source to add requirements (not only step determined anymore).
* Added `TraverserRequirement.ONE_BULK` to state the traverser does not handle bulk.
* Added `GraphTraversalSource.withBulk(boolean)` to enabled users to compute only using `bulk=1`.
* Gremlin Server supports Netty native transport on linux.
* Removed the need for `GFunction` (etc.) closure wrappers in Gremlin-Groovy as `as Function` can be used to convert closures accordingly.
* Added `SelectColumnStep` (`select(keys)` and `select(values)`). Deprecated `mapKeys()` and `mapValues()`.
* Renamed `gremlin.hadoop.graphInputRDD` and `gremlin.hadoop.graphOutputRDD` to `gremlin.spark.graphInputRDD` and `gremlin.spark.graphOutputRDD`, respectively.
* Fixed a bug in `FoldStep` around bulking. This could be a breaking change, but it is the correct semantics.
* Previous `group()`-behavior steps are accessible via the deprecated `groupV3d0()`-steps.
* `GroupStep` and `GroupSideEffectStep` now do lazy reductions to reduce memory footprint. Breaking change for `group()` semantics.
* Added `GroupStepHelper` with various static methods and classes that are used by both `GroupStep` and `GroupSideEffectStep`.
* Added `BarrierStep` interface with `processAllStarts()` method which process all starts up to yielding the barrier result.
* Fixed a severe threading issue in `TinkerGraphComputer`.
* The location of the jars in HDFS is now `hadoop-gremlin-x.y.z-libs` to ensure multiple TinkerPop versions don't clash.
* `GiraphGraphComputer` will only upload the jars to HDFS if it doesn't already exist (to help speed up startup time).
* `GiraphGraphComputer.workers()` is smart about using threads and machines to load balance TinkerPop workers across cluster.
* `GraphComputer.workers(int)` allows the user to programmatically set the number of workers to spawn.
* Added `GryoSerializer` as the new recommended Spark `Serializer`. Handles `Graph` and `GryoMapper` registries.
* `GryoPool` now makes use of `GryoPool.Builder` for its construction.
* Bumped to Apache Hadoop 2.7.1.
* Bumped to Apache Giraph 1.1.0.
* Bumped to Apache Spark 1.5.1.
* Split Hadoop-Gremlin apart such there is now `hadoop-gremlin`, `spark-gremlin`, and `giraph-gremlin` (and respective `GremlinPlugins`).
* Added `LambdaCollectingBarrierStep` which generalizes `NoOpBarrierStep` and allows for `barrier(normSack)`-type operations.
* Fixed bugs in the Gremlin Server's NIO protocol both on the server and driver side.
* Added `Path.popEquals(Pop,Object)` to check for path equality based on `Pop` (useful for `TraverserRequirement.LABELED_PATH`).
* Added `Operator.assign` to allow setting a direct value.
* `Operator` is now a `BinaryOperator<Object>` with appropriate typecasting for respective number operators.
* Simplified `SackValueStep` so it now supports both `sack(function)` and `sack(function).by()`. Deprecated `sack(function,string)` .
* Added `Parameters` object to allow for the parameters of a step to be retrieved at runtime via a traversal.
* Redesigned (though backwards compatible) `AddEdgeStep`, `AddVertexStep`, and `AddPropertyStep` (and respective `GraphTraversal` API).
* Added `GraphTraversalSource.inject()` so users can spawn a traverser with non-graph objects.
* `GraphStep` can now take a single argument `Collection` which is either elements or element ids (i.e. `g.V([1,2,3])` is supported now).
* Added `LoopsStep` to make the loop counter accessible within `repeat()`, `until()` and `emit()`.
* Gephi Plugin no longer requires manual insert of `store` steps to visualize a traversal.
* Added a `TinkerIoRegistry` that registers a custom serializer for Gryo that will serialize an entire `TinkerGraph` instance.
* Added configuration options to Gephi Plugin for setting the size of nodes visualized.
* Replaced `DedupBijectionStrategy` with the more effective `FilterRankingStrategy`.
* `ComputerAwareSteps` must not only handle step ids, but also step labels.
* Renamed `B_O_P_SE_SL_Traverser` to `B_LP_O_P_SE_SL_Traverser` as it now supports `TraverserRequirement.LABELED_PATH`.
* Added `B_LP_O_S_SE_SL_Traverser` in support of `TraverserRequirement.LABELED_PATH`.
* Added `TraverserRequirement.LABELED_PATH` which only generates path data for steps that are labeled (greatly increases the likelihood of bulking).
* Fixed a bug in `Path` usage that required an API update: `Path.addLabel()` is now `Path.extend(Set<String>)` and `Traverser.addLabels(Set<String>)`.
* Made `Path` iterable, so that it can be ``unfold()``'ed and used by local steps like `min(local)`, `max(local)`, etc.
* `WhereTraversalStep` and `WherePredicateStep` are now the only "special" `Scoping` steps after `MatchStartStep` in `match()`.

==== Bugs

* TINKERPOP-774 order / dedup issues
* TINKERPOP-799 [Proposal] with()-modulator for stream level variable binding.
* TINKERPOP-801 groupCount() fails for vertices (elements?) (using Spark)
* TINKERPOP-811 AddPropertyStepTest fails "all of a sudden"
* TINKERPOP-823 addV() broken for multi-value properties
* TINKERPOP-843 Misspecified HADOOP_GREMLIN_LIBS generates NullPointerException
* TINKERPOP-857 Add GraphComputer.config(key,value)
* TINKERPOP-895 Use "as BinaryOperator" and remove GBinaryOperator
* TINKERPOP-903 Fix empty buffer return upon buffer capacity exceeded
* TINKERPOP-910 In session transaction opened from sessionless request
* TINKERPOP-918 ComputerVerificationStrategy is too restrictive
* TINKERPOP-926 Renamed TinkerGraph public statics to common pattern used for other statics.
* TINKERPOP-948 AbstractGremlinProcessTest.checkMap not asserted in GroupTest
* TINKERPOP-953 Artifact equality is not evaluating properly
* TINKERPOP-955 HashMap$Node not serializable

==== Improvements

* TINKERPOP-297 Ensure Consistent Behavior Over Deleted Elements *(breaking)*
* TINKERPOP-333 Support VertexProperty in PartitionStrategy
* TINKERPOP-391 More fluency in GraphComputer for parameterization.
* TINKERPOP-616 Use Spark 1.3.0 in Hadoop-Gremlin.
* TINKERPOP-624 Passing Detached/Referenced to Graph.vertices/edge()
* TINKERPOP-680 Configurable Channelizer for Gremlin Driver
* TINKERPOP-728 Improve Remote Graph Object Treatment in Console
* TINKERPOP-756 Provide a strict parsing option for GraphMLReader
* TINKERPOP-760 Make loop counter accessible within repeat()
* TINKERPOP-762 Allow mid-traversal V() (and E())
* TINKERPOP-765 Decompose AbstractTransaction for different transactional contexts *(breaking)*
* TINKERPOP-767 Path should play well with "local" steps.
* TINKERPOP-768 MatchStep in OLAP should be smart about current vertex.
* TINKERPOP-769 Make the introduction of the TP3 docs story better.
* TINKERPOP-772 TraverserRequirement.LABELED_PATH
* TINKERPOP-796 Support merge binary operator for Gremlin sacks *(breaking)*
* TINKERPOP-798 [Proposal] Rename mapKeys()/mapValues() to select(keys) and select(values).
* TINKERPOP-802 Provide sack(object) so that the sack can be directly set.
* TINKERPOP-803 A better solution to g.V(someCollection.toArray())
* TINKERPOP-805 Enforce AutoCloseable Semantics on Transaction *(breaking)*
* TINKERPOP-821 Improve testing around TraversalHelper around recursive methods
* TINKERPOP-825 [Proposal] SetBulkStep (sideEffectStep)
* TINKERPOP-826 OneToManyBarrierStrategy
* TINKERPOP-827 Add a console session to the PageRank section of the docs.
* TINKERPOP-829 TinkerGraphComputer should support the user specified thread/worker count.
* TINKERPOP-835 Shade Jackson Dependencies *(breaking)*
* TINKERPOP-836 Support Hadoop2 in place of Hadoop1
* TINKERPOP-850 Reduce Graph.addVertex overload ambiguity *(breaking)*
* TINKERPOP-851 GroupCountStep needs a by() for the count.
* TINKERPOP-861 Solve "The Number Problem" for Operator (and follow on operators)
* TINKERPOP-863 [Proposal] Turn off bulking -- or is there something more general? (hope not).
* TINKERPOP-866 GroupStep and Traversal-Based Reductions *(breaking)*
* TINKERPOP-868 Allow Spark Gremlin Computer to Reuse Spark Contexts
* TINKERPOP-874 Rename Gremlin-Spark properties using gremlin.spark prefix. *(breaking)*
* TINKERPOP-876 Rename VendorOptimizationStrategy XXXOptimizationStrategy *(breaking)*
* TINKERPOP-879 Remove deprecated promoteBindings from GremlinExecutor *(breaking)*
* TINKERPOP-885 Change Transaction.onReadWrite() to be a ThreadLocal setting *(breaking)*
* TINKERPOP-888 GraphTraversal.property overloads *(breaking)*
* TINKERPOP-896 Simplify the {{withSack}} methods of {{GraphTraversalSource}}. *(breaking)*
* TINKERPOP-897 Remove deprecated GSupplier, GFunction, GConsumer, etc. methods. *(breaking)*
* TINKERPOP-898 Rename ConjuctionP and ConjuctionStep to ConnectiveP and ConnectiveStep *(breaking)*
* TINKERPOP-899 Bump to the latest version of Neo4j.
* TINKERPOP-900 Provide by(object) which compiles to by(constant(object))
* TINKERPOP-901 Option for use of Netty epoll on Linux to reduce GC pressure
* TINKERPOP-904 BulkLoaderVertexProgram optimizations
* TINKERPOP-905 Harden time oriented tests in ResultQueueTest
* TINKERPOP-907 getters for RepeatStep.untilTraversal and RepeatStep.emitTraversal
* TINKERPOP-908 Use line breaks in documentation
* TINKERPOP-909 Improve steps that handle numeric data
* TINKERPOP-911 Allow setting Thread Specific Spark JobGroup/Custom Properties based on hadoop conf
* TINKERPOP-913 Rename Gremlin Server arguments rebinding to alias
* TINKERPOP-914 DriverRemoteAcceptor in Gremlin Console supports aliases
* TINKERPOP-917 Add HadoopGraph.open(String)
* TINKERPOP-922 Add a book for Developer Documentation
* TINKERPOP-923 Add a book for Tutorials
* TINKERPOP-925 Use persisted SparkContext to persist an RDD across Spark jobs.
* TINKERPOP-931 Make it possible to extend the core OpProcessor implementations
* TINKERPOP-933 Improve release process to get files named properly
* TINKERPOP-935 Add missing "close" operation to the session opProcessor docs

== TinkerPop 3.0.0 (A Gremlin Rāga in 7/16 Time)

image::https://raw.githubusercontent.com/apache/tinkerpop/master/docs/static/images/gremlin-hindu.png[width=225]

[[release-3-0-2-incubating]]
=== TinkerPop 3.0.2 (Release Date: October 19, 2015)

* Cleaned up `ext/` directory when plugin installation fails for `gremlin-server` and `gremlin-console`.
* Fixed issues in `gremlin-server` when configured for HTTP basic authentication.
* Made `BulkLoaderVertexProgram` work for any persistent TP3-supporting graph (input and output).
* `TreeSideEffectStep` now implements `PathProcessor` which fixed a `ComputerVerificationStrategy` issue.
* Added a shell script that verifies source and binary distributions.
* Fixed a bulk related bug in `GroupStep` when used on `GraphComputer` (OLAP).
* Gremlin Server binary distribution now packages `tinkergraph-gremlin` and `gremlin-groovy` as plugins to be consistent with Gremlin Console's packaging.
* The `RepeatStep` clauses (`until()`,`emit()`,`repeat()`) can only be set at most one time in order to prevent user confusion.
* Fixed a `clone()` bug in `RepeatStep`, `TreeStep`, `GroupCountStep`, `GroupStep`, and `TraversalRing`.
* Fixed a thread context bug in `TinkerGraphComputer`.
* Fixed issues with the `gremlin-driver` related to hanging connections in certain conditions.
* TinkerGraph now has an option for persistence where the data is saved on `close()` and, if present, loaded on `open()`.
* Added an overload for `GremlinExecutor.eval()` that takes a `Lifecycle` object to override some default settings from `GremlinExecutor.Builder`.
* Improved session closing for transactional graphs during shutdown of Gremlin Server.
* Fixed id parameter used in tests for `GroovyStoreTest` and `GroovyRepeatTest` to not be treated as an embedded string.
* `GraphStep` will convert any `Vertex` or `Edge` ids to their id `Object` prior to submission to `GraphComputer` (OLAP).

==== Bugs

* TINKERPOP-814 ConnectionPool can fill with dead Connections
* TINKERPOP-816 Gryo deserialization of error response with null message causes NPE and protocol desync
* TINKERPOP-817 Gryo serialization of large responses fails and causes protocol desync
* TINKERPOP-840 TreeTest Is not being ignored via ComputerVerificationStrategy
* TINKERPOP-849 gremlin-server doesn't close sessions on 'close' opcode
* TINKERPOP-855 sasl authentication type error due to Json format
* TINKERPOP-865 Errors with HTTP REST basic auth
* TINKERPOP-867 TinkerGraphProvider does not initialize temp dir
* TINKERPOP-870 Rebound client requires a connection to occur on the underlying client.
* TINKERPOP-877 Driver hangs if SSL enabled on server but not on client

==== Improvements

* TINKERPOP-828 TinkerGraph can supportPersistence(), should we allow it.
* TINKERPOP-830 process-docs.sh introduces extra white space dependent on console width
* TINKERPOP-839 Docs should have a ${version.number} under the logo.
* TINKERPOP-852 A shell script that validates the distribution artifacts at release time
* TINKERPOP-853 TinkerPop Logo in JavaDoc index.html
* TINKERPOP-858 Cleanup after failed :install

[[release-3-0-1-incubating]]
=== TinkerPop 3.0.1 (Release Date: September 2, 2015)

* `Compare` now uses `BigDecimal` internally to ensure that precision is not lost on standard number comparisons.
* Renamed `ComputerVerificationStrategy` to `VerificationStrategy` so all the verification strategies can use it.
* Added `StandardVerificationStrategy` that throws exceptions for illegal traversal patterns on the standard engine (which extends to `GraphComputer`).
* Added `GraphFeatures.supportsConcurrentAccess()` to allows `Graph` implementations to signify if multiple instances can access the same data.
* Clarified semantics of `Transaction.close()` in unit tests - now refers only to closing the current transaction in the current thread.
* `Neo4jGraph` no longer uses `OptOut` on `TransactionTest.shouldRollbackOnCloseWhenConfigured` (formerly `shouldRollbackOnShutdownWhenConfigured`)
* Gremlin Server initialization scripts can now return a `Map` of values that will become global bindings for the server.
* Introduced the `--dryRun` option to the document generation process which ignores actual script execution in the Gremlin Console.
* Fixed bug in `EventStrategy` around property changed events when calling `property` without cardinality or meta-property values.
* Improved support for the `Accept` header for REST-based requests in Gremlin Server.
* `GraphFactory` now allows specification of the class to use to instantiate the `Graph` through the `GraphFactoryClass` annotation.
* Added `wrapAdjacencyList` and `unwrapAdjacencyList` options to `GraphSONWriter` and `GraphSONReader` respectively, thus allowing valid JSON to be written/read if the user desires.
* Added Gremlin Server/Driver authentication support via SASL.
* Added Basic HTTP authentication support for REST in Gremlin Server.
* Added Gremlin Server plugin to help with "credential graph" management (used in conjunction with authentication features of Gremlin Server).
* Added "secure" Gremlin Server/Driver example configuration files.
* Adjusted configuration for javadoc generation to eliminate error messages.
* Removed "reserved" graph concept names from tests (e.g. "label", "edge", "value") to support the convention of avoiding these strings for property names.
* Introduced `GraphProvider.Descriptor` which annotates a `GraphProvider` implementation to describe what `GraphComputer` implementation will be used.
* Modified `OptOut` to include a `computers` attribute which allows the `Graph` to opt-out of computer-based tests for specific computation engines.
* Added a `SandboxExtension` that can be plugged into `TypeCheckedCustomizerProvider` and `CompileStaticCustomizerProvider` to control classes and methods that can be used in the `GremlinGroovyScriptEngine`.
* Added a number of new `ImportCustomizerProvider` implementations such as, `TimedInterruptCustomizerProvider`, `TypeCheckedCustomizerProvider` and others.
* Refactored `GremlinGroovyScriptEngine` to make more general use of `ImportCustomizerProvider` implementations.
* Removed `SecurityCustomizerProvider` class and the "sandbox" configuration on the `ScriptEngines` class - this was an experimental feature and not meant for public use.
* Removed dependency on `groovy-sandbox` from the `gremlin-groovy` module.

==== Bugs

* TINKERPOP-770 Exception while AddPropertyStep tries to detach vertex property
* TINKERPOP-780 Use of fold() in repeat()
* TINKERPOP-782 map(Traversal) should declare requirements of child
* TINKERPOP-785 Gremlin Server Not Properly Reporting Port Conflict
* TINKERPOP-792 select at start of match traversal on Map can fail
* TINKERPOP-794 IncidentToAdjecentStrategy malfunction
* TINKERPOP-804 Failed installing neo4j-gremlin extension on Windows 7
* TINKERPOP-822 Neo4j GraphStep with element arguments ignores has  *(breaking)*

==== Improvements

* TINKERPOP-576 Gremlin Server Authentication
* TINKERPOP-582 Remove Groovy Sandbox Dependency
* TINKERPOP-610 General graph concept names in test schema
* TINKERPOP-656 IoRegistry Chaining
* TINKERPOP-690 Be able to OPT_OUT for Standard, but not Computer *(breaking)*
* TINKERPOP-699 GraphSON writeGraph not producing valid json object
* TINKERPOP-750 Compare should not have special case for Number
* TINKERPOP-752 Make Gremlin Server Better Respect ACCEPT
* TINKERPOP-764 Unify semantics of Transaction.close() in tests and documentation *(breaking)*
* TINKERPOP-771 IoRegistry Instantiation With GryoPool
* TINKERPOP-778 Support GraphFactory location via annotation.
* TINKERPOP-791 Document rules for committers
* TINKERPOP-797 order() seems to only like List? *(breaking)*
* TINKERPOP-808 TraversalComparator.comparator needs a getter

=== TinkerPop 3.0.0 (Release Date: July 9, 2015)

* Modified the `GremlinExecutor` to catch `Throwable` as opposed to `Exception` so as to properly handle `Error` based exceptions.
* Modified the `GremlinGroovyScriptEngine` compilation configuration to prevent inappropriate script evaluation timeouts on standalone functions.
* Added a custom configuration for "timed interrupt" in the `ScriptEngines` instantiation of the `GremlinGroovyScriptEngine`.
* Added `mapKeys()` (`MapKeyStep`) and `mapValues()` (`MapValueStep`) to get the keys and values of a map, respectively.
* `select()` no longer supports empty arguments. The user must specify the keys they are selecting.
* `MatchStep` and `match()` no longer have a "start label" parameter -- it is computed if the incoming traverser does not have requisite labels.
* Turned transactional testing back on in Gremlin Server using Neo4j.
* Renamed `Transaction.create()` to `Transaction.createThreadedTx()`.
* Added `TraversalParent.removeGlobalChild()` and `TraversalParent.removeLocalChild()`.
* Added a `clear` option to the Gephi Plugin to empty the Gephi workspace.
* Refactored `ResultSet` and related classes to stop polling for results.
* `AbstractStep` now guarantees that bulk-less and null-valued traversers are never propagated.
* Added `dedup(string...)` which allows for the deduplication of a stream based on unique scope values.
* Fixed multiple bugs in the Gephi Plugin related to refactoring of traversal side-effects.
* Split `WhereStep` into `WherePredicateStep` and `WhereTraversalStep` to simplify internals.
* Prevent the driver from attempting to reconnect on a dead host if the `Cluster.close()` method has been called.
* Renamed the "deactivate" option on `:plugin` command to "unuse" to be symmetric with the "use" option.
* Added `Traversal.toStream()` to turn the `Traversal<S,E>` into a `Stream<E>`.
* Added `Scoping.Variable` enum of `START` and `END` which allows the `Scoping` step to specify where its bindings are.
* `ComputerVerificationStrategy` is smart about not allowing `WhereXXXStep` with a start-variable to run in OLAP as it selects the value from the path.
* Rewrote `MatchStep` where it now works on `GraphComputer`, solves more patterns, provides plugable execution plans, supports nested AND/OR, `not()`-patterns, etc.
* Renamed `Graphs` in Gremlin Server to `GraphManager`.
* Fixed bug in Gremlin Driver where client-side serialization errors would not bubble up properly.
* Fixed problem in Gremlin Server to ensure that a final `SUCCESS` or `NO_CONTENT` message assured that the transaction was successful in sessionless requests.
* Arrow keys for cycling through command history now work in Gremlin Console when being used on Windows.
* Added `NotStep` and `not(traversal)` for not'ing a traversal (integrates like `ConjunctionStep`).
* Removed `TraversalP`. Traversals and `P`-predicates are completely separate concepts.
* `has(key,traversal)` is now an alias for `filter(__.values(key).traversal)` using `TraversalFilterStep`.
* Simplified `SubgraphStrategy` by using `TraversalFilterStep` instead of the more complex `WhereStep`.
* Added `TraversalMapStep`, `TraversalFlatMapStep`, `TraversalFilterStep`, and `TraversalSideEffectStep` which all leverage an internal traversal.
* Added `Path.get(pop,label)` as default helpers in `Path`.
* Added `Pop.first`, `Pop.last`, and `Pop.all` as enums for getting single items from a collection or a list of said items.
* Changed `GremlinServer.start()` to return a `CompletableFuture` that contains the constructed `ServerGremlinExecutor`.
* Restructured `IoTest` breaking it up into smaller and more logically grouped test cases.
* Gremlin Server `Settings` now has sensible defaults thus allowing the server to be started with no additional configuration.
* Fixed garbled characters in Gremlin Console that notably showed up in `:help`
* Replaced dependency on `groovy-all` with individual Groovy dependencies as needed.
* Bumped `org.gperfutils:gbench` to the `0.4.3` and a version explicitly compatible with Groovy 2.4.x.
* Renamed `KeyStep` to `PropertyKeyStep` to be consistent with `PropertyValueStep`.
* Added `Gremlin-Lib-Paths` to modify paths in plugin `lib` directory.
* Modified the capabilities of `Gremlin-Plugin-Paths` to delete paths that have no value on the right-hand-side of the equals sign.
* The REST API in Gremlin Server now requires parameters to be defined with a "bindings." prefix.
* Modified the REST API in Gremlin Server to accept rebindings.
* Added `rebindings` optional argument to sessionless requests to allow global bindings to be rebound as needed.
* Added `LazyBarrierStrategy` which "stalls" a traversal of a particular form in order to gain a bulking optimization.
* `CollectingBarrierStep` supports `maxBarrierSize` for "lazy barrier," memory conservation.
* `Scoping` now has `getScopeKeys()` to get the keys desired by the scoping step.
* Refactored SSL support in the Gremlin Server/Driver.
* Factored out `ServerGremlinExecutor` which contains the core elements of server-side script execution in Gremlin Server.
* Bumped to netty 4.0.28.Final.
* Refactored the `Mutating` interface and introduce `CallbackRegistry` interface around `EventStrategy`.
* Changed `onReadWrite` and `onClose` of `AbstractTransaction` to be synchronized.
* Added `LabelP` to support index lookups and `has()` filtering on `Neo4jGraph` multi-label vertices.
* `AddEdgeStep` is now a `Scoping` step.
* Added a fully defined set of `Graph.Feature` implementations to `EmptyGraph`.
* Dropped dependency on `org.json:json` - used existing Jackson dependency.
* Added back neo4j-gremlin as the licensing of the Neo4j API is now Apache2.
* Added `willAllowId` method to features related to vertices, edges and vertex properties to test if an identifier can be use when `supportsUserSuppliedIds` is `true`.
* Fixed a bug in `GraphTraversal.choose(predicate,trueTraversal,falseTraversal)`.
* Removed `MapTraversal`, `MapTraverserTraversal`, `FilterTraversal`, and `FilterTraverserTraversal` as these are simply `__.map(function)` and `__.filter(predicate)`.
* Include `hadoop-gremlin` Hadoop configuration sample files in Gremlin Console distribution.
* Iteration of results in Gremlin Server occur in the same thread as evaluation and prior to transaction close.
* TinkerGraphComputer now supports every `ResultGraph`/`Persist` combination.
* `GraphComputerTest` extended with validation of the semantics of all `ResultGraph`/`Persist` combinations.
* GiraphGraphComputer no longer requires an extra iteration and MapReduce job to derive the full `Memory` result.
* SparkGraphComputer now supports `InputRDD` and `OutputRDD` to allow vendors/users to use a `SparkContext` to read/write the graph adjacency list.
* Added `Scoping.getScopeValue()` method so all "selecting" steps use the same pattern for map, path, and sideEffect data retrieval.

=== TinkerPop 3.0.0.M9 (Release Date: May 26, 2015)

* Removed `GraphComputer.isolation()` as all implementations use standard BSP.
* Added a Gremlin Server `LifeCycleHook` to ensure that certain scripts execute once at startup and once at shutdown.
* `has(key)` and `hasNot(key)` are now aliases for `where(values(key))` and `where(not(values(key)))`, respectively.
* TinkerGraph classes are now final to restrict user and vendor extension.
* Added `TraversalStrategy.VendorOptimization` to ensure that all TinkerPop optimizations execute first on the known TinkerPop steps.
* Added `TailGlobalStep` and `TailLocalStep` (`tail()`) which gets objects from the end of the traversal stream.
* `AndStep` and `OrStep` are now simply markers where `WhereStep(a.and(b).and(c)...and(z))` is the compilation.
* Moved `Compare`, `Contains`, `Order`, `Operator`, and `P` to `process/traversal` from `structure/` as they are process-based objects.
* `HasContainer` now uses `P` predicate as helper methods and tests are more thorough on `P`.
* Changed Gremlin Server integration/performance tests to be runnable from within the `gremlin-server` directory or from the project root.
* Moved the string methods of `TraversalHelper` to `StringFactory`.
* Renamed JSON-related serializers for Gremlin Server to be more consistent with GraphSON naming.
* Removed `HasTraversalStep` in favor of new `P.traversal` model with `HasStep`.
* Fixed bug in `WsGremlinTextRequestDecoder` where custom serializers from graphs were not being used.
* Added `AndP` which allows for the `and()`-ing of `P` predicates.
* `Order.opposite()` is now `reversed()` as that is a `Comparator` interface method with the same semantics.
* `Compare/Contains/P.opposite()` are now `negate()` as that is a `BiPredicate` interface method with the same semantics.
* `has(traversal)` is replaced by `where(traversal)` and `has(key,traversal)`. `HasXXX` is always with respects to an element property.
* Added `TraversalScriptHelper` with static methods for dynamically creating a `Traversal` from a JSR 223 `ScriptEngine`.
* Changed `SubgraphStrategy` to take `Traversal` rather than `Predicate` for filtering.
* Improved `SubgraphStrategy` to only modify the `Traversal` if filtering was required.
* Improved logging of errors in the `HttpGremlinEndpointHandler` to include a stracktrace if one was present.
* Moved `AbstractGremlinSuite.GraphProviderClass` to `org.apache.tinkerpop.gremlin.GraphProviderClass`.
* Simplified the Gremlin-Groovy test suite where there is now no distinction between `STANDARD` and `COMPUTER` tests.
* `VertexProgram` and `MapReduce` now add a `Graph` parameter to `loadState(Graph, Configuration)`.
* Added `ScopingStrategy` which auto-scopes `select()` and `where()` so the language looks clean.
* Added `Scoping` as a marker interface to state that a step desires a particular `Scope`.
* `SelectStep`, `SelectOneStep`, and `WhereStep` support both `Scope.local` and `Scope.global` for `Map<String,Object>` or `Path` analysis, respectively.
* Fixed a bug in the `TraversalStrategies` sort algorithm.
* Removed numerous unused static utility methods in `TraversalHelper`.
* TinkerGraph process suite tests are now running with and without strategies in place.
* Added `IncidentToAdjacentStrategy` which rewrites `outE().inV()`, `inE().outV()` and `bothE().otherV()` to `out()`, `in()` and `both()` respectively.
* Renamed `ComparatorHolderRemovalStrategy` to `OrderGlobalRemovalStrategy` as it now only applies to `OrderGlobalStep`.
* Anonymous traversal no longer have `EmptyGraph` as their graph, but instead use `Optional<Graph>.isPresent() == false`.
* Added `Traversal.Admin.setGraph(Graph)` as strategies that need reference to the graph, need it across all nested traversals.
* `AbstractLambdaTraversal` is now smart about `TraversalParent` and `TraversalStrategies`.
* Fixed bug in `GraphML` reader that was not allowing `<edge>` elements to come before `<node>` elements as allowable by the GraphML specification.
* Added `VertexFeature.getCardinality`.
* Added `AdjacentToIncidentStrategy` which rewrites `out().count()` to `outE().count()` (and similar such patterns).
* `GryoPool` now takes a `Configuration` object which allows setting the size of the pool and the `IoRegistry` instance.
* Added `PersistResultGraphAware` interface which is used by `OutputFormats` to specify persistence possibilities for a Hadoop `GraphComputer`.
* `ElementIdStrategy` now allows the identifier property to be set directly (and not only by specifying `T.id`).
* Added sample configuration files for registering a `TraversalStrategy` in Gremlin Server.
* Added response status code for `NO_CONTENT` to represent output for a successful script execution without a result (e.g. an empty `Iterator`).
* Removed the notion of a "terminator" message from the Gremlin Server protocol - new response status code for `PARTIAL_CONTENT`.
* `Path` and `Step` labels are ordered by the order in which the respective `addLabel()` calls were made.
* A `Step` now has a `Set<String>` of labels. Updated `as()` to take a var args of labels.
* Dropped `BatchGraph` from the code base - it will be replaced by bulk loader functionality over OLAP.
* `TraversalSideEffects` now implements `Optional` semantics. Less code as Java8 provides the helper methods.
* `TraversalScriptSupplier` now takes an `Object` var args for setting `ScriptEngine` bindings if needed.
* `Compare` is now more lenient on `Number`-types.
* Removed `Compare.inside` and `Compare.outside` as they are not primitive comparators and should be composed from primitives.
* Introduced `P` (predicate) for cleaner looking `is()`, `has()`, and `where()` calls -- e.g. `has('age',eq(32))`.
* `GraphTraversalSource` is now the location for `withXXX()` operations. No longer do they exist at `GraphTraversal`.
* All `Traverser` objects now extend from `AbstractTraverser` or a child that ultimately extends from `AbstractTraverser`.
* OLTP `select()` now returns a list for traversals with duplicate labels (as this was a unintended side-effect of `SparsePath`).
* Removed the `SparsePath` optimization as it led to numerous corner-case inconsistencies.
* `VertexWritable` serializes and deserializes the `StarGraph` object -- no more intermediate `DetachedXXX` objects.
* Gremlin Server better supports the settings for the high and low watermark that will slow writes to clients that are lagging.
* Added `GraphReader.readObject()` and `GraphWriter.writeObject` abstractions for those implementations that can support them.
* Altered `GraphWriter.writeVertices()` method to take an `Iterator` of vertices rather than a `Traversal`.
* GraphSON format for output from `GraphWriter.writeVertex`, `GraphWriter.writeVertices`, and `GraphWriter.writeGraph` have all changed now that they use `StarGraph` serialization.
* Gryo format for output from `GraphWriter.writeVertex`, `GraphWriter.writeVertices`, and `GraphWriter.writeGraph` have all changed now that they use `StarGraph` serialization.
* Added read and write methods to `GraphReader` and `GraphWriter` for `Property` and `VertexProperty`.
* Reduced object creation in GraphSON during serialization.
* Moved `T` tokens to the `structure/` package as its more general than `process/`.
* `Attachable.attach()` now takes a `Method` to determine whether to attach via `GET`, `CREATE`, or `GET_OR_CREATE`.
* Decreased size of Gremlin Server `RequestMessage` and `ResponseMessage` serialization payloads and reduced object creation.
* `Graph.empty()` no longer required with the introduction of `ShellGraph` which is a placeholder for a graph class and computer.
* `VertexProperty.Cardinality` default is now vendor chosen. If the vendor has not preference, they should use `Cardinality.single`.
* `Messenger.receiveMessages()` no longer takes a `MessageScope` and thus, consistent behavior between message-passing and message-pulling systems.
* Changed the `gremlin.tests` environment variable for test filtering to the more standard convention of `GREMLIN_TESTS` and made it work for all test suites.
* Removed `back()`-step as `select()`-step provides the same behavior with more intelligent optimizations and `by()`-modulation.
* Removed `Graph.Helper` method annotation and related infrastructure in tests.
* Modified header of Gryo to be 16 bytes instead of 32 (and removed the version stamp).
* Removed the concept of handling version in Gryo via the builder as it wasn't really accomplishing the capability of ensuring backward compatibility.
* Moved `Exceptions.propertyRemovalNotSupported` from `Element` to `Property` for consistency.
* Provided a method for Gremlin Server to bind `TraversalSource` objects for use in scripts.
* Modified the reference implementation for dealing with "custom" identifier serialization in GraphSON - See `IoTest.CustomId` for the example.
* Modified `g.vertices/edges` and related methods and tests to support non-type specific querying (e.g. `g.V(1)` and `g.V(1L)` should both return the same result now).
* `TinkerGraph` supports an `IdManager` which helps enforce identifier types and improve flexibility in terms of how it will respond to queries around identifiers.
* `DetachedXXX` now uses the standard `structure/` exceptions for unsupported operations.
* Added private constructors to all `Exceptions` inner classes in the respective `structure/` interfaces.
* Re-introduced `ReferenceXXX` to ensure a smaller data footprint in OLAP situation (`DetachedXXX` uses too much data).
* `Attachable` now has a set of static exception messages in an `Exceptions` inner class.
* Added `StarGraph` which is a heap efficient representation of a vertex and its incident edges (useful for `GraphComputer` implementations).
* `TraverserSet` uses a `FastNoSuchElementException` on `remove()` for increased performance.
* Add `Profiling` interface to enable vendors to receive a `Step's MutableMetrics`.

=== TinkerPop 3.0.0.M8 (Release Date: April 6, 2015)

* Removed Neo4j-Gremlin from this distribution due to GPL licensing. Working with Neo4j team to reintroduce by M9.
* Altered structure of plugin directories for Gremlin Server and Gremlin Console to allow for the full `lib` directory with all dependencies and the lighter `plugin` directory which contains filtered dependencies given the path.
* Improved `OptOut` to allow for exclusion of a group of tests by specifying a base test class.
* `GraphComputerTest` is now Java8 specific and much easier to extend with new test cases.
* Merged the `gremlin-algorithm` module into `gremlin-test`.
* Removed `LambdaVertexProgram` and `LambdaMapReduce` as it will be one less thing to maintain.
* Gremlin Console accepts a `max-iteration` configuration via the standard `:set` command to limit result iteration.
* `Vertex.property()` default behavior is now `Cardinality.single`.
* Added `ElementIdStrategy` as a `TraversalStrategy`.
* Introduce `AbstractTransaction` to simplify implementation of standard transactional features for vendors.
* Added `EventStrategy` to generate `Graph` modification events to listeners.
* Added test to enforce return of an empty `Property` on `VertexProperty.property(k)` if no meta properties exist.
* Added methods to registered transaction completion listeners on `Transaction` and provided a default implementation.
* Fixed bug in Neo4j where return of an empty meta property was returning a `NullPointerException`.
* Refactored step API -- the TinkerPop3 steps are the foundation for any domain specific language (including graph).
* `MapReduce` now has `workerStart(Stage)` and `workerEnd(Stage)` methods with analagous semantics to `VertexProgram`.
* Hadoop-Gremlin `ObjectWritable` now leverages Kryo for data serialization.
* `GiraphGraphComputer` supports arbitrary objects as the vertex id -- previously, only long ids were supported.
* Added `VertexProgramPool` to support thread safe pooling of vertex programs for graph computers that provide threaded workers.
* Added `GryoPool` to support thread safe pooling of Gryo readers and writers.
* Added `TraversalSource` which contextualizes a traversal to a graph, DSL, execution engine, and runtime strategies.
* Added `AddVertexStep` (`addV`), `AddPropertyStep` (`property`), and changed `AddEdgeStep` to a map-step instead of a sideEffect-step.
* Added `compile` method to `GremlinExecutor` and related classes.
* Fixed bug in Gremlin Server that was generating extra response messages on script evaluation errors.
* Changed the `Memory` API to not return the mutated value on `or`, `and`, `incr` as it is too difficult to implement faithfully in a distributed system.
* Added `SparkGraphComputer` to Hadoop-Gremlin which uses Apache Spark as the underlying computing engine.
* Renamed "Gremlin Kryo" to "Gryo".
* Refactored `TinkerWorkerPool` to use `ExecutorService` so as to reuse threads when executing graph computer functions.
* Removed `Reducing.Reducer` and `ReducingStrategy`. Previous `Reducing` classes are now `MapReducer` classes.
* Refactored the "process" test suite to allow for better test configuration with respect to different `TraversalEngine` implementations.
* Added `hasNot(traversal)` which is a faster way of doing `has(traversal.count().is(0L))`.
* `TraversalStrategy.apply(traversal)` is the new method signature as the `TraversalEngine` can be retrieved from the `Traversal`.
* `TraversalEngine` is now an interface and provided to the traversal by the graph. `Graph` methods added to set the desired traversal engine to use.
* Added `count(local)`, `sum(local)`, `max(local)`, `min(local)`, `mean(local)`, `dedup(local)`, `sample(local)` and `range(local)` for operating on the local object (e.g. collection, map, etc.).
* `TraversalComparator` exists which allows for `order().by(outE().count(),decr)`.
* Added Apache Rat plugin to detect the proper inclusion of license headers in files.
* A `Traversal` now respects thread interruption during iteration, throwing a `TraversalInterruptionException` if it encounters interruption on the current thread.
* Apache refactoring: `com.tinkerpop` -> `org.apache.tinkerpop`.
* `Traversal` is now `Serializable` and with most queries no longer needing lambdas, Gremlin-Java works over the wire.
* Added `VertexProperty.Cardinality` with `list`, `set`, and `single`. No more `Vertex.singleProperty()` method.
* Added `RangeByIsCountStrategy` that adds a `RangeStep` in front of `.count().is(<predicate>, <value>)` to minimize the amount of fetched elements.
* Added `CoalesceStep` / `coalesce()` that emits the first traversal which emits at least one element.
* Added more syntactic sugar tricks to the Gremlin sugar plugin -- `&`, `|`, `select from`, `gt`, etc.
* `Traversal.Admin` is consistent internal to steps, traversals, strategies, etc. For the user, `Traversal` is all they see.
* `TraversalHolder` is now called `TraversalParent` with the child/parent terminology used throughout.
* Added `GroovyEnvironmentPerformanceSuite`.
* Provided more robust shutdown capabilities for the thread pools used in `GremlinExecutor`.
* A massive `process/` package reorganization -- class names are still the same, just in new packages.
* Bumped `neo4j-graph` to Neo4j 2.1.6.
* Bumped to Groovy 2.4.1.
* Added a new "performance" test suite for Gremlin Process.
* Steps now only operate with traversals -- no more lambdas. Lambda-> `Traversal` conversion utilities added.
* `SideEffectStep` always requires a `Consumer`. Steps that were consumer-less simply extends `AbstractStep`.
* Simplified the `Neo4jGraph` implementation by now allowing `cypher()` mid-traversal. Only available via `g.cypher()`.
* Moved `clock()` out of the Utility plugin. It is now available to both Groovy and Java.
* Changed the `OptOut` annotation to allow for ignoring an entire test case using a wildcard.
* Added `AndStep` and `OrStep` filters to support arbitrary conjunction of traversals.
* `__` is now a class with static `GraphTraversal` methods and thus `repeat(out())` is possible.
* Added `IsStep` / `.is()` that supports filtering scalar values.
* `Neo4jGraph` and `TinkerGraph` no longer create new `Feature` instances on each feature check.
* Added `Compare.inside` and `Compare.outside` for testing ranges. Removed `between()` as now its `has('age',inside,[10,30])`.
* `GraphTraversal.has()` no longer requires the element type to be cast in the traversal definition.
* Fixed a `ConcurrentModificationException` bug in TinkerGraph that occurred when doing full vertex/edge scans and removing elements along the way.
* Added `Scope.local` and `Scope.global` in support of `OrderLocalStep` and `OrderGlobalStep` via `order(scope)`.
* Added `Order.keyIncr`, `Order.keyDecr`, `Order.valueIncr`, and `Order.valueDecr` in support of `Map` sorting.
* Added `Order.shuffle` and removed `shuffle()` in favor of `order().by(shuffle)`.
* Changed `Order implements Comparator<Comparable>` to `Order implements Comparator<Object>` as its now generalized to multiple types of objects.
* The `maxContentLength` setting in Gremlin Server is now respected by the HTTP/REST Gremlin endpoint.
* Fixed resource leak in the HTTP/REST Gremlin endpoint of Gremlin Server.
* Refactored Gremlin Server `start` and `stop` functions to return `CompletableFuture`.
* HTTP REST error response JSON objects from Gremlin Server should no longer have issues with control characters, line feeds, etc.
* Added `MeanStep`, `mean()`, and `MeanNumber` for calculating number averages in a traversal.
* Greatly simplified all the traversal `MapReduce` implementations due to the introduction of `VertexTraversalSideEffects`.
* Added `VertexTraversalSideEffects` as a cheap, static way to get a sideEffect-view of a vertex in OLAP.
* Added `TraversalHelper.isLocalStarGraph()` which determines if a traversal is contained within the local star graph.
* Added `TraversalVerificationStrategy` to verify if the traversal can be executed on respective engine.
* Refactored `GraphTraversal.cap()` to `GraphTraversal.cap(String...)` to support multi-sideEffect grabs.
* Added GraphSON serialization for `Path`.
* Added `Traversal.Admin.getTraverserRequirements()` and removed `TraversalHelper.getTraverserRequirements(Traversal)`.
* `Traversal.equals()` is no longer computed by determining if the objects returned are equal.
* Altered messaging in Gremlin Console when using a remote that is not yet activated.
* Fixed potential for deadlock in Gremlin Driver when waiting for results from the server.
* Added the `useMapperFromGraph` serializer option to the Gremlin Server configuration file to allow auto-registration of serialization classes.
* Refactored Netty pipeline structure to not have a second "Gremlin" executor group and instead used a standard `ExecutorService`.
* Refactored the `GremlinExecutor` to take an optional transformation function so as to allow manipulation of results from `eval` in the same thread of execution.
* Fixed issue with the `HttpGremlinEndpointHandler` where requests were getting blocked when `keep-alive` was on.
* Added `MinStep` and `MaxStep` with respective `min()` and `max()`.
* `CountStep` and `SumStep` now extend `ReducingBarrierStep` and no longer are sideEffect steps.
* `SideEffectCapStep` now extends `SupplyingBarrier` and is much simpler than before.
* Added `SupplyingBarrier` which simply drains the traversal and emits the value of a provided supplier.
* Added `TraversalLambda` which implements function, predicate, and consumer over a provided traversal.
* Any non-core `Step` that takes a function or predicate can now take a traversal which maps to `traversal.next()` (function) and `traversal.hasNext()` (predicate).
* `CollectingBarrierStep` is no longer abstract and added `GraphTraversal.barrier()` which is analogous to `fold().unfold()`, though cheaper.
* Added `TraversalOptionHolder` for branching steps to index works with corresponding `GraphTraversal.option()`.
* `BranchStep` is now a proper generalization of `UnionStep` and `ChooseStep`.
* `SubgraphStep` has changed in support of in-traversal filtering and removing the need for path-based traversers.
* Added `HasTraversalStep` which takes an anonymous traversal to determine whether or not to filter the current object.
* Added `Traversal.Admin.getStartStep()` and `Traversal.Admin.getEndStep()`. Removed `TraversalHelper.getStart()` and `TraversalHelper.getEnd()`.
* Refactored `profile()` to use injected steps. `ProfileStep` can now be used without any special JVM command line parameters.
* Added `ReducingBarrierStep` which acts like `CollectingBarrierStep` but operates on a seed with a bi-function.
* Added a preprocessor for AsciiDocs. Documentation code examples are executed and the results are dynamically inserted into the doc file.
* `LocalStep` traversal is treated as a branch, not an isolated traversal. Moreover, moved `LocalStep` to `branch/`.
* Traversal strategies are now applied when the `TraversalVertexProgram` state is loaded, not when submitted. Less error prone as it guarantees strategy application.
* Reworked `TraversalHolder` where there are "local traversals" and "global traversals". Local traversals are not subject to OLAP message passing.
* Fixed a bug in `DedupStep` that made itself apparent in `DedupOptimizerStrategy`.
* Added `RepeatStep.RepeatEndStep` in order to reduce the complexity of the code on OLAP when the predicates are not at the start of `RepeatStep`.

=== TinkerPop 3.0.0.M7 (Release Date: January 19, 2015)

* Added `SideEffectRegistrar` interface and `SideEffectRegistrationStrategy` for allowing steps to register sideEffects at strategy application time.
* Renamed `Traverser.Admin.setFuture()` and `Traverser.Admin.getFuture()` to `setStepId()` and `getStepId()`, respectively.
* Added `TraversalMatrix` for random access to steps in a traversal by their step id. Used by `TraversalVertexProgram`.
* Added unique identifies to `Step` that are not the user provided labels. `Step.getLabel()` now returns an `Optional<String>`.
* Removed `UnionLinearStrategy`, `ChooseLinearStrategy`, and `RepeatLinearStrategy` as nested traversals are now natively supported in OLAP.
* Fixed `Neo4jGraph` around manual transaction behavior on `commit` and `rollback` such that they would throw exceptions if a transaction was not open.
* Redesigned the hidden step labeling mechanism so its consistent across a cluster, easier for rewrite strategies, and will enable nested OLAP traversals.
* `Traverser.incrLoops()` now takes a string step label to enable nested looping constructs (i.e. loop stacks).
* Added `Traversal.tryNext()` which returns an `Optional`, where the provided default method should be sufficient for all vendors.
* Removed `PathConsumer` in favor of `TraverserRequirement.PATH`-model via `Step.getRequirements()`.
* `Step.getRequirements()` returns a `Set<TraverserRequirement>` which is what is required of the `Traverser` by the `Step`.
* `Traverser` now extends `Cloneable` and `Traverser.clone()` is used to good effect in `Traverser.split()`.
* Added `AbstractTraverser` for which all traversers extend.
* Moved `Traversal.SideEffects` to `TraversalSideEffects` as sideEffects are not necessarily tied to the traversal.
* Removed `Graph.of()` for generating anonymous graph traversals -- replaced by `__`-model.
* Removed `Graph` being stored in `Traversal.SideEffects`. Too dangerous when moving between OLTP and OLAP and its limited uses were worked around easily.
* No need for `DefaultXXXGraphTraversal` unless the vendor is extending with new methods (e.g. `DefaultNeo4jGraphTraversal`).
* Reworked `TraversalStrategies` such that the are "emanating object class"-dependant, not `Traversal` dependent.
* Moved `Traverser.sideEffects()` to `Traverser.asAdmin().getSideEffects()`. Users should use `Traverser.sideEffects(key)` and `Traverser.sideEffects(key,value)`.
* Added `SerializationTest` to the `StructureStandardSuite` in `gremlin-test` which validates serialization at a lower level than `IoTest`.
* Removed `IntervalStep` and renamed `interval()` to `between()` which is simply an alias to a `has().has()` chain.
* Added `__` static interface which allows for `__.out().out()`-style construction of anonymous traversals (instead of `g.of()`).
* The only `GraphTraversal` steps that operate on `Traverser` are the base lambdas and `repeat()` (i.e. `emit()` and `until()`).
* Removed dependency on the `reflections` library in `gremlin-test` which removed the default implementation of `GraphProvider.getImplementations()` - vendors now need to implement this method themselves.
* Relaxed the `<S>` typing requirement for anonymous traversals when applied to `choose()`, `repeat()`, `union()`, etc.
* Removed `LoopStep` and `UntilStep` in favor of the new `RepeatStep` model of looping in Gremlin3.
* `BranchStep` is now exposed in `GraphTraversal` via `branch(function)`.
* `UnionStep` now implements `TraversalHolder`.
* Added `RepeatStep` as the new looping construct supporting do/while, while/do, and emit semantics.
* Moved `Traversal.sideEffects()` to `Traversal.Admin.getSideEffects()` as `cap()` should be used to access the sideEffect data of a traversal.
* Renamed vendor `XXXTraversal` to `XXXGraphTraversal` (interface) and `XXXGraphTraversal` to `DefaultXXXGraphTraversal` (implementation class).
* Modified packaging for console plugins to be more consistent by moving them to the `com.tinkerpop.gremlin.console.groovy.plugin` namespace.
* Removed all TinkerPop specific dependencies to Guava to avoid user version conflicts.
* Added support for `-e` (script file execution) and `-v` (version display) options on `gremlin.sh`.
* GraphSON supports the assignment of multiple custom serialization modules.
* `Traverser.get(stepLabel/sideEffectKey)` no longer exists. There now exists: `Traverser.path(stepLabel)` and `Traverser.sideEffects(sideEffectKey)`.
* `SimpleTraverser` now supports "path" but in a very loose, global cache way. Added `SparsePath` as a `Map`-backed `Path` implementation.
* Provided Neo4j multi-label support in Neo4j-Gremlin. Added three `Neo4jVertex`-specific methods: `addLabel()`, `removeLabel()`, `labels()`.
* Bumped to Groovy 2.3.9.
* Added `Graph.Io` interface which allows for simplified helper methods for end users and a way for vendors to override `GraphReader` and `GraphWriter` initial construction when custom serializers are needed.
* Removed methods from `GraphProvider` related to customizing serializers in `IoTest` from the test suite as the new `Graph.Io` interface now serves that purpose.
* Added `Neo4jGraph.checkElementsInTransaction(boolean)` which will (or not) verify whether elements retrieved via Neo4j global graph operations are transactionally consistent.
* Added `ScriptInputFormat` and `ScriptOutputFormat` to Hadoop-Gremlin for reading and writing a file according to an arbitrary parsing script.
* Added `TimeLimitStep.getTimedOut()` to determine if the step timed out or there were no more objects to process.
* `Graph.System` is now `Graph.Hidden` with "hidden" being the vendor namespace and the key prefix being `~`.
* Much better `toString()` handling in `Step` and `Traversal`.
* `ComparatorHolder<V>` interface returns a `List<Comparator<V>>` instead of a `Comparator<V>[]`.
* `T` now implements `Function<Element,Object>`.
* Added `ElementValueComparator` and `ElementFunctionComparator` in support of vendor introspection on `ComparatorHolder`-steps.
* Renamed `Comparing` marker interface to `ComparatorHolder`.
* `FunctionHolder` interface provides vendor introspection via `ElementValueFunction`.
* Removed `OrderByStep` as it is now just `order()` with a `by()`-based comparator.
* Added `SampleStep` (`sample()`) to allow for sampling the set of previous objects. Useful for doing random walks with `local()`.
* Renamed `random()` to `coin()` to better express that the filter is a random coin toss.
* Added `by()`-projection to modulate the meaning of post-processing steps like `aggregate()`, `groupCount()`, `path()`, `order()`, etc.
* Removed the `Strategy` interface and gave `StrategyGraph` direct access to the `GraphStrategy`.
* Added `Graph.strategy()` to help instantiate `StrategyGraph` instances.
* Modified the signature of all `GraphStrategy` methods to include an parameter that contains a reference to the "composing strategy".
* `PartitionStrategy` hides the specified partition key from view when iterating properties, keys, etc.
* Change construction of `GraphStrategy` implementations to be consistent with singleton instances and builder pattern.
* Added `Graph.Helper` annotation to "protected" certain default interface methods from implementation by vendors.
* Transaction retry functions now work with "manual" transactions.
* Improved error messaging when importing "legacy" GraphSON that was not generated with "extended" properties.
* Renamed "iterator" related methods in the `GraphStrategy` interface to be consistent with the method names they represent.
* `PropertyMapStep` (`valueMap()`) now takes a boolean to state if the tokens of the element are desired along with its properties.
* `HadoopGraph` now connected to the `StructureProcessSuite`.
* `HadoopGraph` no longer supports `Graph.Variables` as they were in-memory. A persistence mechanism can be introduced in the future.
* Hidden properties removed in favor of using `GraphStrategy` for such features.
* `Edge.iterators().vertexIterator(BOTH)` now guarantees `OUT` then `IN` vertex iterator order.
* `Graph.v(Object)` and `Graph.e(Object)` no longer exist. Instead, use `Graph.V(Object... ids)` and `Graph.E(Object... ids)`.
* Added `Graph.Iterators` to allow access to vertex and edge iterators based on element ids and bypassing `GraphTraversal`.
* Renamed `GraphStrategy` implementations to be less verbose - removed the word "Graph" from their names (e.g. `IdGraphStrategy` simply changed to `IdStrategy`).
* Removed `Step.NO_OBJECT` as the problem is solves can be solved with proper use of `flatMap` and `EmptyTraverser`.
* `Path` is now part of `GraphSerializer` and thus, not specific to a particular implementation of `Path`.
* Added messaging to show files being downloaded when using the Gremlin Server "install" command.
* Added test name and class arguments to the `GraphProvider.loadGraphWith` method.
* Merged `ReferencedXXX` and `DetachedXXX` so that all migration of graph element data is via `DetachedXXX`.
* Added `StaticVertexProgram` and `StaticMapReduce` which simply return `this` on `clone()`.
* `VertexProgram` and `MapReduce` now implement `Cloneable` and is used for fast copying across workers within the same machine.
* Added `TraversalHolder` interface which extends `PathConsumer` to determine recursively if nested traversals require path calculations turned on.
* Reworked how a `TraverserGenerator` is retrieved and utilized.
* Added `Traversal.toBulkSet()` to make getting resultant data more efficiently for traversals with repeated data.
* Provided a helper `LocalStep.isLocalStarGraph()` so `GraphComputer` implementers know the requisite data boundaries.
* Created `Traversal.Admin` to hide administrative methods. Added `Traversal.asAdmin()` to get at `Traversal.Admin`.
* Fixed up all `Step` cloning operations realizing that Java8 lambdas are always bound to the calling class (no delegates).
* Usage of `:remote close` without configured remotes shows a reasonable message rather than a stack trace.
* Provided `LocalStep` to signify that the internal traversal is locally bound to the incoming object.
* Failed script evaluation in Gremlin Server now triggers the cancel of the process attempting to timeout the script if it were to run too long.
* Greatly increased the speed of `ScriptEngineLambda` by making use of a static `ScriptEngine` cache.
* Fixed a general bug in all sideEffect using steps where the sideEffect should be accessed via the `Traverser` not `Traversal`.
* `GremlinPlugin` interface no longer has the `additionalDependencies` method - those dependencies are now defined by an entry in the manifest file for the jar called `Gremlin-Plugin-Dependencies`.
* Added `TinkerWorkerPool` which is used for resource efficient threading in `TinkerGraphComputer`.
* `MapReduce.createMapReduce(Configuration)` now exists and serves the same purpose as `VertexProgram.createVertexProgram(Configuration)`.
* Enabled SessionOps to be extended. Added eval handler hook.
* Setting a property with an unsupported data type throw `IllegalArgumentException` instead of `UnsupportedOperationException` as the operation is supported, but the argument is not.

=== TinkerPop 3.0.0.M6 (Release Date: December 2, 2014)

* `javatuples.Pair` avoided on `MapReduce` API in favor of a new `KeyValue` class.
* Renamed `Gremlin-Plugin` manifest entry for plugins to `Gremlin-Plugin-Paths`.
* Added `Gremlin-Plugin-Dependencies` manifest entry to list other dependencies that should be retrieved with a plugin jar.
* `Memory.Admin.asImmutable()` yields an immutable representation of the GraphComputer `Memory`.
* Fixed host selection in `gremlin-driver` by properly accounting for all hosts being marked unavailable at the instantiation of a `Client`.
* Removed Giraph-Gremlin in favor of new Hadoop-Gremlin with `GiraphGraphComputer` support. Future support for `MapReduceGraphComputer`.
* Greatly simplified the `InputFormat` and `OutputFormat` model for working with Giraph (and Hadoop).
* Added a serializer for `Property` for GraphSON correcting format of serialization of a single `Property` on an `Edge`.
* Fixed bug in Gremlin Console that prevented assignments to empty `List` objects.
* Added `VertexProgram.getMessageScopes()` to allow vendors to know which `MessageScopes` at a particular `Memory` state.
* Reduced the number of methods in `MessageScope.Local` as its up to vendors to inspect provided incident `Traversal` accordingly.
* Renamed `MessagesType` to `MessageScope` to make it less ambiguous regarding the class of the messages being sent.
* Changed the message type of `TraversalVertexProgram` to `TraverserSet` to support message combining.
* Added `VertexProgram.getMessageCombiner()` to support the combining of messages in route to a vertex.
* Reduced object creation in `TraversalVertexProgram` around vertex-local traversal sideEffects.
* Renamed `Traverser.Admin.makeChild()` and `Traverser.Admin.makeSibling()` to `Traverser.Admin.split()` to correspond with `merge()`.
* Added `Traverser.Admin.merge(Traverser)` method so that the merging algorithm is with the `Traverser`.
* Added `Operator` enum that contains sack-helpful `BinaryOperators`: sum, minus, mult, div, max, min, etc.
* Added `GraphTraversal.withSack()` and renamed `trackPaths()` and `with()` to `withPath()` and `withSideEffect()`, respectively.
* Added the "Gremlin Sacks" feature to allow a `Traverser` to carry local information along its walk.
* GraphSON format no longer makes use of `hiddens` JSON key. Its all just `properties`.
* Added `DoubleIterator` to make vendor implementations of `Edge.iterators().vertexIterator()` efficient.
* `PropertiesStep` is smart about hiddens vs. properties.
* `Element.iterators().hiddenProperties()` no longer exists. For vendors, simply provide an iterator of properties.
* `GIRAPH_GREMLIN_LIBS` supports colon separated directories for loading jars from multiple paths.
* Introduced method to control the location of dependencies dynamically loaded to the Gremlin Console as part of the `:install` command.
* Fixed problem with the Neo4j Gremlin Plugin not loading properly after Gremlin Console restart.
* Removed the "use" configuration from Gremlin Server.
* Moved `SugarGremlinPlugin` from `gremlin-console` to `gremlin-groovy` so that it could be shared with Gremlin Server.
* Fixed bug in serialization of `null` results returned to the Gremlin Console when serializing to strings.
* Moved the `GremlinPlugin` for `TinkerGraph` to `tinkergraph-gremlin` module (it is no longer in `gremlin-console`).
* Added a `plugin-info.txt` file to Gremlin Console `/ext/{module}` subdirectories to identify the module that was originally requested.
* Gremlin Server now allows for the explicit configuration of plugin activation.
* Refactored `GremlinPlugin` and `AbstractGremlinPlugin` to better account for plugins that run on the server and those that run in the console.
* Added a `plugins` configuration to Gremlin Server to control the plugins that are enabled on initialization.
* Added a builder option to `GremlinExecutor` to control the plugins that are enabled on initialization.
* Added `RemoteException` for usage with `RemoteAcceptor` implementations for the Gremlin Console so as to better standardize their development.
* Standardized all text being written to the Gremlin Console using starting upper case letter.
* Prevented error in the Console when `:submit` is called but no remotes were configured.
* Provided a way to clean the `grapes` directory as part of a standard build with `mvn clean install`.

=== TinkerPop 3.0.0.M5 (Release Date: November 7, 2014)

* Removed `PropertyFilterIterator` as using Java8 streams was just as efficient for the use case.
* Renamed `KryoWritable` to `GremlinWritable` as it is not necessarily Kryo that is the serialization mechanism.
* Fixed an input split bug in Giraph that was making it so that splits were not always at vertex boundaries.
* Fixed a combiner bug in `GirapGraphComputer`. Combiners were always calling `MapReduce.reduce()`, not `MapReduce.combine()`.
* Greatly simplified `SubgraphStrategy` by removing requirements for `Traversal` introspection.
* `StrategyWrappedGraph` mimics vendor use of `GraphStep` and `GraphTraversal` and no longer requires dynamic strategy application.
* `TraversalStrategies` make use of a dependency tree sorting algorithm to ensure proper sorts prior to application.
* `TraversalStrategies` are now immutable and are bound to the `Traversal` class.
* Fixed bug in Gephi Plugin that prevented it from communicating with the Gephi Streaming Server.
* Renamed `MessageType.XXX.to()` to `MessageType.XXX.of()` so it makes sense in both the sending and receiving context.
* Improved messaging with respect to tests that are ignored due to features to make it clear that those tests are not in error.
* Relaxed exception consistency checks in the test suite to only check that a thrown exception from an implementation extends the expected exception class (but no longer validates that it is the exact class or that the message text).
* `VertexProgram` now has `workerIterationStart()` and `workerIterationEnd()` to allow developers to control vertex split static data structures.
* `TraversalVertexProgram` startup time greatly reduced due to being smart about `loadState()` behavior.
* Gremlin Server sessions now allow serialization of results that were part of an open transaction.
* Refactor `OpProcessors` implementations in Gremlin Server for better reusability.
* `Vertex.iterators()` no longer have a `branchFactor`. This is now at the query language level with `localLimit()`.
* Added `limit(long)` and `localLimit(int,int)` which simply call the range equivalents with 0 as the low.
* Added `LocalRangeStep` which supports ranging the edges and properties of an element -- `localRange(int,int)`.
* `GraphTraversal.value(String)` no longer exists. Instead, use `GraphTraversal.values(String)`.
* `HiddenXXXStep` and `ValueXXXStep` no longer exist. `PropertyXXXStep` takes a `PropertyType` to denote value and hidden access.
* Added `PropertyType` to the structure-package which provide markers for denoting property types (vs. property classes).
* Renamed `setWorkingDirectory` to `workingDirectory` in the `KryoReader` builder.
* `Path.get(String)` returns the object if only one object is referenced by label, else it returns a `List` of referenced objects.
* Added overload to `GremlinKryo` to allow a serializer to be configured as a `Function<Kryo,Serializer>` to allow better flexibility in serializer creation.
* Added method to `GraphProvider` to allow implementers to provide a mechanism to convert GraphSON serialized identifiers back to custom identifiers as needed.
* Added methods to `GraphProvider` so that implementers could specify a custom built `GremlinKryo` class and/or `SimpleModule` class in case their implementation had custom classes to be serialized.
* Added `Traversal.forEachRemaining(class,consumer)` for those traversals whose end type is different from declared due to strategy rewriting.
* Removed `Traversal.forEach()` as traversal implements `Iterator` and users should use `forEachRemaining()`.
* `RangeStep` now has an inclusive low and an exclusive high -- a change from Gremlin2.
* `DriverGremlinPlugin` returns raw results with driver results available via the `result` variable.
* Removed test enforcement of `private` constructor for a `Graph` instance.
* `RemoteAcceptor` now supports `@` prefixed lines that will grab the script string from the Gremlin Console shell.
* Modified the signature of `Property.element()` to simply return `Element`
* Added `Reducing` marker and `ReducingStrategy` which supports reduction-functions as a final step in Gremlin OLAP (e.g. `fold()`).
* Once strategies are `complete()`, no more steps can be added to a `Traversal`.
* Renamed `Traversal.strategies()` to `Traversal.getStrategies()` as it is not a "query language"-method.
* Added test to enforce that a `label` on a `VertexProperty` is always set to the key of the owning property.
* Fixed bug with multi-property removal in `Neo4jGraph`.
* Bumped to Neo4j 2.1.5.
* Used standard `UUIDSerializer` from the `kryo-serializers` library for serialization of `UUID` objects.
* Changed GraphSON serialization to only use `iterators()` - there were still remnants of `Traversal` usage from previous refactoring.
* Added overload for `detach` method to allow for the `Element` to be detached as a "reference" only (i.e. without properties).
* Renamed `Item` in `gremlin-driver` to `Result`.
* Renamed `strategy` to `getStrategy` in `StrategyWrappedGraph`.
* Renamed `baseGraph` to `getBaseGraph` in `Neo4jGraph`.
* `Neo4jGraph` now returns an empty property `Vertex.property(k)` when the key is non-existent (a problem only visible when meta/multi property configuration was turned off).
* `Traversal.Strategies.apply()` now takes a `TraversalEngine`. Greatly simplifies strategy application for `STANDARD` or `COMPUTER`.
* Renamed `IdentityReductionStrategy` to `IdentityRemovalStrategy` for reasons of clarity.
* Added `ComparingRemovalStrategy` that removes `Comparing`-marked steps unless they are the end step of the traversal.
* `OrderStep` now works in OLAP, but only makes sense as a traversal end step.
* `MapReduce` API extended to include `getMapKeySort()` and `getReduceKeySort()` to sort outputs accordingly.
* Renamed `TraversalResultMapReduce` to `TraverserMapReduce`. Shorter and makes more sense.
* Improved build automation to package javadocs and asciidoc documentation in the distribution files.
* Improved build automation with a script to automatically bump release versions in the various files that needed it such as the `pom.xml` files.
* The identifier on `VertexProperty` is now read properly to those graphs that can support identifier assignment.
* `GraphSONReader.readGraph()` now properly reads vertex properties.
* Removed `Neo4jGraph.getCypher()` as users should use `Neo4jGraph.cypher()` and get back TinkerPop3 graph objects.
* `GiraphGraph.variables().getConfiguration()` is now replaced by `GiraphGraph.configuration()`.
* Added `Graph.configuration()` which returns the `Configuration` object of `Graph.open()`.
* Removed `TraverserTracker` as now there is only a `TraverserSet` for all halted traversers. A nice simplification of `TraversalVertexProgram`.
* Renamed `Traverser.isDone()` to `Traverser.isHalted()` and `DONE` to `HALT`. Consistent with automata terminology.
* Removed `PathTraverserExecutor` and `SimpleTraverserExecutor` as a single `TraverserExecutor` correctly executes both types of traversers.
* `TraversalVertexProgram` does "reflexive message passing" to reduce the total number of iterations required to execute a traversal.
* `MapReduce` no-argument constructors are private and thus, only for reflection and `loadState()` usage.
* MapReducers for `TraversalVertexProgram` are now smart about `with()` declared data structures.
* Updated `Traversal.SideEffects` to use "registered suppliers" and it now works accordingly in both OLTP and OLAP environments.
* Increased the speed of `FlatMapStep` by approximately 1.5x.

=== TinkerPop 3.0.0.M4 (Release Date: October 21, 2014)

* Added features for `VertexProperty` user supplied ids and related data types.
* Removed `SideEffectCap` marker interface as there is only one `SideEffectCapStep` and thus, `instanceof` is sufficient.
* `Path.getObjects()`/`Path.getLabels()` renamed to `Path.objects()`/`Path.labels()` to be in line with "query language" naming convention.
* Greatly simplified `GiraphInternalVertex` due to `Element.graph()` -- 1/2 the memory footprint and reduced construction time.
* Renamed `Property.getElement()` to `Property.element()` given the "query language" naming convention.
* `Element.graph()` added which returns the `Graph` that the element is contained within.
* Added tests for greater consistency around iterating hidden properties.
* Simplified `TraversalVertexProgram` where only a single `TraverserTracker` exists for both path- and simple-traversers.
* Fixed a major bug where `Arrays.binarySearch` was being used on an unsorted array in TinkerGraph and Neo4jGraph.
* Changed `ComputerResult.getXXX()` to `graph()` and `memory()` to be consistent with "query language" naming convention.
* `Traverser.getXXX()` changed to `loops()`, `bulk()`, `path()`, `sideEffects()` to be consistent with "query language" naming convention.
* Optimization to reduce the number of empty lists created due to no step class existing for respective `TraversalStrategy.apply()`.
* Added `CapTraversal` as a marker interface for the `cap()` method.
* Added `union()` with GraphComputer `UnionLinearStrategy`.
* `TimeLimitStep` was moved to `filter/` package. It was a mistake that it was in `sideEffect/`.
* Provided the configuration for generating both a "full" and "core" set of javadocs, where "full" represents all classes in all projects and "core" is the "user" subset.
* Validated bindings passed to Gremlin Server to ensure that they do not match the most common statically imported values.
* If no script engine name is provided to a `LambdaHolder` it is assumed to be Gremlin-Groovy.
* `MapEmitter` and `ReduceEmitter` have an `emit(value)` default method where the key is the `MapReduce.NullObject` singleton.
* `Traverser.Admin` now implements `Attachable` as the `Traversal.SideEffects` can be generated from the `Vertex`.
* Made a solid effort to ensure that all TinkerPop keys are `Graph.System` to leave `Graph.Key` for users.
* The `Graph.System` prefix is now `^` instead of `%&%`. Simpler and easier on the `toString()`-eyes.
* Added `Traversal.SideEffects.ifPresent(Consumer)` as a default helper method.
* Added `profile()`-step which provides detailed information about the performance of each step in a traversal.
* No more `CountCapStep` and `CountStep`, there is only `CountStep` and it is elegant.
* Created a `AbstractTraversalStrategy` with good `toString()`, `hasCode()`, and `equals()` implementations.
* Added `CountTraversal` as a marker-interface stating that the `Traversal` has a `count() -> Long` method.
* `Traversal` no longer has any step methods as its not required for DSL implementers to have "core steps."
* Added "linearization" strategy for `ChooseStep` so it is executed correctly on GraphComputer.
* Added `GraphTraversalStrategyRegistry` which has respective global strategies to make turning on/off strategies easier.
* Added a generic `BranchStep` to be used for re-writing "meta-steps" for execution on GraphComputer.
* Moved `JumpStep`, `UntilStep`, and `ChooseStep` to a new `branch/` package.
* Added test cases to the Structure Suite to enforce consistent operations of reading properties after removal of their owning `Element`.
* GraphSON format change for full `Graph` serialization - Graph variables are now serialized with the key "variables" as opposed to "properties".
* Relaxed `Graph.toString()` test requirements for implementers.
* Made the `toString` operations in `GraphStrategy` consistent.
* Added `VertexFeatures.supportsRemoveProperty`.
* Added `VertexPropertyFeatures.supportsRemoveProperty`.
* Added `EdgeFeatures.supportsRemoveProperty`.
* Added `VertexFeatures.supportsRemoveVertices`.
* Added `EdgeFeatures.supportsRemoveEdges`.
* Vendors should now get a clear error when mis-spelling something in an `@OptOut` (or more likely if a test name changes) and it now works all the test suites.
* All plugins now have a default prefix of "tinkerpop." as a namespace.
* `GraphComputer` now executes a `Set<MapReduce>` and `hashCode()`/`equals()` were implemented for existing `MapReduce` implementations.
* Changed `Contains.in/notin` to `Contains.within/without` as `in` is a reserved term in most languages (including Java and Groovy).
* Added helper methods for loading data into collections in `TraversalHelper`.
* Core `Traversal` methods are smart about bulking -- e.g. `iterate()`, `fill()`, `remove()`, etc.
* `GroupByStep` and `GroupByMapReduce` leverage `BulkSet` as the default group data structure.
* `Element.Iterator` has renamed methods so implementers can do `MyElement implements Element, Element.Iterators`.
* Renamed `MessageType.Global` and `MessageType.Local` creators from `of()` to `to()` as it makes more sense to send messages `to()`.
* With `Traverser.get/setBulk()` there is no need for a `TraverserMessage`. The `Traverser` is now the message in `TraversalVertexProgram`.
* Provided static `make()` methods for constructing `Path` implementations.
* Provided a more space/time efficient algorithm for `Path.isSimple()`.
* The `JumpStep` GraphComputer algorithm `Queue` is now a `TraverserSet`.
* `AggregateStep` and `StoreStep` now use `BulkSet` as their default backing `Collection` (much more space/time efficient).
* Added `BulkSet` which is like `TraverserSet` but for arbitrary objects (i.e. a weighted set).
* `UnrollJumpStrategy` is no longer a default strategy as it is less efficient with the inclusion of `TraverserSet`.
* Introduced `TraverserSet` with bulk updating capabilities. Like OLAP, OLTP looping is now linear space/time complexity.
* TinkerGraph's MapReduce framework is now thread safe with a parallel execution implementation.
* Added a default `Traverser.asAdmin()` method as a typecast convenience to `Traverser.Admin`.
* Renamed `Traverser.System` to `Traverser.Admin` as to not cause `java.lang.System` reference issues.
* Renamed `Memory.Administrative` to `Memory.Admin` to make it shorter and consistent with `Traverser.Admin`.
* Fixed a TinkerGraph bug around user supplied vertex property ids.
* Most `Step` classes are now defined as `public final class` to prevent inheritance.
* `ShuffleStep` now extends `BarrierStep` which enables semantically correct step-sideEffects.
* Leveraged `Traverser.getBulk()` consistently throughout all steps.

=== TinkerPop 3.0.0.M3 (Release Date: October 6, 2014)

* All `Step` fields are now `private`/`protected` with respective getters as currently needed and will be added to as needed.
* Gremlin Server no longer has the `traverse` operation as lambdas aren't really serialized.
* `Path` is now an interface with `ImmutablePath` and `MutablePath` as implementations (2x speedup on path calculations).
* `Traverser` now implements `Comparable`. If the underlying object doesn't implement `Comparable`, then a runtime exception.
* Added abstract `BarrierStep` which greatly simplifies implementing barriers like `AggregateStep`, `OrderStep`, etc.
* `SelectStep` is now intelligent about when to trigger path computations based on label selectors and barriers.
* `T` no longer has `eq`, `neq`, `lt`, `in`, etc. Renamed all respective enums and with `static import`, good in console (e.g. `Compare.eq`).
* Added `Order` enum which provides `Order.decr` and `Order.incr`.
* `Traverser.loops` and `Jump.loops` are now shorts (`32767` max-loops is probably sufficient for 99.9999% of use cases).
* `Traverser.bulk` exists which is how many instances does the traverser represent. For use in grouping with bulk computations.
* Greatly simplified sideEffect steps where there is no distinction between OLAP vs. OLTP (from the `Step` perspective).
* Removed the need for `Bulkable` and `VertexCentric` marker interfaces in process API.
* Renamed configuration parameters in Giraph-Gremlin to be consistent with a `giraph.gremlin`-prefix.
* Made it possible to pass a `ScriptEngine` name and string script in `TraversalVertexProgram` and `LambdaVertexProgram`.
* Made `TinkerGraph` a plugin for the Console as it is no longer a direct dependency in `gremlin-groovy`.
* Added features for supporting the addition of properties via `Element.property(String,Object)`.
* `GiraphGraph` OLTP tested against Gremlin-Java8 and Gremlin-Groovy -- OLAP tested against Gremlin-Groovy.
* `Neo4jGraph` is now tested against both Gremlin-Java8 and Gremlin-Groovy.
* Renamed the test cases in `ProcessTestSuite` to be consistent with other Gremlin language variants.
* Added a `gremlin-groovy-test` suite that can be used to validate implementations against the Groovy variant of Gremlin.
* `TinkerGraph` is no longer serializable, use a `GraphReader`/`GraphWriter` to serialize the graph data.
* Removed `implements Serializable` on numerous classes to ensure safety and proper usage of utilities for cloning.
* `Traversal` now implements `Cloneable` as this is the means that inter-JVM threads are able to get sibling `Traversals`.
* Created "integration" test for `Neo4jGraph` that runs the test suite with multi/meta property features turned off.
* Added `GraphStrategy` methods for `VertexProperty`.
* Converted the `id` data type from string to integer in the Grateful Dead sample data.
* Removed all notions of serializable lambdas as this is a misconception and should not be part of TinkerPop.
* Greatly simplified `TraversalVertexProgram` with three arguments: a `Traversal<Supplier>`, `Class<Traversal<Supplier>>`, or a script string with `ScriptEngine` name.
* Added `TraversalScript` interface with `GroovyTraversalScript` as an instance. To be used by OLAP engines and any language variant (e.g. gremlin-scala, gremlin-js, etc.).
* `UntilStep` now leverages `UnrollJumpStrategy` accordingly.
* Fixed a bug where the `toString()` of `Traversal` was being hijacked by `SugarGremlinPlugin`.
* Fixed compilation bug in `UntilStep` that is realized when used in multi-machine OLAP.
* Simplified `Enumerator` and implementations for `MatchStep`.

=== TinkerPop 3.0.0.M2 (Release Date: September 23, 2014)

* Added an exhaust `InnerJoinEnumerator` fix in `MatchStep` to get all solutions correctly.
* `Neo4jGraph` can be configured to allow or disallow meta- and multi-properties.
* Added `until()`-step as a simpler way to express while-do looping which compiles down to a `jump()`-step equivalent.
* Added "The Crew" (`CREW`) toy graph which contains multi-properties, meta-properties, graph variables, hiddens, etc.
* If the Giraph job fails, then the subsequent `MapReduce` jobs will not execute.
* Added `Graph.System` class which generates keys prefixed with `%&%` which is considered the vendor namespace and not allowed by users.
* Added `ReferencedVertex` (etc. for all graph object types) for lightweight message passing of graph object ids.
* `T.*` now has `label`, `id`, `key`, `value` and no longer are these `String` representations reserved in TinkerPop.
* `Traverser` now has a transient reference to `Traversal.SideEffects`.
* "Detached" classes are now tested by the standard test suite.
* Compartmentalized `Traverser` interface so there is now a `Traverser.System` sub-interface with methods that users shouldn't call.
* Added `OrderByStep` which orders `Elements` according to the value of a provided key.
* 2x speed increase on steps that rely heavily on `ExpandableStepIterator` with massive memory footprint reduction as well.
* Added `VertexProperty<V>` as the property type for vertices -- provides multi-properties and properties on properties for vertices.
* Changed `VertexProgram` such that `getElementComputeKeys()` is simply a `Set<String>`.
* Significant changes to the format of the `ResponseMessage` for Gremlin Server - these changes break existing clients.
* Close any open transactions on any configured `Graph` when a session in Gremlin Server is killed.
* Grateful Dead Graph now uses vertex labels instead of "type" properties.
* There is now a `GraphComputerStrategy` and `EngineDependent` marker interface to allow steps to decide their algorithm depending if they are OLAP or OLTP.
* A labeled step now stores its current traverser value in `Traversal.SideEffects` (no longer can sideEffectKeys and step labels be the same).
* `GraphFactory` support for opening a `Graph` with multiple `GraphStrategy` instances - if there are multiple strategies they are wrapped in order via `SequenceGraphStrategy`.
* The result type for result termination messages returned from Gremlin Server is now set to "no content".
* The `maxContentLength` setting for Gremlin Driver now blocks incoming frames that are too large.
* After initialization scripts are executed in Gremlin Server, the `Graph` instances are re-bound back to their global references, thus allowing `GraphStrategy` initialization or even dynamic `Graph` creation through scripts.
* Added "Modern" graph back which is basically the "Classic" graph with double values for the "weight" property on edges and non-default vertex labels.
* `Traversal.addStep()` is now hard typed so type casting isn't required and traversal APIs look clean.
* Changed the hidden key prefix from `%$%` to `~` in `Graph.Key.hide()`.
* Added `has(label,key,predicate,value)` to allow for `has('person','name','marko')`. Various overloaded methods provided.
* Update to traversal API where if a `SFunction<S,?>` was required, but can process a `Traverser<S>`, then the function is `SFunction<Traverser<S>,?>`.
* Added `WhereStep` as a way to further constrain `select()` and `match()`.
* Extensive work on `GiraphMemory` and its interaction with Giraph aggregators.
* If the input path of a `GiraphGraphComputer` does not exist, failure happens prior to job submission.
* `SugarPlugin` now has all inefficient methods and Gremlin-Groovy proper is only efficient Groovy techniques.
* Prevented concurrency problems by only modifying bindings within the same thread of execution in the `GremlinExecutor`.
* Calls to `use` on the `DependencyManager` now return the list of `GremlinPlugin` instances to initialize instead of just initializing them automatically because it causes problems with `ScriptEngine` setup if a plugin requires a script to be evaluated and a required dependency is not yet loaded.
* `Traversal.SideEffects` has `getGraph()`, `setGraph()`, and `removeGraph()` default helpers.
* `Traversal.Memory` -> `Traversal.SideEffects` and `GraphComputer.SideEffects` -> `GraphComputer.Memory`.
* `StrategyWrappedVertex` and `StrategyWrappedEdge` properly wrap `Element` objects returned from non-traversal based methods.
* Gremlin-Server now sends a single write with status 200 for Object and empty response messages.
* `GremlinGroovyScriptEngine` allows imports to re-import dependencies added via "use".
* Changed order in which the `GremlinExecutor` is initialized such that dependency loading via "use" are handled first which fixes problems with starting Gremlin Server with `gremlin-server-neo4j.yaml`.
* Corrected issues with the "branch factor" related traversals under `SubgraphStrategy`.  This change also altered the semantics of the `SubgraphStrategy` a bit as it became more restrictive around `Edge` inclusion (requires both vertices to be in the subgraph).
* The Gephi Plugin now visualizes traversals and has numerous configuration options.
* Added more specific features around the types of "identifiers" a graph can support.
* Added a new test graph called `MODERN` that is copy of the `CLASSIC` graph, but represents floats as doubles.  This graph will be the default graph for testing going forward.
* Fix bug in `Neo4jGraph` that was not processing multiple vertex labels properly when doing a `has()` step with `IN`.
* Changed semantics of `@LoadGraphWith` in gremlin-test to only refer to the ability of a test implementation to process the data types of the test graph (not to actually load it).
* `StartStep` is a `SideEffect` as it is a process to get data into the stream (like a keyboard) and more efficient as such.
* Greatly simplified the implementations of `Map`, `FlatMap`, `Filter`, and `SideEffect`.
* `Path` data structure changed to an ordered list of objects with each associated to a `Set<String>` of as-labels.
* All sideEffect-based steps no longer extend `FilterStep` with predicate equal true, but a more efficient `SideEffectStep`.
* `TreeStep` now has `TreeMapReduce` for executing on `GraphComputer`.
* `Neo4jTraversal.cypher()` is fluent throughout.
* Reverted back to TP2 model of `as()` referring to step names, not variable names of sideEffects.
* Updated `AddEdge`-step to support property key/value pairs for appending to newly created edges.
* Renamed `Graph.getFeatures()` to `Graph.features()` to be consistent with other API methods.
* `Vertex` and `Edge` now implement all `GraphTraversal` methods to ensure consistency throughout stack.
* `Neo4jTraversal` is auto-generated from `Neo4jTraversalStub` with technique generalizable to other vendors.
* Added test suite to ensure that all traversals are of the same type: `g.V`, `g.E`, `g.of()`, `v.identity()`, `e.identity()`, v-, e-methods.
* Giraph HDFS helpers now support `hdfs.mkdir(string)` and `local.mkdir(string)`
* Added `@OptIn` and `@OptOut` for implementers to specify on their `Graph` implementations for test compliance information.
* `GraphComputer` `Memory` now immutable after computation is complete.
* Dependency grabbing for plugins filter out slf4j logging dependencies so as to avoid multiple bindings with the standard TinkerPop distributions.
* Fixed `GiraphMemory` to be fully consistent with GraphComputer specification.
* Removed fatJar assembly from Giraph-Graph as it is no longed needed with distributed cache model.
* Reworked `GiraphRemoteAcceptor` to provide a `result` variable back to the console with `ComputerResult`.
* `VertexProgram` is no longer `Serializable` (use `loadState` and `storeState` for wire-propagation).
* Moved `GiraphGraph.getOutputGraph()` to `GiraphHelper`.
* Changed `GIRAPH_GREMLIN_HOME` to `GIRAPH_GREMLIN_LIB` to reference directory where jars are to be loaded.
* Updated README with release instructions.

=== TinkerPop 3.0.0.M1 (Release Date: August 12, 2014)

* First official release of TinkerPop3 and thus, no changes.<|MERGE_RESOLUTION|>--- conflicted
+++ resolved
@@ -31,12 +31,10 @@
 * Fixed bug in `GroovyTranslator` that surrounded `String` keys with parenthesis for `Map` when not necessary.
 * Added support to the grammar allowing `List` and `Map` key declarations for `Map` entries.
 * Improved performance of comparison (equals) between not compatible types and nulls.
-<<<<<<< HEAD
 * Fixed MergeV/MergeE steps to work when onCreate is immutable map.
-=======
 * Introduced `Writing` and `Deleting` marker interfaces to identify whether a step can perform write or delete or both on Graph.
 * Added static map capturing possible Traversal steps that shall be added to traversal for a given operator
->>>>>>> 975c69c9
+
 
 [[release-3-6-2]]
 === TinkerPop 3.6.2 (Release Date: January 16, 2023)
