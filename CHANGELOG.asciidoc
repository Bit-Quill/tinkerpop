////
Licensed to the Apache Software Foundation (ASF) under one or more
contributor license agreements.  See the NOTICE file distributed with
this work for additional information regarding copyright ownership.
The ASF licenses this file to You under the Apache License, Version 2.0
(the "License"); you may not use this file except in compliance with
the License.  You may obtain a copy of the License at

  http://www.apache.org/licenses/LICENSE-2.0

Unless required by applicable law or agreed to in writing, software
distributed under the License is distributed on an "AS IS" BASIS,
WITHOUT WARRANTIES OR CONDITIONS OF ANY KIND, either express or implied.
See the License for the specific language governing permissions and
limitations under the License.
////
= TinkerPop3 CHANGELOG

== TinkerPop 3.7.0 (Gremfir Master of the Pan Flute)

image::https://raw.githubusercontent.com/apache/tinkerpop/master/docs/static/images/gremlin-zamfir.png[width=185]

<<<<<<< HEAD
[[release-3-7.1]]
=== TinkerPop 3.7.1 (Release Date: NOT OFFICIALLY RELEASED YET)

This release also includes changes from <<release-3-6-XXX, 3.6.XXX>>.

* Added date manipulation steps `asDate`, `dateAdd` and `dateDiff`.
* Added new data type `DT` to represent periods of time.
* Added Gherkin support for Date.
=======
[[release-3-7-1]]
=== TinkerPop 3.7.1 (NOT OFFICIALLY RELEASED YET)

This release also includes changes from <<release-3-6-5, 3.6.6>> and <<release-3-5-8, 3.5.8>>.


>>>>>>> 109c43e7

[[release-3-7.0]]
=== TinkerPop 3.7.0 (Release Date: July 31, 2023)

This release also includes changes from <<release-3-6-5, 3.6.5>> and <<release-3-5-7, 3.5.7>>.

* Allowed `mergeV()` and `property(Map)` to more easily define `Cardinality` values for properties for `onMatch` and `onCreate` options.
* Removed `connectOnStartup` configuration option from gremlin-javascript.
* Added marker interface `PBiPredicate` for predefined predicates.
* Changed `Gremlin.version()` to read from the more specifically named `tinkerpop-version` attribute.
* Added warning on vertex property cardinality mismatch when reading GraphML.
* Added a `union()` start step.
* Added the `concat()` step to perform `String` concatenations.
* Added `TinkerTransactionGraph`, a reference implementation of transactional `TinkerGraph`
* Replaced instances of Neo4j transaction graph with `TinkerTransactionGraph` for server, driver, and GLV integration tests
* Bumped to `ws` 8.x for `gremlin-javascript`.
* Added support for mid-traversal `E()`-steps to Gremlin core and GLV's.
* Added nullable annotations to Gremlin.NET.
* Bumped Objenesis to 3.3 in `gremlin-shaded`.
* Moved Java serializer, message and token classes from `gremlin-driver` to a new `gremlin-util` module.
* Moved `SimpleSocketServer` and its initializers to a new `gremlin-tools/gremlin-socket-server` module.
* Configured `gremlin-socket-server` to build a docker image which can be used for testing GLV's. (Can be skipped with -DskipImageBuild)
* Reduced dependency from `gremlin-server` onto `gremlin-driver` to a test scope only.
* Added `RequestOptions` and `RequestOptionsBuilder` types to Go GLV to encapsulate per-request settings and bindings.
* Added `SubmitWithOptions()` methods to `Client` and `DriverRemoteConnection` in Go GLV to pass `RequestOptions` to the server.
* Changed default behavior for returning properties on graph elements for OLTP queries so that properties are now returned.
* Detachment is no longer performed in `TraverserIterator`.
* Prevented `ConcurentModificationException` when removing all labels from a `Step`.
* Added `materializeProperties` request option to control properties serialization.
* Modified serializers in to handle serialization and deserialization of properties.
* Added functional properties to the graph structure components for .NET, GO and Python.
* Modified the `GremlinScriptChecker` to extract the `materializeProperties` request option.
* `Neo4jVertexProperty` no longer throw Exception for `properties()`, but return empty `Iterable`.
* Modified the grammar to allow for parameters to be specified in Gremlin.
* Modified `GremlinLangScriptEngine` to take bindings.
* Removed deprecated `getInstance()` method for grammar `Visitor` implementations.
* Renamed all `MessageSerializer` implementations that used the "d0" suffix to drop that convention.
* Removed deprecated `GraphSONMessageSerializerGremlinV1d0` as this is now `GraphSONMessageSerializerV1` to be consistent with other naming.
* Added `GraphSONUntypedMessageSerializerV1` which was formerly `GraphSONMessageSerializerV1d0` to be consistent with other naming.
* Added `GraphSONUntypedMessageSerializerV3` which essentially matches the format of GraphSON 1.0 in its untyped form.
* Removed `gremlin-io-test` and moved that IO type of testing to `gremlin-util`.
* Bumped Groovy to 4.0.9.
* Bumped GMavenPlus to 2.1.0.
* Bumped Spark to 3.3.2.
* Enabled building and testing with JDK 17.
* Raised minimum node version for gremlin-javascript and gremlint to node 18

==== Bugs

* TINKERPOP-2526 Gremlin Console performance with incomplete multi-line scripts
* TINKERPOP-2677 Upgrade to Groovy 3.x to fix XStream security vulnerability
* TINKERPOP-2708 unhandledRejection upon connection failure *(breaking)*
* TINKERPOP-2734 NullPointerException when calling Client chooseConnection()
* TINKERPOP-2736 PluginAcceptror interface no more available in 3.5.3+ but referred in documentation
* TINKERPOP-2741 GraphMLWriter error message is not properly formatted
* TINKERPOP-2742 IO read may use wrong cardinality for property
* TINKERPOP-2746 Medium security vulnerabilities on logback-core
* TINKERPOP-2751 Transaction: tx.commit() hangs up in javascript client-lib
* TINKERPOP-2754 Javascript client hangs if the server restarts
* TINKERPOP-2765 Race condition during script creation when using UnifiedChannelizer
* TINKERPOP-2767 Repeat Out Times traversal hangs indefinitely on first execution
* TINKERPOP-2768 BranchStep pickToken should be integrated when added as a child option
* TINKERPOP-2769 gremlin-server does not reply with a timeout response to all timed out requests
* TINKERPOP-2771 Critical severity security vulnerabilty in commons-configuration 2.7
* TINKERPOP-2775 Remove dependency on cloudflare CDN
* TINKERPOP-2796 High severity security vulnerability found in snakeyaml
* TINKERPOP-2801 Incorrect deprecation notice on gremlin-python
* TINKERPOP-2803 Incorrect count() with sample() in TinkerGraph
* TINKERPOP-2805 No results returned for multiple labels to select()
* TINKERPOP-2809 High severity security vulnerability found in jackson databind
* TINKERPOP-2815 Critical security vulnerability for apache commons-text
* TINKERPOP-2816 Gherkin test issues for implementers
* TINKERPOP-2817  "Could not find a type identifier for the class : class java.lang.Byte" occurs when dumping graph to graphson format
* TINKERPOP-2820 gremlin-python _close_session race condition/FD leak
* TINKERPOP-2826 Critical security vulnerability in ivy
* TINKERPOP-2836 Github actions do not run java driver integration tests
* TINKERPOP-2840 Test Failures on NonDex
* TINKERPOP-2843 Security vulnerabilities found in netty version 4.1.77
* TINKERPOP-2849 Incorrect implementation for GraphTraversalSource.With in gremlin-go
* TINKERPOP-2855 Performance degradation in TinkerGraph 3.5.4 and 3.5.5
* TINKERPOP-2856 math() step fails if variable name contains a keyword
* TINKERPOP-2858 ConcurrentModificationException in ConnectiveStrategy
* TINKERPOP-2861 Fix incorrect symlinks in source release zip
* TINKERPOP-2863 HasId Step generates incorrect results when given a list of IDs mid-traversal
* TINKERPOP-2870 mergeV requires key of 'new' to be quoted
* TINKERPOP-2878 Incorrect handling of local operations when there are duplicate elements
* TINKERPOP-2888 DefaultTraversal's applyStrategies performance decrease
* TINKERPOP-2891 Inconsistent behavior when comparing a counted value with a negative value
* TINKERPOP-2893 Incorrectly comparing a counted value with multiple predicates
* TINKERPOP-2901 Incorrect result caused by has(key, predicate)
* TINKERPOP-2902 Critical security vulnerability in snakeyaml
* TINKERPOP-2905 gremlin-go gorillaTransporter.logHandler is not initialized correctly and leads to panic
* TINKERPOP-2911 CountStrategy converts count().is(0) wrongly under ConnectiveStrategy
* TINKERPOP-2918 Utils.GenerateUserAgent assumes Gremlin.Net.dll to be present when, in some environments, it is not.
* TINKERPOP-2920 SubgraphStrategy failure when property key not present on vertex in by()
* TINKERPOP-2922 GroovyTranslator produces a Map not parseable by the grammar
* TINKERPOP-2925 mergeE() in javascript producing an error
* TINKERPOP-2926 Gremlin-Java > An UnsupportedOperationException occurs on calling next() after a merge step with the option step modulator if the element does not exist
* TINKERPOP-2928 element() not working in conjunction with edge properties
* TINKERPOP-2937 Throw an error when trying to use a closed connection
* TINKERPOP-2944 Memory leak in Gremlin.Net driver if CancellationToken is used
* TINKERPOP-2945 TextP.regex() Serialization Failing in Java driver
* TINKERPOP-2948 PRISMA security vulnerabilty for jackson-databind 2.14.0 *(breaking)*
* TINKERPOP-2953 Static import for __.values() overriden by Column.values()
* TINKERPOP-2957 mergeV with sideEffect not correctly updating properties
* TINKERPOP-2958 ScheduledExecutorService for timeouts are never cancelled
* TINKERPOP-2965 FilterRankingStrategy removing labels it shouldn't in certain conditions

==== Improvements

* TINKERPOP-1403 Provide support for GraphFilter.vertexProperties() *(breaking)*
* TINKERPOP-2229 JavaScript GLV: Add GraphBinary Support
* TINKERPOP-2348 Enable nullable checks
* TINKERPOP-2373 Bump to Groovy 4.0
* TINKERPOP-2471 Add logging to Gremlin.Net driver
* TINKERPOP-2480 User agent for Gremlin drivers
* TINKERPOP-2622 Enforce ordering semantics in feature tests
* TINKERPOP-2631 GraphSON float serialization when ujson is used is imprecise
* TINKERPOP-2633 Support Gremlin Console on Java 17
* TINKERPOP-2693 Complete GraphBinary support in Python
* TINKERPOP-2696 Refactor Gherkin test framework to better handle bindings
* TINKERPOP-2703 Build on JDK17
* TINKERPOP-2715 remove log4jv1 dependency
* TINKERPOP-2723 Make GraphBinary the default serialization format for .NET and Python
* TINKERPOP-2731 Bump to Spark 3.3.0
* TINKERPOP-2737 Dockerized Build and Test Environments
* TINKERPOP-2747 Add function callback hooks for gremlin-go authentication
* TINKERPOP-2748 Medium security vulnerability on netty-all and netty-codec
* TINKERPOP-2749 Support Windows Build
* TINKERPOP-2761 Gremlin: use another manifest name for version
* TINKERPOP-2762 getScopeKeys should respect the order of keys passed in Step
* TINKERPOP-2764 AWS Neptune returns an inaccessible structured error response
* TINKERPOP-2772 Add Spark utility to load vertices as RDD
* TINKERPOP-2776 Add website analytics for TinkerPop apache site
* TINKERPOP-2779 Floating ConnectedComponent Feature Failures for GitHub Actions on windows
* TINKERPOP-2785 Inability to Mock Returned Result Types in Gremlin-Go Driver
* TINKERPOP-2792 Better exception when JavaTranslator finds a method but not the overload
* TINKERPOP-2794 Allow cancellation of Gremlin.Net async methods
* TINKERPOP-2798 Add support for mid-traversal E()
* TINKERPOP-2804 gherkin feature files should be on the classpath
* TINKERPOP-2806 Provide method for provider plugins to get notified on script/query processing
* TINKERPOP-2808 Improve Compatibility on ARM machines
* TINKERPOP-2810 gremlinpython aiohttp dependency requirement too strict
* TINKERPOP-2813 Improve driver usability for cases where NoHostAvailableException is currently thrown
* TINKERPOP-2814 Add a SSL handshake timeout configuration to the driver
* TINKERPOP-2818 exclude mockito-core in gremlin-core [compile scope] (import by jcabi-manifests)
* TINKERPOP-2824 Properties on Elements *(breaking)*
* TINKERPOP-2834 CloneVertexProgram optimization on SparkGraphComputer
* TINKERPOP-2838 Add UserAgent GLV Tests
* TINKERPOP-2841 Test and Fix Per Request Settings in Go
* TINKERPOP-2842 Expand GremlinScriptChecker to include request id overrides
* TINKERPOP-2844 Test and Fix Per Request Settings in Python
* TINKERPOP-2850 Modifications to mergeV/E semantics
* TINKERPOP-2852 Update Maven plugin for docker-images building for M1 compatibility
* TINKERPOP-2853 Gremlin.Net driver should throw better exception message for unsupported GraphBinary type
* TINKERPOP-2857 GraphSONRecordReader does not allow configure a GraphFilter during deserialization
* TINKERPOP-2865 Add has steps injected by PartitionStrategy at the end of the filter
* TINKERPOP-2873 Allow Union of Traversals
* TINKERPOP-2890 Avoid exceptions on local scope based steps where possible
* TINKERPOP-2899 SampleGlobalStep samples inefficiently with TraverserSet running into hash collisions
* TINKERPOP-2912 Improve error message for addE() when traverser is incorrect
* TINKERPOP-2919 Improve performance of FilterRankingStrategy for deeply nested traversals
* TINKERPOP-2924 Refactor PropertyMapStep to be able to overwrite map method
* TINKERPOP-2929 Introduce new marker interfaces to identify whether a step can perform write or delete or both
* TINKERPOP-2931 Fix a few minor mergeV/E issues
* TINKERPOP-2934 Optimize ObjectWritable for displaying content of Java Collection or Map to reduce OOM
* TINKERPOP-2938 Revisit merge step feature tests
* TINKERPOP-2939 The Merge onMatch map validation is during execution instead of construction
* TINKERPOP-2941 DO NOT purge the output location if it has content in SparkGraphComputer
* TINKERPOP-2947 Provide a plain text serializer for HTTP
* TINKERPOP-2949 More strict handling of predicates
* TINKERPOP-2954 Pass Gremlin Version from Maven to Java Without Manifests
* TINKERPOP-2955 Support SSL in WebSocketClient
* TINKERPOP-2959 Allow the grammar to support parameters
* TINKERPOP-2963 Introduce new mimeType to return GraphSon-1.0 in text format
* TINKERPOP-2967 Add untyped GraphSON 3.0 format
* TINKERPOP-2975 Native transaction support for Tinkerpop
* TINKERPOP-2977 Deprecate Neo4j-Gremlin

== TinkerPop 3.6.0 (Tinkerheart)

image::https://raw.githubusercontent.com/apache/tinkerpop/master/docs/static/images/gremlin-victorian.png[width=185]

[[release-3-6-6]]
=== TinkerPop 3.6.6 (NOT OFFICIALLY RELEASED YET)

This release also includes changes from <<release-3-5-8, 3.5.8>>.

* Fix a javadoc comment in GraphTraversal.not method.


[[release-3-6-5]]
=== TinkerPop 3.6.5 (Release Date: July 31, 2023)

This release also includes changes from <<release-3-5-7, 3.5.7>>.

* Added `text/plain` MIME type to the HTTP endpoint to return a Gremlin Console-like representation of the data.
* Added GraphBinary serialization option to the HTTP endpoint.
* Fixed bug with `fail` step not working with a `VertexProgram` running on the server.
* Introduced mime type `application/vnd.gremlin-v1.0+json;typed=false` to allow direct specification of GraphSON 1.0 without types.
* Introduced mime type `application/vnd.gremlin-v2.0+json;typed=false` to allow direct specification of GraphSON 2.0 without types.
* Removed `final` class declaration for `LabelStep`.
* Fixed MergeE/MergeV steps to always throw exception for invalid `onMatch` option.
* TINKERPOP-2802: Add support for custom deserializers to the Gremlin-Go Driver

==== Bugs

* TINKERPOP-2920 SubgraphStrategy failure when property key not present on vertex in by()
* TINKERPOP-2937 Throw an error when trying to use a closed connection
* TINKERPOP-2948 PRISMA security vulnerabilty for jackson-databind 2.14.0 *(breaking)*
* TINKERPOP-2953 Static import for __.values() overriden by Column.values()
* TINKERPOP-2958 ScheduledExecutorService for timeouts are never cancelled
* TINKERPOP-2965 FilterRankingStrategy removing labels it shouldn't in certain conditions

==== Improvements

* TINKERPOP-1403 Provide support for GraphFilter.vertexProperties() *(breaking)*
* TINKERPOP-2938 Revisit merge step feature tests
* TINKERPOP-2939 The Merge onMatch map validation is during execution instead of construction
* TINKERPOP-2941 DO NOT purge the output location if it has content in SparkGraphComputer
* TINKERPOP-2947 Provide a plain text serializer for HTTP
* TINKERPOP-2954 Pass Gremlin Version from Maven to Java Without Manifests
* TINKERPOP-2955 Support SSL in WebSocketClient
* TINKERPOP-2956 Update gremlint version for the published application
* TINKERPOP-2963 Introduce new mimeType to return GraphSon-1.0 in text format
* TINKERPOP-2977 Deprecate Neo4j-Gremlin

[[release-3-6-4]]
=== TinkerPop 3.6.4 (Release Date: May 12, 2023)

* Fixed bug in `TextP.regex` and `TextP.notRegex` serialization for Java GLV.
* Fixed a memory leak in the Gremlin.Net driver that only occurred if a `CancellationToken` was provided.

==== Bugs

* TINKERPOP-2945 TextP.regex() Serialization Failing in Java driver
* TINKERPOP-2944 Memory leak in Gremlin.Net driver if CancellationToken is used

[[release-3-6-3]]
=== TinkerPop 3.6.3 (Release Date: May 1, 2023)

This release also includes changes from <<release-3-5-6, 3.5.6>>.

* Fixed bug in `element()` when traversing from edges where bulking was enabled.
* Refactored `PropertyMapStep` to improve extensibility by providers. Removed `final` class declaration for `ProjectStep` and `CoalesceStep`.
* Fixed bug in grammar that prevented declaration of a `Map` key named `new` without quotes.
* Fixed bug in grammar that prevented parsing of `Map` key surrounded by parenthesis which is allowable in Groovy.
* Fixed bug in `GroovyTranslator` that surrounded `String` keys with parenthesis for `Map` when not necessary.
* Added support to the grammar allowing `List` and `Map` key declarations for `Map` entries.
* Fixed `Direction` enum bug in `gremlin-javascript` where `Direction.from_` and `Direction.to` was not properly aliased to `Direction.OUT` and `Direction.IN`
* Fixed `Direction` enum in `gremlin-python` where `Direction.from_` and `Direction.to` were not added, and they can now be used instead of defining `from_=Direction.OUT` and `to=Direction.IN`
* Improved performance of comparison (equals) between not compatible types and nulls.
* Fixed `mergeV()` and `mergeE()` steps to work when `onCreate` is immutable map.
* Introduced `Writing` and `Deleting` marker interfaces to identify whether a step can perform write or delete or both on Graph.
* For `mergeV()` and `mergeE()`, added checks for illegal hidden keys and refactored `searchVertices` to allow subclasses to override search criteria.
* Added static map capturing possible `Traversal` steps that shall be added to traversal for a given operator.
* Fixed bug which caused some traversals to throw `GremlinTypeErrorException` to users.

==== Bugs

* TINKERPOP-2526 Gremlin Console performance with incomplete multi-line scripts
* TINKERPOP-2767 Repeat Out Times traversal hangs indefinitely on first execution
* TINKERPOP-2820 gremlin-python _close_session race condition/FD leak
* TINKERPOP-2855 Performance degradation in TinkerGraph 3.5.4 and 3.5.5
* TINKERPOP-2856 math() step fails if variable name contains a keyword
* TINKERPOP-2861 Fix incorrect symlinks in source release zip
* TINKERPOP-2863 HasId Step generates incorrect results when given a list of IDs mid-traversal
* TINKERPOP-2870 mergeV requires key of 'new' to be quoted
* TINKERPOP-2878 Incorrect handling of local operations when there are duplicate elements
* TINKERPOP-2888 DefaultTraversal's applyStrategies performance decrease
* TINKERPOP-2891 Inconsistent behavior when comparing a counted value with a negative value
* TINKERPOP-2893 Incorrectly comparing a counted value with multiple predicates
* TINKERPOP-2901 Incorrect result caused by has(key, predicate)
* TINKERPOP-2902 Critical security vulnerability in snakeyaml
* TINKERPOP-2905 gremlin-go gorillaTransporter.logHandler is not initialized correctly and leads to panic
* TINKERPOP-2911 CountStrategy converts count().is(0) wrongly under ConnectiveStrategy
* TINKERPOP-2918 Utils.GenerateUserAgent assumes Gremlin.Net.dll to be present when, in some environments, it is not.
* TINKERPOP-2922 GroovyTranslator produces a Map not parseable by the grammar
* TINKERPOP-2925 mergeE() in javascript producing an error
* TINKERPOP-2926 Gremlin-Java > An UnsupportedOperationException occurs on calling next() after a merge step with the option step modulator if the element does not exist
* TINKERPOP-2928 element() not working in conjunction with edge properties

==== Improvements

* TINKERPOP-2841 Test and Fix Per Request Settings in Go
* TINKERPOP-2852 Update Maven plugin for docker-images building for M1 compatibility
* TINKERPOP-2857 GraphSONRecordReader does not allow configure a GraphFilter during deserialization
* TINKERPOP-2865 Add has steps injected by PartitionStrategy at the end of the filter
* TINKERPOP-2890 Avoid exceptions on local scope based steps where possible
* TINKERPOP-2899 SampleGlobalStep samples inefficiently with TraverserSet running into hash collisions
* TINKERPOP-2912 Improve error message for addE() when traverser is incorrect
* TINKERPOP-2919 Improve performance of FilterRankingStrategy for deeply nested traversals
* TINKERPOP-2924 Refactor PropertyMapStep to be able to overwrite map method
* TINKERPOP-2929 Introduce new marker interfaces to identify whether a step can perform write or delete or both
* TINKERPOP-2931 Fix a few minor mergeV/E issues
* TINKERPOP-2934 Optimize ObjectWritable for displaying content of Java Collection or Map to reduce OOM

[[release-3-6-2]]
=== TinkerPop 3.6.2 (Release Date: January 16, 2023)

This release also includes changes from <<release-3-5-5, 3.5.5>>.

* Fixed bug in the Gremlin grammar for parsing of empty queries.
* Provided mechanism for provider plugins to get notified on script/query processing via `GraphManager`.
* Fixed bug in `select()` when using multiple labels.
* Moved Gherkin feature tests to `gremlin-test` resources so that they are more easily referenced by providers.
* Made quality of life changes to semantics for `mergeV/E` based on initial feedback.

==== Bugs

* TINKERPOP-2765 Race condition during script creation when using UnifiedChannelizer
* TINKERPOP-2769 gremlin-server does not reply with a timeout response to all timed out requests
* TINKERPOP-2771 Critical severity security vulnerabilty in commons-configuration 2.7
* TINKERPOP-2796 High severity security vulnerability found in snakeyaml
* TINKERPOP-2801 Incorrect deprecation notice on gremlin-python
* TINKERPOP-2803 Incorrect count() with sample() in TinkerGraph
* TINKERPOP-2805 No results returned for multiple labels to select()
* TINKERPOP-2809 High severity security vulnerability found in jackson databind
* TINKERPOP-2815 Critical security vulnerability for apache commons-text
* TINKERPOP-2816 Gherkin test issues for implementers
* TINKERPOP-2817  "Could not find a type identifier for the class : class java.lang.Byte" occurs when dumping graph to graphson format
* TINKERPOP-2826 Critical security vulnerability in ivy
* TINKERPOP-2836 Github actions do not run java driver integration tests
* TINKERPOP-2840 Test Failures on NonDex
* TINKERPOP-2843 Security vulnerabilities found in netty version 4.1.77
* TINKERPOP-2849 Incorrect implementation for GraphTraversalSource.With in gremlin-go

==== Improvements

* TINKERPOP-2471 Add logging to Gremlin.Net driver
* TINKERPOP-2480 User agent for Gremlin drivers
* TINKERPOP-2622 Enforce ordering semantics in feature tests
* TINKERPOP-2696 Refactor Gherkin test framework to better handle bindings
* TINKERPOP-2737 Dockerized Build and Test Environments
* TINKERPOP-2772 Add Spark utility to load vertices as RDD
* TINKERPOP-2779 Floating ConnectedComponent Feature Failures for GitHub Actions on windows
* TINKERPOP-2785 Inability to Mock Returned Result Types in Gremlin-Go Driver
* TINKERPOP-2792 Better exception when JavaTranslator finds a method but not the overload
* TINKERPOP-2794 Allow cancellation of Gremlin.Net async methods
* TINKERPOP-2804 gherkin feature files should be on the classpath
* TINKERPOP-2806 Provide method for provider plugins to get notified on script/query processing
* TINKERPOP-2808 Improve Compatibility on ARM machines
* TINKERPOP-2813 Improve driver usability for cases where NoHostAvailableException is currently thrown
* TINKERPOP-2814 Add a SSL handshake timeout configuration to the driver
* TINKERPOP-2818 exclude mockito-core in gremlin-core [compile scope] (import by jcabi-manifests)
* TINKERPOP-2833 TestSupport loads files too slow
* TINKERPOP-2834 CloneVertexProgram optimization on SparkGraphComputer
* TINKERPOP-2842 Expand GremlinScriptChecker to include request id overrides
* TINKERPOP-2850 Modifications to mergeV/E semantics

[[release-3-6-1]]
=== TinkerPop 3.6.1 (Release Date: July 18, 2022)

This release also includes changes from <<release-3-5-4, 3.5.4>>.

* Made GraphBinary the default serialization format for .NET and Python.
* Added missing `ResponseStatusCodeEnum` entry for 595 for .NET.
* Fix a javadoc comment in `Cluster.Builder` regarding maxInProcessPerConnection.

==== Bugs

* TINKERPOP-2734 NullPointerException when calling Client chooseConnection()
* TINKERPOP-2736 PluginAcceptor interface no more available in 3.5.3+ but referred in documentation
* TINKERPOP-2741 GraphMLWriter error message is not properly formatted
* TINKERPOP-2746 Medium security vulnerabilities on logback-core
* TINKERPOP-2751 Transaction: tx.commit() hangs up in javascript client-lib
* TINKERPOP-2754 Javascript client hangs if the server restarts
* TINKERPOP-2768 BranchStep pickToken should be integrated when added as a child option

==== Improvements

* TINKERPOP-2229 JavaScript GLV: Add GraphBinary Support
* TINKERPOP-2631 GraphSON float serialization when ujson is used is imprecise
* TINKERPOP-2693 Complete GraphBinary support in Python
* TINKERPOP-2715 remove log4jv1 dependency
* TINKERPOP-2723 Make GraphBinary the default serialization format for .NET and Python *(breaking)*
* TINKERPOP-2740 first request suspend more than 9s when using gremlin-java-driver
* TINKERPOP-2748 Medium security vulnerability on netty-all and netty-codec
* TINKERPOP-2762 getScopeKeys should respect the order of keys passed in Step
* TINKERPOP-2764 AWS Neptune returns an inaccessible structured error response

[[release-3-6-0]]
=== TinkerPop 3.6.0 (Release Date: April 4, 2022)

This release also includes changes from <<release-3-5-3, 3.5.3>>.

* Added parser support for `NaN` and `Infinity`.
* Implemented comparability/orderability semantics defined in the Graph Provider documentation.
* Added `TextP.regex` and `TextP.notRegex`.
* Changed TinkerGraph to allow identifiers to be heterogeneous when filtering.
* Prevented values of `T` to `property()` from being `null`.
* Added `element()` step.
* Added `call()` step.
* Added `fail()` step.
* Added `mergeV()` and `mergeE()` steps.
* Added `Direction` aliases of `from` and `to`.
* Moved `TraversalOptionParent.Pick` to its own class as `Pick`.
* Introduced Pythonic Gremlin step names using snake case and deprecated camel case naming.
* Improved Gherkin test framework to allow for asserting traversal exceptions as a behavior.
* Fixed query indentation for profile metrics where indent levels were not being respected.
* `TraversalOpProcessor` no longer accepts a `String` representation of `Bytecode` for the "gremlin" argument which was left to support older versions of the drivers.
* Removed requirement that "ids" used to filter vertices and edges need to be all of a single type.
* Created `gremlin-annotations` module where the `@GremlinDsl` annotation and related code has been moved.
* Moved `GremlinScriptChecker` to `gremlin-core` from `gremlin-groovy` since it is not Groovy dependent.
* Removed `groovy` and `groovy-json` dependencies from `gremlin-driver` as well as related `JsonBuilder` serialization support.
* Replaced log4j usage with logback where builds rely on and packaged distributions now contain the latter.
* Improved behavior of `V()` and `E()` when `null` is an argument producing a filtering behavior rather than an exception.
* Prevented metrics computation unless the traversal is in a locked state.
* Added syntax to Gremlin grammar to explicitly define `byte`, `short` and `BigInteger`.
* Added syntax to Gremlin grammar to allow construction of a reference `Vertex`.
* Changed Gremlin grammar to allow for Groovy-like syntax when parsing a `Map` literal.
* Created a way to produce a corpus of Gremlin traversals via `FeatureReader` and `DocumentationReader` in `gremlin-language`.
* Changed mechanism for determining if `id` equality with `toString()` is used by validating that elements of the predicate collection are all `String` rather than enforcing homogenous collections in the process.
* Exposed Gherkin tests as part of the provider test suite.
* Packaged Gherkin tests and data as standalone package as a convenience distribution.
* Removed `ProductiveByStrategy` as a strategy that is applied by default.
* Changed `by()` modulator semantics to consistently filter.
* Removed previously deprecated Gryo `MessageSerializer` implementations.
* Removed previously deprecated `AuthenticationSettings.enableAuditLog`.
* Removed previously deprecated `GroovyTranslator` from `gremlin-groovy` module.
* Removed previously deprecated Gremlin steps that conflicted with Python keywords.
* Removed the dependency on `six` from `gremlin-python`.
* Bumped to Apache Hadoop 3.3.1.
* Bumped to Apache Spark 3.2.0.
* Bumped node.js in `gremlin-javascript` to v16.13.0.
* Changed `NumberHelper` to properly cast to `byte` and `short` rather than default coercing to `Integer`.
* Modified some driver defaults (maximum content length, pool size, maximum in process) to be more consistent with one another.
* Fixed a potential connection load balancing issue due to a race condition not updating the usage count.
* Extended `property()` to allow for setting a `Map` of property values.

==== Bugs

* TINKERPOP-2358 Potential connection leak on client disposing
* TINKERPOP-2486 Client does not load balance requests across available connections
* TINKERPOP-2507 Remove requirement that Graph implementations must filter on homogeneous identifiers *(breaking)*
* TINKERPOP-2522 DefaultTraversalMetrics::toString does not indent annotations correctly
* TINKERPOP-2554 Extracting step metrics from ProfileStep throws NPE if the step was not triggered
* TINKERPOP-2565 GraphMLWriter does not check vertexLabelKey conflict
* TINKERPOP-2566 Incomplete error message in bytecode step generation
* TINKERPOP-2568 Graph instance not set for child traversals
* TINKERPOP-2569 Reconnect to server if Java driver fails to initialize
* TINKERPOP-2578 Set arguments to P within/without are wrapped in List
* TINKERPOP-2579 EventStrategy doesn't work with anonymous traversal
* TINKERPOP-2580 Update the custom DSL documentation
* TINKERPOP-2585 Traversal failed for different strategies order
* TINKERPOP-2589 XML External Entity (XXE) vulnerability
* TINKERPOP-2597 NullPointerException while initializing connection pool
* TINKERPOP-2598 within(null) NPE
* TINKERPOP-2603 TinkerGraph sometimes could not query float values.
* TINKERPOP-2604 TinkerGraph could not order vertex/edge without specified property.
* TINKERPOP-2606 Neo4j-Gremlin could not order vertex/edge without specified property
* TINKERPOP-2609 HTTP returns serialization exceptions for the GraphTraversalSource
* TINKERPOP-2610 NumberHelper can return values in the form of their original type smaller than int *(breaking)*
* TINKERPOP-2621 toString for traversals such as within with empty array returns empty string as argument instead of brackets
* TINKERPOP-2626 RangeGlobalStep closes traversal prematurely
* TINKERPOP-2649 Unable to translate gremlin query to java
* TINKERPOP-2658 Translator in gremlin-javascript has trouble with array arguments
* TINKERPOP-2661 GremlinGroovyScriptEngine handling of null arguments
* TINKERPOP-2662 Unclosed client session and stacktrace pops up when cleanup is missed
* TINKERPOP-2670 JavaDocs do not build when using JDK 11
* TINKERPOP-2694 Bug of TinkerGraph gremlin api "has()"
* TINKERPOP-2702 property(null) throws NPE
* TINKERPOP-2706 Traversal clone() not resetting the close state
* TINKERPOP-2712 PropertyChangedEvent is triggered before Property is actually changed
* TINKERPOP-2717 Gremlin.NET : WebSocketConnection does not check for MessageType.Close, causing error InvalidOperationException: "Received data deserialized into null object message. Cannot operate on it."
* TINKERPOP-2719 hasNext is called on TraverserIterator after transaction is committed
* TINKERPOP-2726 Python's GroovyTranslator translates boolean wrong

==== Improvements

* TINKERPOP-2367 Gremlin Translators for .NET
* TINKERPOP-2379 Consistent defaults and initialization APIs for drivers
* TINKERPOP-2411 Move GremlinDslProcessor to its own artifact *(breaking)*
* TINKERPOP-2467 Follow python naming conventions for Gremlin syntax
* TINKERPOP-2504 Intermittently failing server/driver integration tests
* TINKERPOP-2518 Enhance .NET gherkin framework to deal with more advanced assertions
* TINKERPOP-2524 Expand support for number types in grammar
* TINKERPOP-2525 Extend Gherkin tests to cover strategies
* TINKERPOP-2534 Log4j flagged as critical security violation
* TINKERPOP-2548 Add getter for indexer used in IndexStep
* TINKERPOP-2551 Setup scripts to publish Gremint to npm
* TINKERPOP-2555 Support for remote transactions in Python
* TINKERPOP-2556 Support remote transactions in .NET
* TINKERPOP-2557 Support remote transactions in Javascript
* TINKERPOP-2559 Stop sending the close message for .NET
* TINKERPOP-2560 Stop sending close message for Python
* TINKERPOP-2561 Stop sending close message in Javascript
* TINKERPOP-2562 Remove GraphSON 2 option in TraversalOpProcessor *(breaking)*
* TINKERPOP-2570 Support custom type in GraphBinary for .NET
* TINKERPOP-2576 Setup automatic updates via Dependabot for Gremlin.NET
* TINKERPOP-2577 Remove unused test coverage dependencies from Gremlin.NET
* TINKERPOP-2582 Construct traversals from gremlin-language
* TINKERPOP-2583 Make gremlin-groovy processing optional in Gremlin Server
* TINKERPOP-2591 Administrative adjustments to gremlint site
* TINKERPOP-2592 Align the style guides
* TINKERPOP-2593 Remove Groovy as a dependency from gremlin-driver *(breaking)*
* TINKERPOP-2596 datetime function
* TINKERPOP-2601 Unify Gremlin testing behind Gherkin
* TINKERPOP-2605 Further enforce and refine null semantics
* TINKERPOP-2608 Enhance sample().by() semantics when by produces a null *(breaking)*
* TINKERPOP-2611 Prevent property(id,null) and addV(null) *(breaking)*
* TINKERPOP-2613 Improve behavior of V/E(null)
* TINKERPOP-2615 Expand testing of path() with null values
* TINKERPOP-2616 Provide better exceptions with SSL related failures *(breaking)*
* TINKERPOP-2620 Clean up NullPointerExceptions related to null arguments on property related steps
* TINKERPOP-2630 Clarify that a server cannot support Graphson1.0 over HTTP
* TINKERPOP-2632 Netty 4.1.61 flagged with two high severity security violations
* TINKERPOP-2635 Consistent by() behavior *(breaking)*
* TINKERPOP-2636 Remove ProductiveByStrategy as a default *(breaking)*
* TINKERPOP-2637 Enhance logging in the Python
* TINKERPOP-2639 Remove previously deprecated GryoMessageSerializer infrastructure *(breaking)*
* TINKERPOP-2640 Remove previously deprecated AuthenticationSettings.enableAuditLog setting *(breaking)*
* TINKERPOP-2641 Allow orderability on any type
* TINKERPOP-2645 Improve behavior of hasId(null)
* TINKERPOP-2646 Make .NET StreamExtensions public for GraphBinary
* TINKERPOP-2650 Remove deprecated Gremlin step overloads of python keywords *(breaking)*
* TINKERPOP-2651 Update to .NET 6
* TINKERPOP-2652 Add TextP.regex to the text predicate set
* TINKERPOP-2656 Provide a no syntax sugar translator for python
* TINKERPOP-2657 Remove GroovyTranslator from gremlin-groovy *(breaking)*
* TINKERPOP-2659 Bump javascript runtimes to node v16
* TINKERPOP-2660 Bring back close message for drivers
* TINKERPOP-2663 Support Vertex references in grammar
* TINKERPOP-2665 Add the ability for property() to take a map
* TINKERPOP-2666 Create an anonymizing Translator for logging traversals without user data
* TINKERPOP-2667 Allow fold() with addAll to work on Map
* TINKERPOP-2668 Updating aiohttp requirements at germin-python due to vulnerability
* TINKERPOP-2669 Netty 4.1.61 flagged with medium severity security violations
* TINKERPOP-2671 Add tx() support to grammar
* TINKERPOP-2676 Refactor GremlinScript checker out of groovy package *(breaking)*
* TINKERPOP-2678 jackson-databind medium security issue identified
* TINKERPOP-2679 Update JavaScript driver to support processing messages as a stream
* TINKERPOP-2680 Create call() step to allow for calling procedures
* TINKERPOP-2681 Create merge() step to codify best practice for upsert pattern
* TINKERPOP-2682 Enable WebSocket compression in .NET by default
* TINKERPOP-2687 Gremlin Boolean Value Expressions 2.0 with Ternary Boolean Logics
* TINKERPOP-2688 Investigate two .NET test failures
* TINKERPOP-2689 VertexProperty Gherkin support for .NET
* TINKERPOP-2690 VertexProperty Gherkin support for Javascript
* TINKERPOP-2691 VertexProperty Gherkin support for Python
* TINKERPOP-2695 Support NaN/Inf in Parser and Gherkin
* TINKERPOP-2705 Support null as an argument where it makes sense in Gremlin.NET
* TINKERPOP-2707 Closing parent connection in python should close tx() connections
* TINKERPOP-2711 Make gremlin-language optional as it brings in CDDL/GPL dependencies
* TINKERPOP-2713 Create an element() step that maps a Property to its Element.
* TINKERPOP-2716 Enable eslint for gremlin-javascript project
* TINKERPOP-2725 Traversal Strategy Mix Up In Gremlin-Python
* TINKERPOP-2727 HasContainer should allow a null key
* TINKERPOP-2728 jackson-databind high security issue identified

== TinkerPop 3.5.0 (The Sleeping Gremlin: No. 18 Entr'acte Symphonique)

image::https://raw.githubusercontent.com/apache/tinkerpop/master/docs/static/images/gremlin-sleeping-beauty.png[width=185]

[[release-3-5-8]]
=== TinkerPop 3.5.8 (NOT OFFICIALLY RELEASED YET)

* Fixed a bug in Gremlin.Net that can lead to an `InvalidOperationException` due to modifying a collection while iterating over it in the serializers.
* Bumped Netty to 4.1.96


[[release-3-5-7]]
=== TinkerPop 3.5.7 (Release Date: July 31, 2023)

* Bumped `jackson-databind` to 2.15.2 to fix security vulnerability.
* Introduced `maxNumberLength`, `maxStringLength`, and `maxNestingDepth` configs for `GraphSON` serializers.
* Fixed a memory leak in the Gremlin.Net driver that only occurred if a `CancellationToken` was provided.
* Fixed gremlin-python `Client` problem where calling `submit()` after` `close()` would hang the system.
* Added `gremlin.spark.dontDeleteNonEmptyOutput` to stop deleting the output folder if it is not empty in `spark-gremlin`.
* Fixed a bug in `SubgraphStrategy` where the vertex property filter produced errors if a `Vertex` was missing the key provided to `by()` as a token.
* Upgraded `gremlin-javascript` and `gremlint` to Node 16.20.0.
* Upgraded `gremlin-go` to Go 1.20.
* Improved the python `Translator` class with better handling for `P`, `None` and subclasses of `str`.
* Fixed bug in `FilterRankingStrategy` that was preventing certain traversals from recognizing labels in child traversals.
* Added `gremlin-java8.bat` file as a workaround to allow loading the console using Java 8 on Windows.
* Fixed a bug in `gremlin-server` where timeout tasks were not cancelled and could cause very large memory usage when timeout is large.
* Removed `jcabi-manifests` dependency from `gremlin-core`, `gremlin-driver`, and `gremlin-server`.
* Fixed a bug that caused the `GremlinGroovyScriptEngine` to throw a `MissingMethodException` when calling a static method in __ with the same name as an enum.
* Deprecated Neo4j-Gremlin
* Added `VertexPropertyFilter` to `GraphComputer`

==== Bugs

* TINKERPOP-2920 SubgraphStrategy failure when property key not present on vertex in by()
* TINKERPOP-2937 Throw an error when trying to use a closed connection
* TINKERPOP-2944 Memory leak in Gremlin.Net driver if CancellationToken is used
* TINKERPOP-2948 PRISMA security vulnerabilty for jackson-databind 2.14.0 *(breaking)*
* TINKERPOP-2953 Static import for __.values() overriden by Column.values()
* TINKERPOP-2958 ScheduledExecutorService for timeouts are never cancelled
* TINKERPOP-2965 FilterRankingStrategy removing labels it shouldn't in certain conditions

==== Improvements

* TINKERPOP-1403 Provide support for GraphFilter.vertexProperties() *(breaking)*
* TINKERPOP-2941 DO NOT purge the output location if it has content in SparkGraphComputer
* TINKERPOP-2954 Pass Gremlin Version from Maven to Java Without Manifests
* TINKERPOP-2955 Support SSL in WebSocketClient
* TINKERPOP-2977 Deprecate Neo4j-Gremlin

[[release-3-5-6]]
=== TinkerPop 3.5.6 (Release Date: May 1, 2023)

* Added `GraphFilter` support to `GraphSONRecordReader`.
* gremlin-python aiohttp dependency requirement upper bound relaxed to <4.0.0.
* Fixed network connection closing for sessions and transactions in `gremlin-python`.
* Fixed memory cleanup for sessions and transactions in `gremlin-python` and `gremlin-go`.
* Fixed bug in `CountStrategy` where `or()` and `and()` filters were not being rewritten properly for some patterns.
* Changed `PartitionStrategy` to force its filters to the end of the chain for `Vertex` and `Edge` read steps, thus preserving order of the `has()`.
* Added `RequestOptions` and `RequestOptionsBuilder` types to Go GLV to encapsulate per-request settings and bindings.
* Improved `addE()` error messaging when traverser is not a `Vertex`.
* Added `SubmitWithOptions()` methods to `Client` and `DriverRemoteConnection` in Go GLV to pass `RequestOptions` to the server.
* Fixed bug in which `gremlin-server` would not respond to clients if an `Error` was thrown during bytecode traversals.
* Added ability to deploy multi-arch Docker images for server and console. Server image now supports AMD64 and ARM64.
* Changed `with()` configuration for `ARGS_BATCH_SIZE` and `ARGS_EVAL_TIMEOUT` to be more forgiving on the type of `Number` used for the value.
* Changed `gremlin-console` to add imports via an ImportCustomizer to reduce time spent resolving imports.
* Bumped to Groovy 2.5.22.
* Fixed `generateUserAgent()` in `gremlin-javascript` and `gremlin-dotnet` to handle null and undefined properly, and updated Java UserAgent error handling
* Fixed bug in parsing of `math()` expressions where variables were not being identified if they contained a text associated with a function.
* Refactored `FilterRankingStrategy` to improve performance for deeply nested traversals.
* Refactored strategy application to improve performance by avoiding some excessive recursion.
* Added `Traversal.lock()` to provide an explicit way to finalize a traversal object.
* Changed `Traversal.getGraph()` to get its `Graph` object from itself or, if not available, its parent.
* Added `AuthInfoProvider` interface and `NewDynamicAuth()` to gremlin-go for dynamic authentication support.
* Fixed bug where `hasId()` unrolls ids in Java arrays to put into `P.within` but not ids in lists, this also aligned behavior of start-step and mid-traversal hasId().
* Bumped to `snakeyaml` 2.0 to fix security vulnerability.
* Bumped to Apache `commons-configuration` 2.9.0 to fix security vulnerability.
* Fixed `CountStrategy` bug for cases where predicates contain negative numbers by disabling the optimization.
* Improved `count` step optimization for negative values in input for 'eq' comparison.
* Fixed performance issue when using `SampleGlobalStep` with a traverser that has either a `LABELED_PATH` or `PATH` requirement.
* Reduce the `toString()` of `ObjectWritable` to avoid OOM for running OLAP queries on Spark.

==== Bugs

* TINKERPOP-2526 Gremlin Console performance with incomplete multi-line scripts
* TINKERPOP-2767 Repeat Out Times traversal hangs indefinitely on first execution
* TINKERPOP-2820 gremlin-python _close_session race condition/FD leak
* TINKERPOP-2855 Performance degradation in TinkerGraph 3.5.4 and 3.5.5
* TINKERPOP-2856 math() step fails if variable name contains a keyword
* TINKERPOP-2861 Fix incorrect symlinks in source release zip
* TINKERPOP-2863 HasId Step generates incorrect results when given a list of IDs mid-traversal
* TINKERPOP-2878 Incorrect handling of local operations when there are duplicate elements
* TINKERPOP-2888 DefaultTraversal's applyStrategies performance decrease
* TINKERPOP-2891 Inconsistent behavior when comparing a counted value with a negative value
* TINKERPOP-2893 Incorrectly comparing a counted value with multiple predicates
* TINKERPOP-2902 Critical security vulnerability in snakeyaml
* TINKERPOP-2905 gremlin-go gorillaTransporter.logHandler is not initialized correctly and leads to panic
* TINKERPOP-2911 CountStrategy converts count().is(0) wrongly under ConnectiveStrategy
* TINKERPOP-2918 Utils.GenerateUserAgent assumes Gremlin.Net.dll to be present when, in some environments, it is not.

==== Improvements

* TINKERPOP-2841 Test and Fix Per Request Settings in Go
* TINKERPOP-2852 Update Maven plugin for docker-images building for M1 compatibility
* TINKERPOP-2857 GraphSONRecordReader does not allow configure a GraphFilter during deserialization
* TINKERPOP-2865 Add has steps injected by PartitionStrategy at the end of the filter
* TINKERPOP-2890 Avoid exceptions on local scope based steps where possible
* TINKERPOP-2899 SampleGlobalStep samples inefficiently with TraverserSet running into hash collisions
* TINKERPOP-2912 Improve error message for addE() when traverser is incorrect
* TINKERPOP-2919 Improve performance of FilterRankingStrategy for deeply nested traversals
* TINKERPOP-2934 Optimize ObjectWritable for displaying content of Java Collection or Map to reduce OOM

[[release-3-5-5]]
=== TinkerPop 3.5.5 (Release Date: January 16, 2023)

* Changed the `Result` struct in gremlin-go to make it more suitable for mocking in tests.
* Changed label generation in `PathProcessorStrategy` to be more deterministic.
* Bumped to Apache `commons-configuration` 2.8.0 to fix security vulnerability.
* Fixed issue where the `GremlinGroovyScriptEngine` reused the same translator concurrently which lead to incorrect translations.
* Fixed bug where tasks that haven't started running yet time out due to `evaluationTimeout` and never send a response back to the client.
* Set the exact exception in `initializationFailure` on the Java driver instead of the root cause.
* Improved error message for when `from()` and `to()` are unproductive for `addE()`.
* Added `SparkIOUtil` utility to load graph into Spark RDD.
* Improved performance of `CloneVertexProgram` by bypassing the shuffle state of `SparkGraphComputer`.
* Changed `JavaTranslator` exception handling so that an `IllegalArgumentException` is used for cases where the method exists but the signature can't be discerned given the arguments supplied.
* Dockerized all test environment for .NET, JavaScript, Python, Go, and Python-based tests for Console, and added Docker as a build requirement.
* Async operations in .NET can now be cancelled. This however does not cancel work that is already happening on the server.
* Bumped to `snakeyaml` 1.32 to fix security vulnerability.
* Update docker/build.sh to work with docker-compose dockerized tests changes.
* Fix permission issues with Docker generated files by setting permission to current user, so sudo isn't needed for maven operations.
* Updated base images for gremlin-server and gremlin-console docker images to support arm64.
* Use Go embed for error/logger resources for `gremlin-go` to avoid missing resource files when using binaries.
* Added user agent to web socket handshake in java driver. Can be controlled by a new enableUserAgentOnConnect configuration. It is enabled by default.
* Added user agent to web socket handshake in Gremlin.Net driver. Can be controlled by `EnableUserAgentOnConnect` in `ConnectionPoolSettings`. It is enabled by default.
* Added user agent to web socket handshake in go driver. Can be controlled by a new `EnableUserAgentOnConnect` setting. It is enabled by default.
* Added user agent to web socket handshake in python driver. Can be controlled by a new `enable_user_agent_on_connect` setting. It is enabled by default.
* Added user agent to web socket handshake in javascript driver. Can be controlled by a new `enableUserAgentOnConnect` option. It is enabled by default.
* Added logging in .NET.
* Added `addDefaultXModule` to `GraphSONMapper` as a shortcut for including a version matched GraphSON extension module.
* Modified `GraphSONRecordReader` and `GraphSONRecordWriter` to include the GraphSON extension module by default.
* Bumped `jackson-databind` to 2.14.0 to fix security vulnerability.
* Bumped to Groovy 2.5.15.
* Bumped to Netty 4.1.86.
* Bumped `ivy` to 2.5.1 to fix security vulnerability
* Removed default SSL handshake timeout. The SSL handshake timeout will instead be capped by setting `connectionSetupTimeoutMillis`.
* Improved logging for `gremlin-driver`.
* Modified `Connection` and `Host` job scheduling in `gremlin-driver` by dividing their work to two different thread pools and sparing work from the primary pool responsible for submitting requests and reading results.
* Prevented usage of the fork-join pool for `gremlin-driver` job scheduling.
* Modified `GremlinScriptChecker` to extract the `Tokens.REQUEST_ID` from Gremlin scripts.
* Changed `Host` initialization within a `Client` to be parallel again in `gremlin-driver`.
* Changed mechanism for determining `Host` health which should make the driver more resilient to intermittent network failures.
* Removed the delay for reconnecting to a potentially unhealthy `Host` only marking it as unavailable after that initial retry fails.
* Prevented fast `NoHostAvailableException` in favor of more direct exceptions when borrowing connections from the `ConnectionPool`.
* Improved Gherkin tests for more consistent results.
* Provides users with potentially more information to driver TimeoutExceptions.
* Fixed an issue in Go and Python GLVs where modifying per request settings to override request_id's was not working correctly.
* Fixed incorrect implementation for `GraphTraversalSource.With` in `gremlin-go`.
* Changed `Gremlin.version()` to return "VersionNotFound" if the version is missing from the manifest.
* Fixed local steps to avoid throwing an exception for non-iterable input.
* Fixed a case sensitivity issue when comparing request UUIDs in `gremlin-javascript`.

==== Bugs

* TINKERPOP-2765 Race condition during script creation when using UnifiedChannelizer
* TINKERPOP-2769 gremlin-server does not reply with a timeout response to all timed out requests
* TINKERPOP-2771 Critical severity security vulnerabilty in commons-configuration 2.7
* TINKERPOP-2796 High severity security vulnerability found in snakeyaml
* TINKERPOP-2803 Incorrect count() with sample() in TinkerGraph
* TINKERPOP-2809 High severity security vulnerability found in jackson databind
* TINKERPOP-2815 Critical security vulnerability for apache commons-text
* TINKERPOP-2816 Gherkin test issues for implementers
* TINKERPOP-2817 Support java.lang.Byte in hadoop GraphSONRecordWriter/GraphSONRecordReader
* TINKERPOP-2826 Critical security vulnerability in ivy
* TINKERPOP-2836 Github actions do not run java driver integration tests
* TINKERPOP-2840 Test Failures on NonDex
* TINKERPOP-2843 Security vulnerabilities found in netty version 4.1.77
* TINKERPOP-2849 Incorrect implementation for GraphTraversalSource.With in gremlin-go

==== Improvements

* TINKERPOP-2471 Add logging to Gremlin.Net driver
* TINKERPOP-2480 User agent for Gremlin drivers
* TINKERPOP-2737 Dockerized Build and Test Environments
* TINKERPOP-2772 Add Spark utility to load vertices as RDD
* TINKERPOP-2779 Floating ConnectedComponent Feature Failures for GitHub Actions on windows
* TINKERPOP-2785 Inability to Mock Returned Result Types in Gremlin-Go Driver
* TINKERPOP-2792 Better exception when JavaTranslator finds a method but not the overload
* TINKERPOP-2794 Allow cancellation of Gremlin.Net async methods
* TINKERPOP-2808 Improve Compatibility on ARM machines
* TINKERPOP-2813 Improve driver usability for cases where NoHostAvailableException is currently thrown
* TINKERPOP-2814 Add a SSL handshake timeout configuration to the driver
* TINKERPOP-2833 TestSupport loads files too slow
* TINKERPOP-2834 CloneVertexProgram optimization on SparkGraphComputer
* TINKERPOP-2842 Expand GremlinScriptChecker to include request id overrides

[[release-3-5-4]]
=== TinkerPop 3.5.4 (Release Date: July 18, 2022)

* Added exception to Gremlin Server that is thrown when using a transaction on a non-transaction graph.
* Exposed error message sent by the server as a property on `GremlinServerError` for gremlin-python
* Allowed `datetime()` syntax to accept zone offset with colon separators and seconds.
* Fixed a minor problem in the Gremlin parser where a `GraphTraversalSource` may not have been initialized.
* Added getters to high and low properties in `RangeLocalStep`.
* Added `Pick` traversal to the return from `getGlobalChildren()` for `BranchStep`.
* Ensured `Pick` traversal was an integrated child.
* Added GraphBinary serialization support to gremlin-javascript.
* Improved startup time by removing unnecessary DNS lookup.
* Bumped to logback 1.2.9.
* Bumped to netty 4.1.77.
* Fixed bug in `submitAsync()` in gremlin-python where the deprecated version was not returning its result.
* Added missing `ResponseStatusCodeEnum` entries for 403, 429, 497, and 596 for .NET.
* Added GraphBinary support in gremlin-python for short, bigdecimal and biginteger.
* Fixed bug in `PartitionStrategy` where the use of `AbstractLambdaTraversal` caused an unexpected exception.
* Fixed bug where close requests for sessions were improperly validating the request in the `UnifiedChannelizer`.
* Deprecated and removed functionality of the `connectOnStartup` option in `gremlin-javascript` to resolve potential `unhandledRejection` and race conditions.
* Ensured `Graph` instance was set between `TraversalStrategy` executions.
* Fixed potential `NullPointerException` in `gremlin-driver` where initialization of a `ConnectionPool` would fail but not throw an exception due to centralized error check being satisfied by a different process.
* Fixed a bug where the JavaScript client would hang indefinitely on traversals if the connection to the server was terminated.
* Fix a javadoc comment in Cluster.Builder regarding maxInProcessPerConnection.
* Added a getter for selectKeys in SelectStep

==== Bugs

* TINKERPOP-2734 NullPointerException when calling Client chooseConnection()
* TINKERPOP-2735 IllegalStateException: Unrecognized content of the 'gremlin' argument... on connection close
* TINKERPOP-2736 PluginAcceptror interface no more available in 3.5.3+ but referred in documentation
* TINKERPOP-2741 GraphMLWriter error message is not properly formatted
* TINKERPOP-2751 Transaction: tx.commit() hangs up in javascript client-lib
* TINKERPOP-2754 Javascript client hangs if the server restarts
* TINKERPOP-2763 client.submitAsync returns None value
* TINKERPOP-2768 BranchStep pickToken should be integrated when added as a child option

==== Improvements

* TINKERPOP-2229 JavaScript GLV: Add GraphBinary Support
* TINKERPOP-2631 GraphSON float serialization when ujson is used is imprecise
* TINKERPOP-2693 Complete GraphBinary support in Python
* TINKERPOP-2740 first request suspend more than 9s when using gremlin-java-driver
* TINKERPOP-2748 Medium security vulnerability on netty-all and netty-codec
* TINKERPOP-2762 getScopeKeys should respect the order of keys passed in Step
* TINKERPOP-2764 AWS Neptune returns an inaccessible structured error response

[[release-3-5-3]]
=== TinkerPop 3.5.3 (Release Date: April 4, 2022)

* Added support for using a readable stream when submitting scripts through the JavaScript driver which allows processing each batch of result sets as they come in, rather than waiting for the entire result set to complete before allowing processing.
* Fixed issue with implicit conversion of `Infinity` number instances into `BigDecimal`.
* Ensured that new properties are added before triggering the associated event.
* Added support for WebSocket compression in the .NET driver. (Only available on .NET 6.)
* Added Groovy `Translator` for .NET.
* Bumped to `jackson-databind` 2.13.2.2.
* Fixed bug in `DefaultTraversal.clone()` where the resulting `Traversal` copy could not be re-iterated.
* Fixed bug in `JavaTranslator` that did not handle `has()` well where `null` was the first argument.
* Renamed `GremlinBaseVisitor` to `DefaultGremlinBaseVisitor` in `gremlin-core` to prevent conflict with the generated `GremlinBaseVisitor` in `gremlin-language`.
* Tracked transaction spawned connections and closed them when the parent connection was closed for `gremlin-python`.
* Prevented unintentionally opening another transaction in `TraversalOpProcessor`` and `SessionOpProcessor` of Gremlin Server.
* Fixed bug in `Translator` of `gremlin-python` around translation of Booleans.

==== Bugs

* TINKERPOP-2694 Bug of TinkerGraph gremlin api "has()"
* TINKERPOP-2706 Traversal clone() not resetting the close state
* TINKERPOP-2712 PropertyChangedEvent is triggered before Property is actually changed
* TINKERPOP-2717 Gremlin.NET : WebSocketConnection does not check for MessageType.Close, causing error InvalidOperationException: "Received data deserialized into null object message. Cannot operate on it."
* TINKERPOP-2719 hasNext is called on TraverserIterator after transaction is committed
* TINKERPOP-2726 Python's GroovyTranslator translates boolean wrong

==== Improvements

* TINKERPOP-2367 Gremlin Translators for .NET
* TINKERPOP-2518 Enhance .NET gherkin framework to deal with more advanced assertions
* TINKERPOP-2651 Update to .NET 6
* TINKERPOP-2679 Update JavaScript driver to support processing messages as a stream
* TINKERPOP-2682 Enable WebSocket compression in .NET by default
* TINKERPOP-2707 Closing parent connection in python should close tx() connections
* TINKERPOP-2711 Make gremlin-language optional as it brings in CDDL/GPL dependencies
* TINKERPOP-2716 Enable eslint for gremlin-javascript project
* TINKERPOP-2725 Traversal Strategy Mix Up In Gremlin-Python
* TINKERPOP-2727 HasContainer should allow a null key
* TINKERPOP-2728 jackson-databind high security issue identified

[[release-3-5-2]]
=== TinkerPop 3.5.2 (Release Date: January 10, 2022)

This release also includes changes from <<release-3-4-13, 3.4.13>>.

* Added an `AnonymizingTypeTranslator` for use with `GroovyTranslator` which strips PII (anonymizes any String, Numeric, Date, Timestamp, or UUID data)
* Added support for `g.tx()` in Python.
* Added logging in in Python.
* Added `tx()` syntax to `gremlin-language`.
* Fixed shutdown cleanup issue in Python aiohttp transport layer.
* Added a `NoSugarTranslator` translator to `PythonTranslator` which translates Gremlin queries to Python without syntactic sugar (ex `g.V().limit(1)` instead of `g.V()[0:1]`)
* Added support for `g.Tx()` in .NET.
* Added support for `with()` constant options to `io()`.
* Changed `GroovyTranslator` to generate code more compatible to Java with `Date` and `Timestamp`.
* Fixed bug in the processing of the `io()` step when constructing a `Traversal` from the grammar.
* Added the `ConnectedComponent` tokens required to properly process the `with()` of the `connectedComponent()` step.
* Fixed `DotNetTranslator` bugs where translations produced Gremlin that failed due to ambiguous step calls to `has()`.
* Fixed bug where `RepeatUnrollStrategy`, `InlineFilterStrategy` and `MessagePassingReductionStrategy` were all being applied more than necessary.
* Modified grammar to accept the `datetime()` function so that Gremlin scripts have a way to natively construct a `Date`.
* Ensured `PathRetractionStrategy` is applied after `InlineFilterStrategy` which prevents an error in traverser mapping in certain conditions.
* Deprecated `JsonBuilder` serialization for GraphSON and Gryo.
* Added `ProductiveByStrategy` to ensure consistency of `by()` modulator behaviors when child traversal arguments contained no elements.
* Changed drivers to once again send the previously deprecated and removed "close" message for sessions.
* Modified `fold()` to merge `Map` instances with `addAll`.
* Allowed `null` string values in the Gremlin grammar.
* Fixed support for `SeedStrategy` in the Gremlin Grammar.
* Fixed bug in `Translator` of `gremlin-javascript` around array translation.
* Fixed bugs in `PythonTranslator`, `JavascriptTranslator` and `DotNetTranslator` when translating `TraversalStrategy` objects to Javascript.
* Prevented exception with `hasLabel(null)` and `hasKey(null)` and instead filter away traversers as these structural components can't ever be null.
* Improved handling of `null` when passed to `P` predicates.
* Handled `null` for mathematical reducing operations of `sum()`, `mean()`, `max()` and `min()`.
* Allowed `null` values in `Memory` for `GraphComputer`.
* Allowed `null` assignment in `withSideEffect()`.
* Allowed labelling of steps that emit a traverser carrying `null`.
* Fixed bug in filtering for `null` property key arguments to `valueMap()`, `elementMap()`, `properties()` and `values()`.
* Modified grammar to allow a call to `within()` and `without()` with no arguments.
* Fixed problems with `inject(null)` variations where `null` was the only value being submitted.
* Fixed problem with `GroovyTranslator` and `inject(null,null)` which could be interpreted as the Groovy JDK extension `inject(Object,Closure)`.
* Fixed error where certain variants of `inject()` with `null` might not properly construct a traversal in .NET.
* Prevented exception with  `hasValue(null)` and allowed filtering as expected.
* Refined `DotNetTranslator` to be more explicit with `null` arguments to ensure that the right overloads are called.
* Created `GremlinParser` to construct `Traversal` objects from `gremlin-language`.
* Added `GremlinLangScriptEngine` as a `GremlinScriptEngine` implementation that users the grammar and `JavaTranslator` to evaluate Gremlin.
* Added getter method for `bypassTraversal` in `AbstractLambdaTraversal`.
* Added support for custom GraphBinary types in .NET.
* Removed some unnecessary exception wrapping around `gremlin-driver` errors now producing a more immediate view of the actual error cause.

==== Bugs

* TINKERPOP-2569 Reconnect to server if Java driver fails to initialize
* TINKERPOP-2585 Traversal failed for different strategies order
* TINKERPOP-2589 XML External Entity (XXE) vulnerability
* TINKERPOP-2597 NullPointerException while initializing connection pool
* TINKERPOP-2598 within(null) NPE
* TINKERPOP-2603 TinkerGraph sometimes could not query float values.
* TINKERPOP-2609 HTTP returns serialization exceptions for the GraphTraversalSource
* TINKERPOP-2621 toString for traversals such as within with empty array returns empty string as argument instead of brackets
* TINKERPOP-2626 RangeGlobalStep closes traversal prematurely
* TINKERPOP-2649 Unable to translate gremlin query to java
* TINKERPOP-2658 Translator in gremlin-javascript has trouble with array arguments
* TINKERPOP-2662 Unclosed client session and stacktrace pops up when cleanup is missed
* TINKERPOP-2670 JavaDocs do not build when using JDK 11

==== Improvements

* TINKERPOP-2504 Intermittently failing server/driver integration tests
* TINKERPOP-2555 Support for remote transactions in Python
* TINKERPOP-2556 Support remote transactions in .NET
* TINKERPOP-2570 Support custom type in GraphBinary for .NET
* TINKERPOP-2582 Construct traversals from gremlin-language
* TINKERPOP-2583 Make gremlin-groovy processing optional in Gremlin Server
* TINKERPOP-2591 Administrative adjustments to gremlint site
* TINKERPOP-2592 Align the style guides
* TINKERPOP-2596 datetime function
* TINKERPOP-2605 Further enforce and refine null semantics
* TINKERPOP-2615 Expand testing of path() with null values
* TINKERPOP-2616 Provide better exceptions with SSL related failures *(breaking)*
* TINKERPOP-2620 Clean up NullPointerExceptions related to null arguments on property related steps
* TINKERPOP-2630 Clarify that a server cannot support Graphson1.0 over HTTP
* TINKERPOP-2632 Netty 4.1.61 flagged with two high severity security violations
* TINKERPOP-2637 Enhance logging in the Python
* TINKERPOP-2646 Make .NET StreamExtensions public for GraphBinary
* TINKERPOP-2656 Provide a no syntax sugar translator for python
* TINKERPOP-2660 Bring back close message for drivers
* TINKERPOP-2666 Create an anonymizing Translator for logging traversals without user data
* TINKERPOP-2667 Allow fold() with addAll to work on Map
* TINKERPOP-2668 Updating aiohttp requirements at germin-python due to vulnerability
* TINKERPOP-2669 Netty 4.1.61 flagged with medium severity security violations
* TINKERPOP-2671 Add tx() support to grammar

[[release-3-5-1]]
=== TinkerPop 3.5.1 (Release Date: July 19, 2021)

This release also includes changes from <<release-3-4-12, 3.4.12>>.

* Added support for `g.tx()` in Javascript.
* Fixed bug in Javascript error message related to validating anonymous traversal spawns.
* Changed close of Python and Javascript connections to no longer send a "close message" as the server no longer acknowledges it as of 3.5.0.
* Fixed bug where the `Graph` instance was not being assigned to child traversals.
* Removed sending of deprecated session close message from Gremlin.Net driver.

==== Bugs

* TINKERPOP-2358 Potential connection leak on client disposing
* TINKERPOP-2554 Extracting step metrics from ProfileStep throws NPE if the step was not triggered
* TINKERPOP-2565 GraphMLWriter does not check vertexLabelKey conflict
* TINKERPOP-2566 Incomplete error message in bytecode step generation
* TINKERPOP-2568 Graph instance not set for child traversals
* TINKERPOP-2578 Set arguments to P within/without are wrapped in List
* TINKERPOP-2579 EventStrategy doesn't work with anonymous traversal
* TINKERPOP-2580 Update the custom DSL documentation

==== Improvements

* TINKERPOP-2548 Add getter for indexer used in IndexStep
* TINKERPOP-2551 Setup scripts to publish Gremint to npm
* TINKERPOP-2557 Support remote transactions in Javascript
* TINKERPOP-2559 Stop sending the close message for .NET
* TINKERPOP-2560 Stop sending close message for Python
* TINKERPOP-2561 Stop sending close message in Javascript
* TINKERPOP-2576 Setup automatic updates via Dependabot for Gremlin.NET
* TINKERPOP-2577 Remove unused test coverage dependencies from Gremlin.NET

[[release-3-5-0]]
=== TinkerPop 3.5.0 (Release Date: May 3, 2021)

This release also includes changes from <<release-3-4-11, 3.4.11>>.

* Changed transport implementation to use AIOHTTP instead of Tornado for gremlin-python.
* Added max_content_length and unit test for it in gremlin-python.
* Removed compression_option support for transport in gremlin-python.
* Fixed event loop issues and added unit test for it in gremlin-python.
* Fixed DriverRemoteConnection multithreading issues and added unit test for it in gremlin-python.
* Fixed heartbeat timeout issues and tested with local server manually for gremlin-python.
* Fixed build errors emitted for gremlin-python (asyncio task destroyed but is pending error).
* Added `gremlin-language` module.
* Allowed the possibility for the propagation of `null` as a `Traverser` in Gremlin.
* Added a fully shaded version of `gremlin-driver`.
* Exposed websocket connection status in JavaScript driver.
* Fixed a bug where spark-gremlin was not re-attaching properties when using `dedup()`.
* Fixed a bug in `WsAndHttpChannelizer` pipeline configuration where failed object aggregation could not write back HTTP responses.
* Ensured better consistency of the use of `null` as arguments to mutation steps.
* Added a `ResponseStatusCode` to indicate that a client should retry its request.
* Added `TemporaryException` interface to indicate that a transaction can be retried.
* Prevented `TraversalStrategy` instances from being added more than once, where the new instance replaces the old.
* Improved error message for `addE()` when the `from()` or `to()` does not resolve to a `Vertex`.
* Improved error message for `addE()` when cardinality is specified on `property()` assignments.
* Allowed `property(T.label,Object)` to be used if no value was supplied to `addV(String)`.
* Dropped support for .NET Standard 1.3 in Gremlin.Net. Only .NET Standard 2.0 is supported starting with this version.
* Added GraphBinary support for .NET.
* Added `UnifiedChannelizer` which exposes HTTP and Websockets connections and processes both sessionless and in-session requests with the same `gremlinPool`.
* Bounded the `gremlinPool` in Gremlin Server to enforce rate limiting which will then produce a `TOO_MANY_REQUESTS` response status code.
* Switched from `Newtonsoft.Json` to `System.Text.Json` as the JSON library for Gremlin.Net.
* Allowed additional arguments to `Client.submit()` in Javascript driver to enable setting of parameters like `scriptEvaluationTimeout`.
* Gremlin.Net driver no longer supports skipping deserialization by default. Users can however create their own `IMessageSerializer` if they need this functionality.
* Supported deserialization of `dict` and `list` as a key in a `dict` for Python.
* Changed the aliased `Client` to proxy `close()` methods to its underlying client.
* Added support for remote `g.tx()` usage.
* Added support for bytecode-based sessions.
* Added a `Graph.Feature` for `supportsNullPropertyValues`.
* Modified `TokenTraversal` to support `Property` thus `by(key)` and `by(value)` can now apply to `Edge` and meta-properties.
* Added `SeedStrategy` to allow deterministic behavior for `coin()`, `sample()` and `Order.shuffle`.
* Added `Grouping` step interface.
* Added `TraversalParent.replaceTraversal()` which can replace a direct child traversal.
* Added `ByModulatorOptimizationStrategy` which replaces certain standard traversals w/ optimized traversals (e.g. `TokenTraversal`).
* Improved `IdentityRemovalStrategy` by accounting for `EndStep` situations.
* Added `IdentityRemovalStrategy` to the standard list of `TraversalStrategies`.
* Modified `PathRetractionStrategy` to leave labels more often with `match()` cases to return more consistent results.
* Refactored `MapStep` to move its logic to `ScalarMapStep` so that the old behavior could be preserved while allow other implementations to have more flexibility.
* Modified TinkerGraph to support `null` property values and can be configured to disable that feature.
* Modified `null` handling in mutations to be consistent for a new `Vertex` as well as update to an existing one.
* Enforced use of anonymous child traversals.
* Removed support for Python 2.x in gremlinpython.
* Upgraded to Apache Commons Configuration2.
* Renamed `StoreStep` to `AggregateLocalStep`.
* Renamed `AggregateStep` to `AggregateGlobalStep`.
* Renamed `SERVER_ERROR_SCRIPT_EVALUATION` to `SERVER_ERROR_EVALUATION` given that this response code applies to remote traversals as well as scripts.
* Refactored `TraversalStrategies` to implement `Iterable`.
* Refactored `Traversal` semantics to always expect `EmptyStep` as a parent if it is meant to be the root `Traversal`.
* Configured GraphBinary as the default binary serialization format for the Java Driver.
* Configured GraphSON 3.0 as the default text serialization format when no serializer can be determined.
* Configured GraphSON 3.0 as the default setting for the `GraphSONMapper`.
* Added `JavascriptTranslator` for Java.
* Added `DotNetTranslator` for Java.
* Added Groovy `Translator` for Python.
* Fixed bug in `PythonTranslator` for processing `TraversalStrategy` instances in GraphBinary.
* Fixed bug in bytecode `Bindings` where calling `of()` prior to calling a child traversal in the same parent would cause the initial binding to be lost.
* Migrated from Tornado to AIOHTTP for gremlinpython.
* Bumped to Neo4j 3.4.11.
* Bumped to Spark 3.0.0.
* Bumped to Jackson 2.11.x.
* Supported build for Java 11.
* Added `MessageSerializer.getMapper()` to return the underlying object that handles serialization for a particular implementation.
* Added a parameterized `TypeTranslator` for use with `GroovyTranslator` that should produce more cache hits.
* Added support for `TextP` in Neo4j using its string search functions.
* Added a kerberos KDC to the docker container for testing GLV's.
* Added kerberos authentication to Gremlin-Python.
* Added audit logging to bytecode-based traversals.
* Changed `TraversalStrategy` application methodology to apply each strategy in turn to each level of the traversal hierarchy starting from root down to children.
* Added a VertexProgramRestrictionStrategy.
* Prevented more than one `Client` from connecting to the same Gremlin Server session.
* Changed the Groovy to an optional dependency in `gremlin-driver`.
* Added support for configuring an `Authorizer` implementation to Gremlin Server, allowing for authorization of individual gremlin requests.
* Added `gremlint` module to house the Gremlin query formatting JavaScript library powering gremlint.com.
* Removed internal functionality for the session close message in Gremlin Server - the message is accepted but ignored if sent.
* Removed `Property.Exceptions.propertyValueCanNotBeNull` exception type as `null` now has meaning in Gremlin.
* Removed the "experimental" support for multi/meta-properties in Neo4j.
* Removed Gryo serialization configurations from Gremlin Server sample configurations and default configurations.
* Removed previously deprecated custom keep-alive functionality in the Java driver.
* Removed previously deprecated `BytecodeUtil`.
* Removed previously deprecated `Cluster.maxWaitForSessionClose` configuration option.
* Removed previously deprecated `TraversalStrategies.applyStrategies()`.
* Removed previously deprecated `scriptEvaluationTimeout`.
* Removed previously deprecated `NioChannelizer` and related classes.
* Removed previously deprecated remote traversal side-effects and related infrastructure.
* Removed previously deprecated `Serializers.DEFAULT_RESULT_SERIALIZER` and `Serializers.DEFAULT_REQUEST_SERIALIZER`.
* Removed previously deprecated `decr` and `incr` from `Order`.
* Removed previously deprecated `TraversalSource.withRemote()`.
* Removed previously deprecated `ResponseHandlerContext` infrastructure.
* Removed previously deprecated `VertexProgram` related infrastructure.
* Removed previously deprecated SSL settings: `keyCertChainFile`, `keyFile`, `keyPassword` and `trustCertChainFile` and related infrastructure.
* Removed previously deprecated `PropertyMapStep` constructor and `isIncludeTokens`.
* Removed previously deprecated `StarGraph.builder()` and `StarGraph.Builder.create()`.
* Removed previously deprecated `AbstractOpProcessor.generateMetaData(ChannelHandlerContext, RequestMessage, ResponseStatusCode, Iterator)`
* Removed previously deprecated `BulkDumperVertexProgram` and `BulkLoaderVertexProgram`.

==== Bugs

* TINKERPOP-1619 TinkerGraphComputer worker count affects OptionalStep query results
* TINKERPOP-2107 Spark fails to reattach properties
* TINKERPOP-2157 SparkStarBarrierInterceptor injects (Byte) 0
* TINKERPOP-2159 EventStrategy doesn't handle multi-valued properties
* TINKERPOP-2175 Executor thread is not returned on channel close
* TINKERPOP-2185 Use commons-configuration2 instead of commons-configuration *(breaking)*
* TINKERPOP-2192 Gremlin.Net.Driver.Connection.Parse throws a NullReferenceException
* TINKERPOP-2224 Detect and fix resource leak
* TINKERPOP-2230 match() step unexpected behaviours
* TINKERPOP-2232 RemoteStrategy does not call parent class TraversalStrategy __init__
* TINKERPOP-2238 Fix remaining iterator leaks marked by @IgnoreIteratorLeak
* TINKERPOP-2241 Client exception don't match Server exception when server  throw StackOverflowError
* TINKERPOP-2248 Instability of driver for blocked requests
* TINKERPOP-2257 transaction itty  may still be visited after commit
* TINKERPOP-2264 Gremlin Python should deserialize g:Date to UTC
* TINKERPOP-2266 Keep alive not started at connection creation
* TINKERPOP-2274 Test of TinkerGraph Gremlin fail on Windows and non EN locale
* TINKERPOP-2276 No constructor for remote connection in DSL generated traversal source
* TINKERPOP-2283 GraphStep's ids null exception
* TINKERPOP-2285 Error object is unreachable
* TINKERPOP-2288 Get ConnectionPoolBusyException and then ServerUnavailableExceptions
* TINKERPOP-2289 Use address instead of hostname for connection
* TINKERPOP-2290 Javascript GLV connection refused error handling
* TINKERPOP-2291 TraversalExplanation deserialization in GraphSON
* TINKERPOP-2298 Bytecode.java  flattenArguments throw exception when null
* TINKERPOP-2303 GremlinDsl generate addV instead of addE
* TINKERPOP-2318 Edge properties dedup() not work with spark-gremlin *(breaking)*
* TINKERPOP-2337 In upgrade guide for 3.4.2, the option RemoteConnection.PER_REQUEST_TIMEOUT does not exist
* TINKERPOP-2338 drop() not removing all edge/meta properties
* TINKERPOP-2341 GremlinClientExtensions.SubmitAsync hangs as it tries to dispose connection
* TINKERPOP-2345 NullPointerException when Map key is not found for math()
* TINKERPOP-2347 Remove invalid service descriptors from gremlin-shaded
* TINKERPOP-2350 clone() is not deep copying Traversal internals
* TINKERPOP-2351 Local Map ordering of keys can generate cast errors
* TINKERPOP-2352 Gremlin Python driver default pool size makes Gremlin keep-alive difficult
* TINKERPOP-2353 Error while Shutting Down Gremlin Server
* TINKERPOP-2360 failed to deserializer int32 when gremlin-python submit bytecode with a big int value
* TINKERPOP-2364 Injected ProfileStep should not be displayed in child traversals
* TINKERPOP-2365 LazyBarrierStrategy adds a NoOpBarrierStep when profile() is present
* TINKERPOP-2368 JAVA_OPTIONS are not properly expanded in gremlin-console
* TINKERPOP-2369 Connections in ConnectionPool are not replaced in background when underlying channel is closed
* TINKERPOP-2374 SaslAndHttpBasicAuthenticationHandler can't extract authorization
* TINKERPOP-2383 has(T,Traversal) does not return results
* TINKERPOP-2384 Inject and withSideEffect causing different outcomes in order step
* TINKERPOP-2388 gremlinpython: Can't close DriverRemoteConnection
* TINKERPOP-2403 Gremlin javascript Translator does not handle child traversals
* TINKERPOP-2405 gremlinpython: traversal hangs when the connection is established but the servers stops responding later
* TINKERPOP-2408 Iterator leak in HasContainer
* TINKERPOP-2409 js: DriverRemoteConnection never times out if server uri not available.
* TINKERPOP-2410 Free up server threads when client is closed
* TINKERPOP-2425 Server closes HTTP connection for keepAlive as true
* TINKERPOP-2432 Generate correct toString() representation of bytecode in Javascript
* TINKERPOP-2433 typo in javadocs match() Type Parameters
* TINKERPOP-2435 Gremlin Python sugar syntax for values() can lead to unexpected problems
* TINKERPOP-2437 gremlin-driver hangs if ResultSet.statusAttributes().get() is called when the request throws
* TINKERPOP-2439 P and TextP toString() is broken
* TINKERPOP-2458 Bytecode Bindings lost when followed by a child traversal
* TINKERPOP-2465 TestHelper.generateTempFileFromResource file handling is invalid on windows
* TINKERPOP-2475 Barrier step touches one more element of next loop
* TINKERPOP-2478 Console byte code translator has issues with "new Date()"
* TINKERPOP-2496 GremlinDslProcessor fails when SocialTraversalSourceDsl overrides close
* TINKERPOP-2505 Gremlin Python Client Query Times out at 30 seconds instead of the server timeout
* TINKERPOP-2512 Duplicate jars in classpath when running gremlin-server.sh
* TINKERPOP-2513 Generics insufficiently strict on property()
* TINKERPOP-2514 Java client driver requests with same request ids hang
* TINKERPOP-2516 Property folding has trouble with coalesce
* TINKERPOP-2529 Global dedup() in reducing by() of group() detaches elements for OLTP
* TINKERPOP-2531 Gremlin .NET driver ConnectionPool can remain without connections if server is down for 1-2 minutes

==== Improvements

* TINKERPOP-709 Consider Bounding Gremlin Pool Queue Size
* TINKERPOP-1084 Branch option tokens should be allowed to be traversals.
* TINKERPOP-1553 Deprecate store() in favor of aggregate(Scope)
* TINKERPOP-1568 Change strategy application order *(breaking)*
* TINKERPOP-1641 Kerberos authentication for gremlin-python
* TINKERPOP-1682 by-modulator optimization strategy
* TINKERPOP-1733 hasKey, hasValues should work on Element and Property
* TINKERPOP-1810 Add Lambda.binaryOperator and Lambda.unaryOperator
* TINKERPOP-1838 Python sample script
* TINKERPOP-1886 Gremlin Python driver to periodically issue ping / heartbeat to gremlin server
* TINKERPOP-1921 Support hasNext terminal step in GLVs
* TINKERPOP-1994 LazyBarrierStrategy fully responsible for barrier() additions
* TINKERPOP-2001 Support lambdas in Javascript
* TINKERPOP-2014 Allow an ability to specify seeding for random methods such as coin, sample and Order.shuffle
* TINKERPOP-2020 Support withComputer() for javascript
* TINKERPOP-2046 Gremlin-Python: Support custom request headers in WebSocket request
* TINKERPOP-2054 Support TraversalStrategy specification in gremlin-javascript
* TINKERPOP-2076 Build with Java 11
* TINKERPOP-2080 Remove deprecated TraversalSource.withRemote() *(breaking)*
* TINKERPOP-2099 Property setting with null has different behavior between add and update *(breaking)*
* TINKERPOP-2133 Use neo4j index lookup in Neo4jGraphStep with HasContainers containing TextP predicates
* TINKERPOP-2168 GraphSON: P deserialization should be optimized
* TINKERPOP-2213 Replace scriptEvaluationTimeout in favor of something more suitable to bytecode
* TINKERPOP-2215 Better exception message for connection problems
* TINKERPOP-2223 Update jackson databind to 2.9.9
* TINKERPOP-2231 Remove deprecated bulk dumping/loading VertexPrograms *(breaking)*
* TINKERPOP-2233 Remove deprecated Order decr/incr *(breaking)*
* TINKERPOP-2235 Better handle the concept of null in traversals *(breaking)*
* TINKERPOP-2236 Improve error messaging for TinkerGraph IdManagers that fail on conversions
* TINKERPOP-2237 Prevent error when closing sessions that don't exist *(breaking)*
* TINKERPOP-2239 Remove previously deprecated SSL configuration options *(breaking)*
* TINKERPOP-2242 Bump to netty 4.1.36
* TINKERPOP-2243 Add user-agent to RequestOptions
* TINKERPOP-2245 Consolidate the executor for bytecode & string based client
* TINKERPOP-2246 Consolidate the error propagation to the client
* TINKERPOP-2250 Support toString serialization in GraphBinary
* TINKERPOP-2251 Remove deprecated VertexProgram-related methods *(breaking)*
* TINKERPOP-2252 A meaningful way to support session based byteCode interaction through gremlin-driver
* TINKERPOP-2254 Rename AggregateStep and StoreStep given aggregate(Scope,String) *(breaking)*
* TINKERPOP-2256 processAllStarts of AggregateStep should only be called when barrier is empty
* TINKERPOP-2259 Default Java based driver and server operations to GraphBinary and remove Gryo *(breaking)*
* TINKERPOP-2260 Update jackson databind 2.9.9.1
* TINKERPOP-2262 Improve Netty protocol handling
* TINKERPOP-2265 Deprecate Traversal.getSideEffects() functionality for remoting purposes
* TINKERPOP-2269 Remove remote side-effect related infrastructure *(breaking)*
* TINKERPOP-2270 Deprecate multi/metaproperty support in Neo4j
* TINKERPOP-2271 Add console preference to control server-originated warning display
* TINKERPOP-2272 Rename steps and tokens that conflict with standard python functions
* TINKERPOP-2273 Remove deprecated ResponseHandlerContext infrastructure *(breaking)*
* TINKERPOP-2277 Python sdk postpone the timing to create transport
* TINKERPOP-2279 GraphBinary support in Python
* TINKERPOP-2280 Prevent use of T values as property key overloads
* TINKERPOP-2284 Make it easier to return more structure of graph elements
* TINKERPOP-2295 Remove deprecated scriptEvaluationTimeout *(breaking)*
* TINKERPOP-2296 Per query timeout not working from Python
* TINKERPOP-2302 Add isOnGraphComputer() field accessor to ElementMapStep
* TINKERPOP-2307 Add better error message for badly configured Channelizer
* TINKERPOP-2310 Reduce Traversal.isRoot() to a check of EmptyStep *(breaking)*
* TINKERPOP-2311 TraversalStrategies implementing Iterable *(breaking)*
* TINKERPOP-2312 Empty keys to group() should group to null
* TINKERPOP-2314 Employ by(String) for Map when possible and improve errors around incorrect types
* TINKERPOP-2315 Implement some form of clone() or reset() for Traversal in GLVs
* TINKERPOP-2317 Remove Python 2 support *(breaking)*
* TINKERPOP-2320 [SECURITY] XMLInputFactory initialization in GraphMLReader introduces
* TINKERPOP-2325 Generate traversals that will better yield index lookups with SPARQL
* TINKERPOP-2327 Remove deprecated NIO protocol support *(breaking)*
* TINKERPOP-2328 Do not close all connections if just one has became closed
* TINKERPOP-2335 Drop support for older GLV runtimes
* TINKERPOP-2336 Allow close of channel without having to wait for server
* TINKERPOP-2349 Switch from Newtonsoft.Json to System.Text.Json *(breaking)*
* TINKERPOP-2354 Document recommendation to reuse graph traversal source
* TINKERPOP-2356 Bump to Jackson 2.10.x
* TINKERPOP-2357 Add a command to clear the Gremlin Console screen
* TINKERPOP-2361 Prevent using GraphTraversalSource spawned traversals as children *(breaking)*
* TINKERPOP-2371 Add possibility to import constants with ImportGremlinPlugin
* TINKERPOP-2376 Probability distribution controlled by weight when using sample step
* TINKERPOP-2377 Investigate intermittent .NET GLV test failures
* TINKERPOP-2389 Authorization support in TinkerPop
* TINKERPOP-2391 Drop GLV Templating System
* TINKERPOP-2392 Improve module level documentation for GLVs
* TINKERPOP-2394 Unable to use __ class of a custom DSL when passing a script even if this class is imported *(breaking)*
* TINKERPOP-2395 Gremlin Python doesn't support list as keys in groupCount
* TINKERPOP-2396 TraverserSet should be extendable for GraphDB provider
* TINKERPOP-2397 Don't create the default Gyro serializer if the caller specifies a different one
* TINKERPOP-2401 Upgrade Jackson-databind to 2.11.x
* TINKERPOP-2406 Delegate processing from event loop to worker threads
* TINKERPOP-2407 Support deserialization of a dict that has a dict as a key
* TINKERPOP-2412 Add missing query tests
* TINKERPOP-2413 Prefer withEmbedded() to withGraph() on AnonymousTraversalSource
* TINKERPOP-2415 Avoid unnecessary detached objects if not required
* TINKERPOP-2416 MultiIterator should implement AutoCloseable
* TINKERPOP-2418 Store authenticated user on server pipeline
* TINKERPOP-2420 Support per query request options in .NET
* TINKERPOP-2421 Support per query options in javascript
* TINKERPOP-2426 Use Netty's WebSocketClientProtocolHandler
* TINKERPOP-2427 Simplify Netty reference counting
* TINKERPOP-2430 Looping Recipies
* TINKERPOP-2431 Operating on Dropped Elements Recipes
* TINKERPOP-2436 The gremlin server starts even if all graphs instantiation has failed
* TINKERPOP-2438 Provide a way for scripts to respect with() specification of timeout
* TINKERPOP-2440 Simplify driver by delegating keepAlive logic to Netty
* TINKERPOP-2441 Add compression to WebSocket frames sent from client
* TINKERPOP-2442 Make Translators that work in Java part of gremlin-core
* TINKERPOP-2443 Improve testing of Translator instances for non-JVM languages with focus on Python as a model
* TINKERPOP-2445 Speed up client initialization *(breaking)*
* TINKERPOP-2446 Add Recipe for Optional Looping
* TINKERPOP-2447 Improve handling of StackOverflowError for long traversals
* TINKERPOP-2451 JavascriptTranslator for Java
* TINKERPOP-2452 DotNetTranslator for Java
* TINKERPOP-2453 Add WebSocket compression to gremlin-python
* TINKERPOP-2455 Remove deprecated custom keep-alive functionality in the Java driver Channelizer *(breaking)*
* TINKERPOP-2457 Add a max_content_length parameter to DriverRemoteConnection in the Python client
* TINKERPOP-2460 Change groovy to provided scope in gremlin-driver *(breaking)*
* TINKERPOP-2461 Align CoreImports with GroovyTranslator
* TINKERPOP-2462 Duplicated BytecodeUtil and BytecodeHelper classes
* TINKERPOP-2466 Improve syntax for Groovy scripts that use withStrategies()
* TINKERPOP-2468 Stabilize shouldProcessSessionRequestsInOrder() test
* TINKERPOP-2469 KrbException - Principal does not exist in test
* TINKERPOP-2470 Bump gremlinpython to tornado 6.x
* TINKERPOP-2472 GraphBinary support in .NET
* TINKERPOP-2473 Prevent TraversalStrategy instances of the same type to be added to a TraversalSource
* TINKERPOP-2474 withSack() Groovy translation output could be simplified
* TINKERPOP-2476 Provide fully shaded version of Java driver
* TINKERPOP-2479 Provide a way to set a custom GraphSONMapper for :bytecode command
* TINKERPOP-2481 IdentityRemovalStrategy not installed *(breaking)*
* TINKERPOP-2482 Rename wsConnectionTimeout to connectionSetupTimeout
* TINKERPOP-2484 Python  IOLoop close errors
* TINKERPOP-2485 Invalid http tests with ?gremlin=1-1
* TINKERPOP-2494 Document Translator parameter extraction functionality
* TINKERPOP-2499 PathRetractionStrategy returns inconsistent results when match() is not detected as the final step *(breaking)*
* TINKERPOP-2500 Add none() step for all GLVs
* TINKERPOP-2506 Expose client WebSocket connection status
* TINKERPOP-2517 Introduce a retry status code to the server protocol
* TINKERPOP-2527 Add a GroovyTranslator equivalent method to the Python client
* TINKERPOP-2530 Transfer OyvindSabo/gremlint and OyvindSabo/gremlint.com to apache/tinkerpop/gremlint
* TINKERPOP-2532 MaxBarrierSize of NoOpBarrierStep should be accessible
* TINKERPOP-2533 Develop a grammar for Gremlin
* TINKERPOP-2535 Netty 4.1.52 flagged as medium security violation
* TINKERPOP-2537 Support bytecode based requests in sessions and remote tx()
* TINKERPOP-2544 Modify site publishing scripts to include gremlint
* TINKERPOP-2546 Change transport layer to use AIOHTTP instead of Tornado
* TINKERPOP-2547 Provide an option to supply a callback before handshake submission
* TINKERPOP-2550 Deadlock on Client initialization

== TinkerPop 3.4.0 (Avant-Gremlin Construction #3 for Theremin and Flowers)

image::https://raw.githubusercontent.com/apache/tinkerpop/master/docs/static/images/avant-gremlin.png[width=185]

[[release-3-4-13]]
=== TinkerPop 3.4.13 (Release Date: January 10, 2022)

* Fixed `RangeGlobalStep` which was prematurely closing the iterator.
* Added explicit state to `DefaultTraversal` to track whether or not it was fully iterated and closed to ensure it released resources properly.
* Prevented XML External Entity (XXE) style attacks via `GraphMLReader` by disabling DTD and external entities by default.
* Improved error message for failed serialization for HTTP-based requests.
* Fixed a `NullPointerException` that could occur during a failed `Connection` initialization due to uninstantiated `AtomicInteger`.
* Minor changes to the initialization of Java driver `Cluster` and `Client` such that hosts are marked as available only after successfully initializing connection pools.
* `NoHostAvailableException` now contains a cause for the failure.
* Bumped to Netty 4.1.72.
* Added user-friendly message in Gremlin console for unavailable hosts upon initiation and fixed possible leak in `RemoteCommand.groovy` upon `RemoteException`.

==== Bugs

* TINKERPOP-2569 Reconnect to server if Java driver fails to initialize
* TINKERPOP-2589 XML External Entity (XXE) vulnerability
* TINKERPOP-2597 NullPointerException while initializing connection pool
* TINKERPOP-2603 TinkerGraph sometimes could not query float values.
* TINKERPOP-2609 HTTP returns serialization exceptions for the GraphTraversalSource
* TINKERPOP-2626 RangeGlobalStep closes traversal prematurely

==== Improvements

* TINKERPOP-2504 Intermittently failing server/driver integration tests
* TINKERPOP-2616 Provide better exceptions with SSL related failures *(breaking)*
* TINKERPOP-2630 Clarify that a server cannot support Graphson1.0 over HTTP
* TINKERPOP-2632 Netty 4.1.61 flagged with two high severity security violations
* TINKERPOP-2669 Netty 4.1.61 flagged with medium severity security violations

[[release-3-4-12]]
=== TinkerPop 3.4.12 (Release Date: July 19, 2021)

* Coerced single `set` arguments to `P.within` and `P.without` to `list` in Python which serializes to a more expected form for `P` instances.
* Fixed bug in the `vertexLabelKey` validation for `GraphMLWriter` which was inadvertently validating the `edgeLabelKey`.
* Changed `IndexStep` to make it easier for providers to determine the type of indexer being used.
* Allowed Javascript `Translator` to take `Bytecode` or a `Traversal`.
* Addressed CVE-2021-32640 for gremlin-javascript.
* Allowed construction of `DriverRemoteConnection` in .NET to use host and port specification similar to Java syntax.
* Defaulted `DriverRemoteConnection` to "g" if it the `TraversalSource` binding isn't supplied in Python.
* Initialized metrics in `ProfileStep` even if the step hasn't iterated.

==== Bugs

* TINKERPOP-2358 Potential connection leak on client disposing
* TINKERPOP-2554 Extracting step metrics from ProfileStep throws NPE if the step was not triggered
* TINKERPOP-2565 GraphMLWriter does not check vertexLabelKey conflict
* TINKERPOP-2578 Set arguments to P within/without are wrapped in List
* TINKERPOP-2580 Update the custom DSL documentation

==== Improvements

* TINKERPOP-2548 Add getter for indexer used in IndexStep
* TINKERPOP-2577 Remove unused test coverage dependencies from Gremlin.NET

[[release-3-4-11]]
=== TinkerPop 3.4.11 (Release Date: May 3, 2021)

* Prevented Java driver from sending multiple request messages with the same identifier.
* Improved error message for `property(T,Object)` when mutating graph elements.
* Added method caching for GraphSON 3.0 deserialization of `P` and `TextP` instances.
* Allowed setting `ssl_options` for gremlin-python.
* Fixed bug with global `dedup()` when used in reducing `by()` of `group()`.
* Fixed bug with Javascript Groovy `Translator` when generating Gremlin with multiple embedded traversals.
* Modified Gremlin Server `Settings` to be more extensible allowing for custom options with the YAML parser.
* Fixed `toString()` representation of `P` when string values are present in Javascript.
* Exposed barrier size with getter for `NoOpBarrierStep`.
* Bumped to Netty 4.1.61.
* Added `max_content_length` as a Python driver setting.
* Fixed bug in Java `Client` initialization, reconnect and shutdown where certain thread pool configurations might produce a deadlock.
* Ensured that `barrier()` additions by strategies were controlled solely by `LazyBarrierStrategy`.
* Fixed `NullPointerException` in `ResponseMessage` deserialization for GraphSON.
* Enabled the Gremlin.Net driver to repair its connection pool after the server was temporarily unavailable.
* Added the ability to supply a `HandshakeInterceptor` to a `Cluster` which will provide access to the initial HTTP request that establishes the websocket.
* Fixed a possible leakage of connections in the Gremlin.NET driver that could happen if `Dispose()` was called while the pool was creating connections.

==== Bugs

* TINKERPOP-2512 Duplicate jars in classpath when running gremlin-server.sh
* TINKERPOP-2514 Java client driver requests with same request ids hang
* TINKERPOP-2516 Property folding has trouble with coalesce
* TINKERPOP-2529 Global dedup() in reducing by() of group() detaches elements for OLTP
* TINKERPOP-2531 Gremlin .NET driver ConnectionPool can remain without connections if server is down for 1-2 minutes

==== Improvements

* TINKERPOP-1994 LazyBarrierStrategy fully responsible for barrier() additions
* TINKERPOP-2168 GraphSON: P deserialization should be optimized
* TINKERPOP-2457 Add a max_content_length parameter to DriverRemoteConnection in the Python client
* TINKERPOP-2532 MaxBarrierSize of NoOpBarrierStep should be accessible
* TINKERPOP-2535 Netty 4.1.52 flagged as medium security violation
* TINKERPOP-2547 Provide an option to supply a callback before handshake submission
* TINKERPOP-2550 Deadlock on Client initialization

[[release-3-4-10]]
=== TinkerPop 3.4.10 (Release Date: January 18, 2021)

* Added `GremlinScriptChecker` to provide a way to extract properties of scripts before doing an actual `eval()`.
* Added `none()` step for all language variants.
* Fixed bug in `PythonTranslator` which was improperly translating `Lambda` scripts.
* Fixed bug in `GremlinDslProcessor` where certain return types in `TraversalSource` definitions were not generating code that would compile.
* Changed the default read and write timeout values for the `TornadoTransport` to `None` to disable it.
* Bumped to Groovy 2.5.14.

==== Bugs

* TINKERPOP-2496 GremlinDslProcessor fails when SocialTraversalSourceDsl overrides close
* TINKERPOP-2505 Gremlin Python Client Query Times out at 30 seconds instead of the server timeout

==== Improvements

* TINKERPOP-2447 Improve handling of StackOverflowError for long traversals
* TINKERPOP-2485 Invalid http tests with ?gremlin=1-1
* TINKERPOP-2500 Add none() step for all GLVs

[[release-3-4-9]]
=== TinkerPop 3.4.9 (Release Date: December 7, 2020)

* Modified the text of `profile()` output to hide step instances injected for purpose of collecting metrics.
* Bumped to Jackson 2.11.x.
* Bumped Netty 4.1.52.
* Added lambda support for `gremlin-javascript`.
* Provided a more concise syntax for constructing strategies in Groovy.
* Aligned `CoreImports` with `GroovyTranslator` to generate more succinct syntax.
* Improved `gremlin-groovy` understanding of `withSack()` overloads to avoid forced casts.
* Moved `Translator` instances to `gremlin-core`.
* Prevented barriers from over-reaching their limits by one.
* Added `CheckedGraphManager` to prevent Gremlin Server from starting if there are no graphs configured.
* Fixed bug in bytecode `Bindings` where calling `of()` prior to calling a child traversal in the same parent would cause the initial binding to be lost.
* Established a default read and write timeout for the `TornadoTransport` in Python, allowing it to be configurable.
* Delegated handling of erroneous response to the worker thread pool instead of event loop thread pool in Java Driver.
* Removed `Connection` from `Connection Pool` when server closes a connection with no pending requests in Java Driver.
* Improved initialization time of Java Driver if the default serializer is replaced.
* Deprecated `withGraph()` in favor of `withEmbedded()` on `AnonymousTraversalSource`.
* Added support for per-request level configurations, like timeouts, in .NET, Python and Javascript.
* Fixed bug in Javascript `Translator` that wasn't handling child traversals well.
* Prevented Gremlin Python sugar from being confused by Python magic methods.
* Allowed Gremlin Python sugar calls from anonymous context.
* Implemented `AutoCloseable` on `MultiIterator`.
* Fixed an iterator leak in `HasContainer`.
* Fixed bug in `:bytecode` command preventing translations with whitespace from working properly.
* Added `reset` and `config` options to the `:bytecode` command to allow for greater customization options.
* Added GraphSON extension module and the `TinkerIoRegistry` to the default `GraphSONMapper` configuration used by the `:bytecode` command.
* Added `GremlinASTChecker` to provide a way to extract properties of scripts before doing an actual `eval()`.
* Avoided creating unnecessary detached objects in JVM.
* Added support for `TraversalStrategy` usage in Javascript.
* Added `Traversal.getTraverserSetSupplier()` to allow providers to supply their own `TraverserSet` instances.
* Release server threads waiting on connection if the connection is dead.
* Fixed bug where server closes HTTP connection on request error even if keep alive is set to true.
* Deprecated driver `Channelizer` keep-alive related methods.
* Delegate handling of WebSocket handshake to Netty instead of custom code in Java Driver.
* Delegate detection of idle connection to Netty instead of custom keep alive logic for `WebSocketChannelizer`.
* Added support for WebSocket frame compression extension ( [RFC7692](https://tools.ietf.org/html/rfc7692) ) for `WebSocketChannelizer` in Java/Python driver.
* Added server support for WebSocket compression extension ( [RFC7692](https://tools.ietf.org/html/rfc7692) ).
* Fixed bug with Bytecode serialization when `Bytecode.toString()` is used in Javascript.
* Fixed "toString" for P and TextP to produce valid script representation from bytecode glv steps containing a string predicate in Javascript.
* Fixed a bug which could cause Java driver to hang when using `ResultSet.statusAttributes()`
* Added a listener to javascript's `DriverRemoteConnection` to find note errors from websocket connection setup.
* Fixed bug with `ReservedVerificationStrategy.getConfiguration()` which was omitting the reserved `keys` value.
* Changed all configuration keys on `AbstractWarningVerificationStrategy` implementations to `public`.
* Deprecated `BytecodeUtil` and merged its functionality to the existing `BytecodeHelper`.
* Added configuring implementation in HasStep
* Remove static initialization for `GraphSONMessageSerializerV1d0` and `GraphSONMessageSerializerV1d0` in Java driver.
* Connections to the server in a connection pool are created in parallel instead of serially in Java Driver.
* Connection pools for multiple endpoints are created in parallel instead of serially in Java Driver.
* Introduced new HostNotAvailable exception to represent cases when no server with active connection is available.
* Don't wait for new requests during shutdown of event loop group in Java Driver.

==== Bugs

* TINKERPOP-2364 Injected ProfileStep should not be displayed in child traversals
* TINKERPOP-2369 Connections in ConnectionPool are not replaced in background when underlying channel is closed
* TINKERPOP-2403 Gremlin javascript Translator does not handle child traversals
* TINKERPOP-2405 gremlinpython: traversal hangs when the connection is established but the servers stops responding later
* TINKERPOP-2408 Iterator leak in HasContainer
* TINKERPOP-2409 js: DriverRemoteConnection never times out if server uri not available.
* TINKERPOP-2410 Free up server threads when client is closed
* TINKERPOP-2425 Server closes HTTP connection for keepAlive as true
* TINKERPOP-2432 Generate correct toString() representation of bytecode in Javascript
* TINKERPOP-2433 typo in javadocs match() Type Parameters
* TINKERPOP-2435 Gremlin Python sugar syntax for values() can lead to unexpected problems
* TINKERPOP-2437 gremlin-driver hangs if ResultSet.statusAttributes().get() is called when the request throws
* TINKERPOP-2439 P and TextP toString() is broken
* TINKERPOP-2458 Bytecode Bindings lost when followed by a child traversal
* TINKERPOP-2465 TestHelper.generateTempFileFromResource file handling is invalid on windows
* TINKERPOP-2475 Barrier step touches one more element of next loop
* TINKERPOP-2478 Console byte code translator has issues with "new Date()"

==== Improvements

* TINKERPOP-2001 Support lambdas in Javascript
* TINKERPOP-2054 Support TraversalStrategy specification in gremlin-javascript
* TINKERPOP-2296 Per query timeout not working from Python
* TINKERPOP-2392 Improve module level documentation for GLVs
* TINKERPOP-2396 TraverserSet should be extendable for GraphDB provider
* TINKERPOP-2397 Don't create the default Gyro serializer if the caller specifies a different one
* TINKERPOP-2401 Upgrade Jackson-databind to 2.11.x
* TINKERPOP-2406 Delegate processing from event loop to worker threads
* TINKERPOP-2412 Add missing query tests
* TINKERPOP-2413 Prefer withEmbedded() to withGraph() on AnonymousTraversalSource
* TINKERPOP-2415 Avoid unnecessary detached objects if not required
* TINKERPOP-2416 MultiIterator should implement AutoCloseable
* TINKERPOP-2420 Support per query request options in .NET
* TINKERPOP-2421 Support per query options in javascript
* TINKERPOP-2426 Use Netty's WebSocketClientProtocolHandler
* TINKERPOP-2427 Simplify Netty reference counting
* TINKERPOP-2430 Looping Recipies
* TINKERPOP-2431 Operating on Dropped Elements Recipes
* TINKERPOP-2436 The gremlin server starts even if all graphs instantiation has failed
* TINKERPOP-2438 Provide a way for scripts to respect with() specification of timeout
* TINKERPOP-2440 Simplify driver by delegating keepAlive logic to Netty
* TINKERPOP-2441 Add compression to WebSocket frames sent from client
* TINKERPOP-2442 Make Translators that work in Java part of gremlin-core
* TINKERPOP-2445 Speed up client initialization *(breaking)*
* TINKERPOP-2446 Add Recipe for Optional Looping
* TINKERPOP-2453 Add WebSocket compression to gremlin-python
* TINKERPOP-2461 Align CoreImports with GroovyTranslator
* TINKERPOP-2462 Duplicated BytecodeUtil and BytecodeHelper classes
* TINKERPOP-2466 Improve syntax for Groovy scripts that use withStrategies()
* TINKERPOP-2468 Stabilize shouldProcessSessionRequestsInOrder() test
* TINKERPOP-2469 KrbException - Principal does not exist in test
* TINKERPOP-2474 withSack() Groovy translation output could be simplified
* TINKERPOP-2479 Provide a way to set a custom GraphSONMapper for :bytecode command
* TINKERPOP-2482 Rename wsConnectionTimeout to connectionSetupTimeout

[[release-3-4-8]]
=== TinkerPop 3.4.8 (Release Date: August 3, 2020)

* Fixed bug in `has(T,Traversal)` where results were not being returned.
* Fixed bug in `select(Traversal)` where side-effects were getting lost if accessed from the child traversal.
* Fixed authorization bug when using `WsAndHttpChannelizerHandler` with keep-alive enabled.
* Fixed bug in option-less construction of `DriverRemoteConnection` in Javascript.
* Bumped Jackson to 2.9.10.5.
* Improved sampling distribution for global scope `sample()` operations.

==== Bugs

* TINKERPOP-2288 Get ConnectionPoolBusyException and then ServerUnavailableExceptions
* TINKERPOP-2352 Gremlin Python driver default pool size makes Gremlin keep-alive difficult
* TINKERPOP-2374 SaslAndHttpBasicAuthenticationHandler can't extract authorization
* TINKERPOP-2383 has(T,Traversal) does not return results
* TINKERPOP-2384 Inject and withSideEffect causing different outcomes in order step

==== Improvements

* TINKERPOP-2328 Do not close all connections if just one has became closed
* TINKERPOP-2376 Probability distribution controlled by weight when using sample step

[[release-3-4-7]]
=== TinkerPop 3.4.7 (Release Date: June 1, 2020)

This release also includes changes from <<release-3-3-11, 3.3.11>>.

* Gremlin.NET driver: Fixed a `NullReferenceException` and throw clear exception if received message is empty.
* Bumped to Groovy 2.5.11.
* Modified `ImportGremlinPlugin` to allow for field imports.
* Improved error message for `math()` when the selected key in a `Map` is `null` or not a `Number`.
* Added `:cls` command to Gremlin Console to clear the screen.
* Bumped Netty 4.1.49.

==== Bugs

* TINKERPOP-2192 Gremlin.Net.Driver.Connection.Parse throws a NullReferenceException
* TINKERPOP-2345 NullPointerException when Map key is not found for math()
* TINKERPOP-2347 Remove invalid service descriptors from gremlin-shaded
* TINKERPOP-2350 clone() is not deep copying Traversal internals
* TINKERPOP-2351 Local Map ordering of keys can generate cast errors
* TINKERPOP-2353 Error while Shutting Down Gremlin Server
* TINKERPOP-2355 Jackson-databind version in Gremlin shaded dependency needs to be increased  - introduces vulnerability issues
* TINKERPOP-2360 failed to deserializer int32 when gremlin-python submit bytecode with a big int value
* TINKERPOP-2365 LazyBarrierStrategy adds a NoOpBarrierStep when profile() is present
* TINKERPOP-2368 JAVA_OPTIONS are not properly expanded in gremlin-console

==== Improvements

* TINKERPOP-2215 Better exception message for connection problems
* TINKERPOP-2336 Allow close of channel without having to wait for server
* TINKERPOP-2339 Gremlin.Net: Update System.Net.WebSockets.Client dependency
* TINKERPOP-2354 Document recommendation to reuse graph traversal source
* TINKERPOP-2357 Add a command to clear the Gremlin Console screen
* TINKERPOP-2371 Add possibility to import constants with ImportGremlinPlugin

[[release-3-4-6]]
=== TinkerPop 3.4.6 (Release Date: February 20, 2020)

* Fixed bug in `drop()` of properties which was introduced in 3.4.5.

==== Bugs

* TINKERPOP-2338 drop() not removing all edge/meta properties

[[release-3-4-5]]
=== TinkerPop 3.4.5 (Release Date: February 3, 2020)

This release also includes changes from <<release-3-3-10, 3.3.10>>.

* Expanded the use of `by(String)` modulator so that it can work on `Map` as well as `Element`.
* Improved error messaging for `by(String)` so that it is more clear as to what the problem is
* Bumped to Netty 4.1.42
* Improved SPARQL query translation to better allow for index optimizations during execution.
* Improved Gremlin Server websocket handling preventing automatic server close of the channel for protocol errors.
* Introduced internal `Buffer` API as a way to wrap Netty's Buffer API and moved `GraphBinaryReader`, `GraphBinaryWriter` and `TypeSerializer<T>` to `gremlin-core`.
* Unified the behavior of property comparison: only compare key&value.
* Supported `hasKey()` and `hasValue()` step for edge property and meta property, like `g.E().properties().hasKey('xx')`.
* Modified driver to send `overrideRequestId` and `userAgent` to server when they are present in `RequestOptions` for bytecode requests.

==== Bugs

* TINKERPOP-2175 Executor thread is not returned on channel close
* TINKERPOP-2266 Keep alive not started at connection creation
* TINKERPOP-2274 Test of TinkerGraph Gremlin fail on Windows and non EN locale
* TINKERPOP-2318 Edge properties dedup() not work with spark-gremlin *(breaking)*
* TINKERPOP-2332 JavaScript GLV: structure element toString() should internally call toString()
* TINKERPOP-2333 JavaScript GLV: GraphSON2/3 Edge deserialization is invalid

==== Improvements

* TINKERPOP-1733 hasKey, hasValues should work on Element and Property
* TINKERPOP-2262 Improve Netty protocol handling
* TINKERPOP-2305 GraphBinary: Wrap Buffer API
* TINKERPOP-2307 Add better error message for badly configured Channelizer
* TINKERPOP-2309 Bump gremlinpython to Tornado 5.x
* TINKERPOP-2314 Employ by(String) for Map when possible and improve errors around incorrect types
* TINKERPOP-2315 Implement some form of clone() or reset() for Traversal in GLVs
* TINKERPOP-2320 [SECURITY] XMLInputFactory initialization in GraphMLReader introduces
* TINKERPOP-2322 Deprecate Jython support
* TINKERPOP-2324 Deprecate the raw NIO support in the Java driver
* TINKERPOP-2325 Generate traversals that will better yield index lookups with SPARQL
* TINKERPOP-2329 JavaScript GLV: Update websocket library dependency
* TINKERPOP-2330 JavaScript GLV should expose GraphSON2Writer and GraphSONReader

[[release-3-4-4]]
=== TinkerPop 3.4.4 (Release Date: October 14, 2019)

This release also includes changes from <<release-3-3-9, 3.3.9>>.

* Provided support for DSLs by way of remote connections through `AnonymousTraversalSource`.
* Added `elementMap()` step.
* Added GraphBinary support for Python.
* Allowed for embedded map assertions in GLV tests.
* Added `Direction` deserialization support in GLVs.

==== Bugs

* TINKERPOP-2159 EventStrategy doesn't handle multi-valued properties
* TINKERPOP-2276 No constructor for remote connection in DSL generated traversal source
* TINKERPOP-2283 GraphStep's ids null exception
* TINKERPOP-2285 Error object is unreachable
* TINKERPOP-2289 Use address instead of hostname for connection
* TINKERPOP-2290 Javascript GLV connection refused error handling
* TINKERPOP-2291 TraversalExplanation deserialization in GraphSON
* TINKERPOP-2298 Bytecode.java  flattenArguments throw exception when null
* TINKERPOP-2303 GremlinDsl generate addV instead of addE

==== Improvements

* TINKERPOP-1810 Add Lambda.binaryOperator and Lambda.unaryOperator
* TINKERPOP-1838 Python sample script
* TINKERPOP-2046 Gremlin-Python: Support custom request headers in WebSocket request
* TINKERPOP-2213 Replace scriptEvaluationTimeout in favor of something more suitable to bytecode
* TINKERPOP-2275 Update jackson databind 2.9.9.3+
* TINKERPOP-2277 Python sdk postpone the timing to create transport
* TINKERPOP-2279 GraphBinary support in Python
* TINKERPOP-2280 Prevent use of T values as property key overloads
* TINKERPOP-2284 Make it easier to return more structure of graph elements
* TINKERPOP-2302 Add isOnGraphComputer() field accessor to ElementMapStep

[[release-3-4-3]]
=== TinkerPop 3.4.3 (Release Date: August 5, 2019)

This release also includes changes from <<release-3-3-8, 3.3.8>>.

* Improved error messaging on timeouts returned to the console from `:>`.
* Added a `toString()` serializer for GraphBinary.
* Configured the Gremlin Console to use GraphBinary by default.
* Fixed transaction management for empty iterators in Gremlin Server.
* Deprecated `MessageSerializer` implementations for Gryo in Gremlin Server.
* Deprecated `Serializers` enum values of `GRYO_V1D0` and `GRYO_V3D0`.
* Deprecated `SerTokens` values of `MIME_GRYO_V1D0` and `MIME_GRYO_V3D0`.
* Added a Docker command to start Gremlin Server with the standard GLV test configurations.
* Added `aggregate(Scope,String)` and deprecated `store()` in favor of `aggregate(local)`.
* Modified `NumberHelper` to better ignore `Double.NaN` in `min()` and `max()` comparisons.
* Bumped to Netty 4.1.36.
* Bumped to Groovy 2.5.7.
* Added `userAgent` to RequestOptions. Gremlin Console sends `Gremlin Console/<version>` as the `userAgent`.
* Fixed DriverRemoteConnection ignoring `with` `Token` options when multiple were set.
* Added `:set warnings <true|false>` to Gremlin Console.

==== Bugs

* TINKERPOP-1619 TinkerGraphComputer worker count affects OptionalStep query results
* TINKERPOP-2157 SparkStarBarrierInterceptor injects (Byte) 0
* TINKERPOP-2224 Detect and fix resource leak
* TINKERPOP-2230 match() step unexpected behaviours
* TINKERPOP-2232 RemoteStrategy does not call parent class TraversalStrategy __init__
* TINKERPOP-2238 Fix remaining iterator leaks marked by @IgnoreIteratorLeak
* TINKERPOP-2241 Client exception don't match Server exception when server  throw StackOverflowError
* TINKERPOP-2248 Instability of driver for blocked requests
* TINKERPOP-2257 transaction itty  may still be visited after commit
* TINKERPOP-2264 Gremlin Python should deserialize g:Date to UTC

==== Improvements

* TINKERPOP-1084 Branch option tokens should be allowed to be traversals.
* TINKERPOP-1553 Deprecate store() in favor of aggregate(Scope)
* TINKERPOP-1921 Support hasNext terminal step in GLVs
* TINKERPOP-2020 Support withComputer() for javascript
* TINKERPOP-2223 Update jackson databind to 2.9.9
* TINKERPOP-2236 Improve error messaging for TinkerGraph IdManagers that fail on conversions
* TINKERPOP-2237 Prevent error when closing sessions that don't exist *(breaking)*
* TINKERPOP-2242 Bump to netty 4.1.36
* TINKERPOP-2243 Add user-agent to RequestOptions
* TINKERPOP-2246 Consolidate the error propagation to the client
* TINKERPOP-2250 Support toString serialization in GraphBinary
* TINKERPOP-2256 processAllStarts of AggregateStep should only be called when barrier is empty
* TINKERPOP-2260 Update jackson databind 2.9.9.1
* TINKERPOP-2265 Deprecate Traversal.getSideEffects() functionality for remoting purposes
* TINKERPOP-2270 Deprecate multi/metaproperty support in Neo4j
* TINKERPOP-2271 Add console preference to control server-originated warning display
* TINKERPOP-2272 Rename steps and tokens that conflict with standard python functions

[[release-3-4-2]]
=== TinkerPop 3.4.2 (Release Date: May 28, 2019)

This release also includes changes from <<release-3-3-7, 3.3.7>>.

* Allow a `Traversal` to know what `TraversalSource` it spawned from.
* Fixed problem with connection pool sizing and retry.
* Added status attribute for warnings to be returned to the client.
* Modified Gremlin Console to report warning status attributes.
* Changed `:>` in Gremlin Console to submit the client-side timeout on each request.
* Provided method to override the request identifier with `RequestOptions`.
* Added option to set per-request settings on a `Traversal` submitted via `Bytecode`.
* Fixed the Gryo registration for `OptionsStrategy` as it was not serializing state properly.

==== Bugs

* TINKERPOP-2090 After running backend for a day or so System.IO.IOException keep throwing
* TINKERPOP-2112 Folding in property() step is not being optimally performed
* TINKERPOP-2180 gremlin.sh doesn't work when directories contain spaces
* TINKERPOP-2183 InterpreterModeASTTransformation needs to be more specific about what it transforms
* TINKERPOP-2189 ConnectedComponent test assumes fixed order of vertices
* TINKERPOP-2194 Enforcing an order on properties in one test method of ChooseTest
* TINKERPOP-2196 PartitionStrategy with includeMetaProperties(true) can't add labeled vertex
* TINKERPOP-2198 Documentation for Store contradicts itself
* TINKERPOP-2199 within step does not work with more than two parameters with python
* TINKERPOP-2200 AddEdgeStartStep used DetachedFactory.detach instead of EventStrategy.detach
* TINKERPOP-2204 Client receives no response on failed request
* TINKERPOP-2206 Certain types in javascript don't appear to serialize with a GraphSON type
* TINKERPOP-2212 Path is not detaching properly under certain conditions
* TINKERPOP-2217 Race condition in Gremlin.net driver connection

==== Improvements

* TINKERPOP-2089 Javascript DSL support
* TINKERPOP-2179 Have o.a.t.g.driver.ser.SerializationException extend IOException
* TINKERPOP-2181 Allow ctrl+c to break out of a long running process in Gremlin Console
* TINKERPOP-2182 Remove gperfutils from Gremlin Console *(breaking)*
* TINKERPOP-2190 Document Gremlin sanitization best practices
* TINKERPOP-2191 Implement EdgeLabelVerificationStrategy
* TINKERPOP-2193 Allow a Traversal to know what TraversalSource it spawned from
* TINKERPOP-2203 Bind the console timeout to the request timeout
* TINKERPOP-2208 Include inject() in DSLs generated with Java annotation processor
* TINKERPOP-2211 Provide API to add per request option for a bytecode
* TINKERPOP-2216 Consider adding conventional status attribute key for warnings
* TINKERPOP-2219 Upgrade Netty version

[[release-3-4-1]]
=== TinkerPop 3.4.1 (Release Date: March 18, 2019)

This release also includes changes from <<release-3-3-6, 3.3.6>>.

* Gremlin.NET driver: Fixed removal of closed connections and added round-robin scheduling.
* Added GraphBinary serializer for TraversalMetrics
* Added registration for `SparqlStrategy` for GraphSON.
* Fixed up `SparqlStrategy` so that it could be used properly with `RemoteStrategy`.
* Fixed `ByteBuffer` serialization for GraphBinary.
* Fixed `Path.toString()` in `gremlin-javascript` which was referencing an invalid object.
* Fixed potential for an infinite loop in connection creation for `gremlin-dotnet`.
* Added fallback resolver to `TypeSerializerRegistry` for GraphBinary.
* Added easier to understand exceptions for connection problems in the Gremlin.Net driver.
* Support configuring the type registry builder for GraphBinary.
* Bumped to Groovy 2.5.6.
* Release working buffers in case of failure for GraphBinary.
* GraphBinary: Use the same `ByteBuf` instance to write during serialization. Changed signature of write methods in type serializers.
* Remove unused parameter in GraphBinary's `ResponseMessageSerializer`.
* Changed `SparqlTraversalSource` so as to enable Gremlin steps to be used to process results from the `sparql()` step.
* GraphBinary: Cache expression to obtain the method in `PSerializer`.

==== Bugs

* TINKERPOP-1992 count has negative time in profile
* TINKERPOP-2126 toString() methods not thread-safe
* TINKERPOP-2135 Gremlin.Net ConnectionPool doesn't handle closed idle connections properly
* TINKERPOP-2139 Errors during request serialization in WebSocketGremlinRequestEncoder/NioGremlinRequestEncoder are not reported to the client
* TINKERPOP-2141 ByteBufferSerializer modifies buffer's position
* TINKERPOP-2148 "no connection available!" is being thrown despite lots of free connections
* TINKERPOP-2152 Path toString fails in Gremlin JavaScript
* TINKERPOP-2153 Remove unused parameter from ResponseMessageSerializer *(breaking)*
* TINKERPOP-2154 GraphBinary: Serializers should release resources in case of failures
* TINKERPOP-2155 Situation can occur that causes infinite amount of connection to be opened, causing System.Net.WebSockets.WebSocketException
* TINKERPOP-2161 GraphBinary: Write serialization performance issue
* TINKERPOP-2169 Responses exceeding maxContentLength cause subsequent queries to hang
* TINKERPOP-2172 PartitionStrategy doesn't apply to AddEdgeStartStep
* TINKERPOP-2173 Incorrect reset of log level in integration test
* TINKERPOP-2177 Streaming response immediately after authentication stops after first partial response

==== Improvements

* TINKERPOP-1435 Support for extended GraphSON in gremlin-python
* TINKERPOP-1882 Apply range and limit steps as early as possible
* TINKERPOP-1998 IoGraphTest use different schemas for standard and readGraph configurations
* TINKERPOP-2088 Enable SourceLink for Gremlin.Net
* TINKERPOP-2098 Improve gremlin-server.sh help output
* TINKERPOP-2122 Expose status codes from server errors
* TINKERPOP-2124 InlineFilterStrategy produces wrong result
* TINKERPOP-2125 Extend release validation script
* TINKERPOP-2127 Add g:TraversalMetrics and g:Metrics deserializers for gremlinpython
* TINKERPOP-2129 Mask security secret or password in logs
* TINKERPOP-2130 Cannot instantiate DriverRemoteConnection without passing an options object
* TINKERPOP-2131 NoConnectionAvailableException doesn't reveal the reason
* TINKERPOP-2134 Bump to Groovy 2.5.6
* TINKERPOP-2136 Inside lower bound inclusion (documentation)
* TINKERPOP-2138 Provide a configuration to disable the global closure cache
* TINKERPOP-2140 Test build with Docker automatically
* TINKERPOP-2144 Better handle Authenticator instance failures
* TINKERPOP-2147 Add GraphBinary serializer for TraversalMetrics
* TINKERPOP-2149 GraphBinary: Make type serializer resolution pluggable
* TINKERPOP-2150 GraphBinary: Support configuring the TypeSerializerRegistry builder class in config
* TINKERPOP-2163 JavaTranslator performance enhancements
* TINKERPOP-2164 Bytecode's hashCode impl (and its inner classes) can produce hash collisions
* TINKERPOP-2165 Prefer commons-lang3 to commons-lang
* TINKERPOP-2166 GraphBinary: P deserialization should be optimized
* TINKERPOP-2167 Gremlin Javascript Traversal as async iterable
* TINKERPOP-2171 Allow SPARQL to be extended with Gremlin steps
* TINKERPOP-2174 Improve Docker Image Security

[[release-3-4-0]]
=== TinkerPop 3.4.0 (Release Date: January 2, 2019)

This release also includes changes from <<release-3-3-4, 3.3.4>> and <<release-3-3-5, 3.3.5>>.

* Changed Python "bindings" to use an actual `Bindings` object rather than a 2-tuple.
* Improved the Gremlin.NET driver: It now uses request pipelining and its `ConnectionPool` has a fixed size.
* Implemented `IndexStep` which allows to transform local collections into indexed collections or maps.
* Made `valueMap()` aware of `by` and `with` modulators and deprecated `valueMap(boolean)` overloads.
* Use `Compare.eq` in `Contains` predicates to ensure the same filter behavior for numeric values.
* Added `OptionsStrategy` to allow traversals to take arbitrary traversal-wide configurations.
* Added text predicates.
* Added `BulkSet` as a GraphSON type with support in all language variants.
* Added `ReferenceElementStrategy` to auto-detach elements to "reference" from a traversal.
* Added initial release of the GraphBinary serialization format with Java support.
* Allowed `ImportCustomizer` to accept fields.
* Removed groovy-sql dependency.
* Modified `Mutating` steps so that they are no longer marked as `final`.
* Rewrote `ConnectiveStrategy` to support an arbitrary number of infix notations in a single traversal.
* GraphSON `MessageSerializer` s will automatically register the GremlinServerModule to a provided GraphSONMapper.
* Removed support for `-i` option in Gremlin Server which was previously deprecated.
* Implemented `ShortestPathVertexProgram` and the `shortestPath()` step.
* `AbstractGraphProvider` uses `g.io()` for loading test data.
* Added the `io()` start step and `read()` and `write()` termination steps to the Gremlin language.
* Added `GraphFeatures.supportsIoRead()` and `GraphFeatures.supportsIoWrite()`.
* Deprecated `Graph.io()` and related infrastructure.
* `GraphMLReader` better handles edge and vertex properties with the same name.
* Maintained order of annotations in metrics returned from `profile()`-step.
* Refactored `TypeTranslator` to be directly extensible for `ScriptTranslator` functions.
* Bumped to Netty 4.1.25.
* Bumped to Spark 2.4.0.
* Bumped to Groovy 2.5.4.
* Modified Gremlin Server to return a "host" status attribute on responses.
* Added ability to the Java, .NET, Python and JavaScript drivers to retrieve status attributes returned from the server.
* Modified Java and Gremlin.Net `ResponseException` to include status code and status attributes.
* Modified Python `GremlinServerError` to include status attributes.
* Modified the return type for `IGremlinClient.SubmitAsync()` to be a `ResultSet` rather than an `IReadOnlyCollection`.
* Deprecated two `submit()`-related methods on the Java driver `Client` class.
* Added `Client.submit()` overloads that accept per-request `RequestOptions`.
* Added sparql-gremlin.
* Fixed a bug in dynamic Gryo registration where registrations that did not have serializers would fail.
* Moved `Parameterizing` interface to the `org.apache.tinkerpop.gremlin.process.traversal.step` package with other marker interfaces of its type.
* Replaced `Parameterizing.addPropertyMutations()` with `Configuring.configure()`.
* Changed interface hierarchy for `Parameterizing` and `Mutating` interfaces as they are tightly related.
* Introduced the `with(k,v)` and `with(k)` step modulators which can supply configuration options to `Configuring` steps.
* Added `OptionsStrategy` to allow traversals to take arbitrary traversal-wide configurations.
* Introduced the `with(k,v)` and `with(k)` traveral source configuration options which can supply configuration options to the traversal.
* Added `connectedComponent()` step and related `VertexProgram`.
* Added `supportsUpsert()` option to `VertexFeatures` and `EdgeFeatures`.
* `min()` and `max()` now support all types implementing `Comparable`.
* Change the `toString()` of `Path` to be standardized as other graph elements are.
* `hadoop-gremlin` no longer generates a test artifact.
* Allowed `GraphProvider` to expose a cached `Graph.Feature` object so that the test suite could re-use them to speed test runs.
* Fixed a bug in `ReducingBarrierStep`, that returned the provided seed value despite no elements being available.
* Changed the order of `select()` scopes. The order is now: maps, side-effects, paths.
* Moved `TraversalEngine` to `gremlin-test` as it has long been only used in testing infrastructure.
* Nested loop support added allowing `repeat()` steps to be nested.
* Events from `EventStrategy` raised from "new" mutations will now return a `KeyedVertexProperty` or `KeyedProperty` as is appropriate.
* `MutationListener#vertexPropertyChanged(Vertex, VertexProperty, Object, Object...)` no longer has a default implementation.
* Deprecated `GraphSONMessageSerializerV2d0` as it is now analogous to `GraphSONMessageSerializerGremlinV2d0`.
* Moved previously deprecated `RemoteGraph` to `gremlin-test` as it is now just a testing component.
* Removed previously deprecated `RemoteStrategy.instance()` and the strategy no longer has any connection to `RemoteGraph`.
* Removed previously deprecated methods in `SubgraphStrategy` and `PartitionStrategy` builders.
* Removed previously deprecated Credentials DSL infrastructure.
* Removed previously deprecated `RemoteConnection#submit(Traversal)` and `RemoteConnection#submit(Bytecode)` methods.
* Removed previously deprecated `MutationListener#vertexPropertyChanged(Vertex, Property, Object, Object...)`.
* Removed previously deprecated `OpSelectorHandler` constructor.
* Removed previously deprecated `close()` from `GremlinGroovyScriptEngine` which no longer implements `AutoCloseable`.
* Removed previously deprecated `getGraphInputFormat()` and `getGraphOutputFormat()` from `HadoopConfiguration`.
* Removed previously deprecated `AbstractOpProcessor#makeFrame()` method.
* Removed previously deprecated `AuthenticationSettings.className` configuration option in Gremlin Server.
* Removed previously deprecated `GraphManager` methods `getGraphs()` and `getTraversalSources()`.
* Removed previously deprecated Gremlin Server setting for `serializedResponseTimeout`.
* Removed previously deprecated Structure API exceptions related to "element not found" situations.
* Removed previously deprecated `rebindings` options from the Java driver API.
* Removed previously deprecated `LambdaCollectingBarrierStep.Consumers` enum.
* Removed previously deprecated `HasContainer#makeHasContainers(String, P)`
* Removed support for Giraph.
* Removed previously deprecated JavaScript Driver property `traversers` of the `ResultSet`.
* gremlin-python: use explicit Bindings object for python instead of a 2-tuple

==== Bugs

* TINKERPOP-1777 Gremlin .max step returns -2147483648 for empty result sets *(breaking)*
* TINKERPOP-1869 Profile step and iterate do not play nicely with each other
* TINKERPOP-1898 Issue with bindings in strategies and lambdas
* TINKERPOP-1927 Gherkin scenario expects list with duplicates, but receives g:Set
* TINKERPOP-1933 gremlin-python maximum recursion depth exceeded on large responses
* TINKERPOP-1947 Path history isn't preserved for keys in mutations
* TINKERPOP-1949 Formatting error on website
* TINKERPOP-1958 TinkerGraphCountStrategy can return wrong counts
* TINKERPOP-1961 Duplicate copies of images directory in docs
* TINKERPOP-1962 GroovyTranslator doesn't handle empty maps
* TINKERPOP-1963 Use of reducing step in choose()
* TINKERPOP-1972 inject() tests are throwing exceptions in .NET GLV tests
* TINKERPOP-1978 Check for Websocket connection state when retrieved from Connection Pool missing
* TINKERPOP-1979 Several OLAP issues in MathStep
* TINKERPOP-1988 minor error in documentation
* TINKERPOP-1999 [Java][gremlin-driver] Query to a remote server via the websocket client hangs indefinitely if the server becomes unavailable
* TINKERPOP-2005 Intermittent NullPointerException in response handling
* TINKERPOP-2006 GraphML serialization invalid if a vertex and edge have similar named property
* TINKERPOP-2009 Pick.any and Pick.none should be exposed in Gremlin-JavaScript
* TINKERPOP-2021 Prevent maximum recursion depth failure
* TINKERPOP-2028 AbstractGraphSONMessageSerializerV2d0 should register GremlinServerModule when mapper is provided
* TINKERPOP-2029 ConcurrentModificationException for InlineFilterStrategy
* TINKERPOP-2030 KeepAlive task executed for every Connection.write call
* TINKERPOP-2032 Update jython-standalone
* TINKERPOP-2044 Cannot reconnect to Azure cosmos host that becomes available again
* TINKERPOP-2058 Contains predicates should rely on Compare predicates *(breaking)*
* TINKERPOP-2081 PersistedOutputRDD materialises rdd lazily with Spark 2.x
* TINKERPOP-2091 Wrong/Missing feature requirements in StructureStandardTestSuite
* TINKERPOP-2094 Gremlin Driver Cluster Builder serializer method does not use mimeType as suggested
* TINKERPOP-2095 GroupStep looks for irrelevant barrier steps
* TINKERPOP-2096 gremlinpython: AttributeError when connection is closed before result is received
* TINKERPOP-2100 coalesce() creating unexpected results when used with order()
* TINKERPOP-2113 P.Within() doesn't work when given a List argument

==== Improvements

* TINKERPOP-550 Gremlin IO needs to support both OLTP and OLAP naturally.
* TINKERPOP-967 Support nested-repeat() structures
* TINKERPOP-1113 GraphComputer subclasses should support native methods
* TINKERPOP-1143 Remove deprecated TraversalSource.Builder and TraversalEngine. *(breaking)*
* TINKERPOP-1296 Remove deprecated serializedResponseTimeout from Gremlin Server *(breaking)*
* TINKERPOP-1342 Allow setting scriptEvaluationTimeout in driver
* TINKERPOP-1365 Log the seed used to initialize Random in tests
* TINKERPOP-1410 mvn install -Dmaven.test.skip=true doesn't work on a clean machine *(breaking)*
* TINKERPOP-1446 Add a StringFactory for Path which prefixes with type.
* TINKERPOP-1447 Add some JavaScript intelligence to the documentation so that comments and output are not copied in a copy paste
* TINKERPOP-1494 Means of exposing execution information from a result produced by RemoteConnection
* TINKERPOP-1518 Provide a way for providers to expose static Graph.Features to tests
* TINKERPOP-1522 Order of select() scopes *(breaking)*
* TINKERPOP-1595 Go through TraversalVertexProgram with a profile and optimize.
* TINKERPOP-1628 Implement TraversalSelectStep
* TINKERPOP-1685 Introduce optional feature to allow for upserts without read-before-write
* TINKERPOP-1705 Remove deprecated rebindings option *(breaking)*
* TINKERPOP-1707 Remove deprecated AuthenticationSettings.className option *(breaking)*
* TINKERPOP-1755 No docs for ReferenceElements
* TINKERPOP-1769 Python graph[empty] string representation is confusing
* TINKERPOP-1774 Gremlin .NET: Support min and max sizes in Connection pool
* TINKERPOP-1775 Gremlin .NET: Implement a Connection write queue to support request pipelining
* TINKERPOP-1778 Do not promote timedInterrupt option for Gremlin Server script processing
* TINKERPOP-1780 Add authentication tests for gremlin-python
* TINKERPOP-1831 Refactor EventStrategy  *(breaking)*
* TINKERPOP-1836 .NET sample project
* TINKERPOP-1841 Include Python GLV tests on TravisCI
* TINKERPOP-1849 Provide a way to fold() with an index
* TINKERPOP-1864 Gremlin Python tests for GraphSON 2.0 and 3.0
* TINKERPOP-1878 Sparql to Gremlin Compiler
* TINKERPOP-1888 Extend max and min to all Comparable properties, not just Numbers *(breaking)*
* TINKERPOP-1889 JavaScript GLV: Use heartbeat to prevent connection timeout
* TINKERPOP-1897 Provide Docker images of Gremlin Server and Console
* TINKERPOP-1906 Make ResponseException explorable
* TINKERPOP-1912 Remove MD5 checksums
* TINKERPOP-1913 Expose metadata from Gremlin Server to Clients
* TINKERPOP-1930 Drop support for Giraph *(breaking)*
* TINKERPOP-1934 Bump to latest version of httpclient
* TINKERPOP-1936 Performance enhancement to Bytecode deserialization
* TINKERPOP-1941 Remove deprecated Structure API exception methods *(breaking)*
* TINKERPOP-1942 Binary serialization format
* TINKERPOP-1945 Add support for extended GraphSon types to Gremlin.net
* TINKERPOP-1946 Remove the deprecated Credentials DSL infrastructure *(breaking)*
* TINKERPOP-1950 Traversal construction performance enhancements
* TINKERPOP-1951 gremlin-server.bat doesn't support paths containing spaces
* TINKERPOP-1953 Bump to Groovy 2.4.15
* TINKERPOP-1954 Remove deprecated GraphManager methods *(breaking)*
* TINKERPOP-1959 Provide a way to submit scripts to the server in gremlin-javascript
* TINKERPOP-1967 Add a connectedComponent() step
* TINKERPOP-1968 Refactor elements of Gremlin Server testing
* TINKERPOP-1975 Introduce with() step modulator *(breaking)*
* TINKERPOP-1976 Include Computer tests for GLVs
* TINKERPOP-1977 Gremlin-JavaScript: Support SASL authentication
* TINKERPOP-1984 Allow support for multiple serializer versions in Gremlin Server HTTP *(breaking)*
* TINKERPOP-1985 Update position on bulk loading
* TINKERPOP-1986 Remove deprecation from PartitionStrategy, SubgraphStrategy and GremlinScriptEngine *(breaking)*
* TINKERPOP-1987 Bump to Netty 4.1.x
* TINKERPOP-1989 Preserve order that plugins are applied in Gremlin Console
* TINKERPOP-1990 Add a shortestPath() step
* TINKERPOP-1993 Bump to Spark 2.3.1
* TINKERPOP-1995 DriverRemoteConnection close() method returns undefined
* TINKERPOP-1996 Introduce read() and write() steps
* TINKERPOP-2002 Create a blog post explaining the value of using TinkerPop
* TINKERPOP-2010 Generate jsdoc for gremlin-javascript
* TINKERPOP-2011 Use NumberHelper on choose()
* TINKERPOP-2012 Target .NET Standard 2.0 for Gremlin.Net
* TINKERPOP-2013 Process tests that are auto-ignored stink
* TINKERPOP-2015 Allow users to configure the WebSocket connections
* TINKERPOP-2016 Upgrade Jackson FasterXML to 2.9.5 or later to fix security vulnerability
* TINKERPOP-2017 Check for Column in by()
* TINKERPOP-2018 Generate API docs for Gremlin.Net
* TINKERPOP-2022 Cluster SSL should trust default ca certs by default
* TINKERPOP-2023 Gremlin Server should not create self-signed certs *(breaking)*
* TINKERPOP-2024 Gremlin Server Application archetype should connect via withRemote
* TINKERPOP-2025 Change to SHA-256/512 and drop SHA-1 for releases
* TINKERPOP-2026 Gremlin.Net.Driver should check ClientWebSocket.State before closing
* TINKERPOP-2031 Remove support for -i in gremlin-server.sh *(breaking)*
* TINKERPOP-2033 Maintain order of profile() annotations
* TINKERPOP-2034 Register synchronizedMap() with Gryo
* TINKERPOP-2037 Remove unused groovy-sql dependency
* TINKERPOP-2038 Make groovy script cache size configurable
* TINKERPOP-2039 Bump to Groovy 2.5.2 *(breaking)*
* TINKERPOP-2040 Improve flexibility of GroovyTranslator to handle custom types
* TINKERPOP-2041 Text Predicates
* TINKERPOP-2045 Remove non-indy groovy dependencies
* TINKERPOP-2049 Single argument with() overload
* TINKERPOP-2050 Add a :bytecode command to Gremlin Console
* TINKERPOP-2053 Provider OptionsStrategy for traversal configurations
* TINKERPOP-2055 Provide support for special number cases like Infinity in GraphSON
* TINKERPOP-2056 Use NumberHelper in Compare
* TINKERPOP-2059 Modulation of valueMap() *(breaking)*
* TINKERPOP-2060 Make Mutating steps non-final
* TINKERPOP-2061 Add with() configuration as global to a traversal
* TINKERPOP-2062 Add Traversal class to CoreImports
* TINKERPOP-2064 Add status attributes to results for gremlin-javascript
* TINKERPOP-2065 Optimize iterate() for remote traversals
* TINKERPOP-2066 Bump to Groovy 2.5.3
* TINKERPOP-2067 Allow getting raw data from Gremlin.Net.Driver.IGremlinClient
* TINKERPOP-2068 Bump Jackson Databind 2.9.7
* TINKERPOP-2069 Document configuration of Gremlin.Net
* TINKERPOP-2070 gremlin-javascript: Introduce Connection representation
* TINKERPOP-2071 gremlin-python: the graphson deserializer for g:Set should return a python set
* TINKERPOP-2072 Refactor custom type translation for ScriptTranslators *(breaking)*
* TINKERPOP-2073 Generate tabs for static code blocks
* TINKERPOP-2074 Ensure that only NuGet packages for the current version are pushed
* TINKERPOP-2075 Introduce ReferenceElementStrategy
* TINKERPOP-2077 VertexProgram.Builder should have a default create() method with no Graph
* TINKERPOP-2078 Hide use of EmptyGraph or RemoteGraph behind a more unified method for TraversalSource construction
* TINKERPOP-2079 Move RemoteGraph to test package *(breaking)*
* TINKERPOP-2084 For remote requests in console display the remote stack trace
* TINKERPOP-2092 Deprecate default GraphSON serializer fields
* TINKERPOP-2093 Bump to Groovy 2.5.4
* TINKERPOP-2097 Create a DriverRemoteConnection with an initialized Client
* TINKERPOP-2101 Support Spark 2.4
* TINKERPOP-2103 Remove deprecated submit() options on RemoteConnection *(breaking)*
* TINKERPOP-2104 Allow ImportCustomizer to handle fields
* TINKERPOP-2106 When gremlin executes timeout, throw TimeoutException instead of TraversalInterruptedException/InterruptedIOException
* TINKERPOP-2110 Allow Connection on Different Path (from /gremlin)
* TINKERPOP-2111 Add BulkSet as a GraphSON type *(breaking)*
* TINKERPOP-2114 Document common Gremlin anti-patterns
* TINKERPOP-2116 Explicit Bindings object for Python *(breaking)*
* TINKERPOP-2117 gremlin-python: Provide a better data structure for a Binding
* TINKERPOP-2119 Validate C# code samples in docs
* TINKERPOP-2121 Bump Jackson Databind 2.9.8

== TinkerPop 3.3.0 (Gremlin Symphony #40 in G Minor)

image::https://raw.githubusercontent.com/apache/tinkerpop/master/docs/static/images/gremlin-mozart.png[width=185]

[[release-3-3-11]]
=== TinkerPop 3.3.11 (Release Date: June 1, 2020)

* Added `trustStoreType` such that keystore and truststore can be of different types in the Java driver.
* Added session support to all GLVs: Javascript, .NET and Python.
* Fixed bug in Gremlin Server shutdown if failures occurred during `GraphManager` initialization.
* Modified Gremlin Server to close the session when the channel itself is closed.
* Fixed bug in `Order` where comparisons of `enum` types wouldn't compare with `String` values.
* Added `maxWaitForClose` configuration option to the Java driver.
* Deprecated `maxWaitForSessionClose` in the Java driver.
* Bumped to Jackson 2.9.10.4.
* Remove invalid service descriptors from gremlin-shaded.
* Fixed bug in Python and .NET traversal `clone()` where deep copies of bytecode were not occurring.
* Fixed bug where `profile()` was forcing `LazyBarrierStrategy` to add an extra `barrier()` to the end of traversals.
* Fixed bug in Python about integer serializer which was out of range of `g:Int32`
* Bumped commons-codec 1.14

==== Bugs

* TINKERPOP-2347 Remove invalid service descriptors from gremlin-shaded
* TINKERPOP-2350 clone() is not deep copying Traversal internals
* TINKERPOP-2351 Local Map ordering of keys can generate cast errors
* TINKERPOP-2353 Error while Shutting Down Gremlin Server
* TINKERPOP-2355 Jackson-databind version in Gremlin shaded dependency needs to be increased  - introduces vulnerability issues
* TINKERPOP-2360 failed to deserializer int32 when gremlin-python submit bytecode with a big int value
* TINKERPOP-2365 LazyBarrierStrategy adds a NoOpBarrierStep when profile() is present

==== Improvements

* TINKERPOP-2336 Allow close of channel without having to wait for server
* TINKERPOP-2339 Gremlin.Net: Update System.Net.WebSockets.Client dependency
* TINKERPOP-2354 Document recommendation to reuse graph traversal source

[[release-3-3-10]]
=== TinkerPop 3.3.10 (Release Date: February 3, 2020)

* Improved error messaging for a `Cluster` with a bad `Channelizer` configuration in the Java driver.
* Made `Cluster` be able to open configuration file on resources directory.
* Implemented `Traversal.clone()` operations for all language variants.
* Refactored `PathProcessorStrategy` to use the marker model.
* Bumped to Tornado 5.x for gremlin-python.
* Started keep-alive polling on `Connection` construction to ensure that a `Connection` doesn't die in the pool.
* Deprecated `TraversalStrategies.applyStrategies()`.
* Deprecated Jython support in `gremlin-python`.
* Deprecated `NioChannelizer` and related classes in `gremlin-driver` and `gremlin-server`.
* Fixed a bug in the `ClassCacheRequestCount` metric for `GremlinGroovyScriptEngine` which wasn't including the cache hit count, only the misses.
* Improved Gremlin Server executor thread handling on client close requests.
* Reverted: Modified Java driver to use IP address rather than hostname to create connections.
* Allow custom XMLInputFactory to be used with GraphMLReader.

==== Bugs

* TINKERPOP-2175 Executor thread is not returned on channel close
* TINKERPOP-2266 Keep alive not started at connection creation
* TINKERPOP-2274 Test of TinkerGraph Gremlin fail on Windows and non EN locale
* TINKERPOP-2332 JavaScript GLV: structure element toString() should internally call toString()
* TINKERPOP-2333 JavaScript GLV: GraphSON2/3 Edge deserialization is invalid

==== Improvements

* TINKERPOP-2307 Add better error message for badly configured Channelizer
* TINKERPOP-2309 Bump gremlinpython to Tornado 5.x
* TINKERPOP-2315 Implement some form of clone() or reset() for Traversal in GLVs
* TINKERPOP-2320 [SECURITY] XMLInputFactory initialization in GraphMLReader introduces
* TINKERPOP-2322 Deprecate Jython support
* TINKERPOP-2324 Deprecate the raw NIO support in the Java driver
* TINKERPOP-2329 JavaScript GLV: Update websocket library dependency
* TINKERPOP-2330 JavaScript GLV should expose GraphSON2Writer and GraphSONReader

[[release-3-3-9]]
=== TinkerPop 3.3.9 (Release Date: October 14, 2019)

* Exposed response status attributes in a `ResponseError` in gremlin-javascript.
* Added `ImmutableExplanation` for a `TraversalExplanation` that just contains data.
* Added support for `UnaryOperator` and `BinaryOperator` for `Lambda` instances.
* Fixed `TraversalExplanation` deserialization in GraphSON 2 and 3 which was not supported before in Java.
* Added support for custom request headers in Python.
* Fixed Java DSL annotation for generation of `addE()` which was formerly calling the wrong step.
* Deprecated `scriptEvaluationTimeout` in favor of the more generic `evaluationTimeout`.
* Bumped jackson-databind to 2.9.10 due to CVE-2019-14379, CVE-2019-14540, CVE-2019-16335.
* Added `ReservedKeysVerificationStrategy` to allow warnings or exceptions when certain keys are used for properties.
* Added the `AbstractWarningVerificationStrategy` base class for "warning" style `VerificationStrategy` implementations.
* Refactored `EdgeLabelVerificationStrategy` to use `AbstractWarningVerificationStrategy`.
* Added `EdgeLabelVerificationStrategy` to Python.
* Improved handling of `null` values in bytecode construction.
* Fixed Java driver authentication problems when calling the driver from multiple threads.
* Modified Java driver to use IP address rather than hostname to create connections.
* Fixed potential for `NullPointerException` with empty identifiers in `GraphStep`.
* Postponed the timing of transport creation to `connection.write` in Gremlin Python.
* Made `EventStrategy` compatible with multi-valued properties.
* Changed `TraversalOpProcessor` to throw a `SERVER_ERROR_SCRIPT_EVALUATION` (597) if lambdas don't compile.
* Bumped `commons-compress` to 1.19 due to CVE-2018-11771.
* gremlin-javascript: Use `socketError` Connection event to prevent exit on error and expose Connection events.

==== Bugs

* TINKERPOP-2159 EventStrategy doesn't handle multi-valued properties
* TINKERPOP-2283 GraphStep's ids null exception
* TINKERPOP-2285 Error object is unreachable
* TINKERPOP-2289 Use address instead of hostname for connection
* TINKERPOP-2290 Javascript GLV connection refused error handling
* TINKERPOP-2291 TraversalExplanation deserialization in GraphSON
* TINKERPOP-2298 Bytecode.java  flattenArguments throw exception when null
* TINKERPOP-2303 GremlinDsl generate addV instead of addE

==== Improvements

* TINKERPOP-1810 Add Lambda.binaryOperator and Lambda.unaryOperator
* TINKERPOP-1838 Python sample script
* TINKERPOP-2046 Gremlin-Python: Support custom request headers in WebSocket request
* TINKERPOP-2213 Replace scriptEvaluationTimeout in favor of something more suitable to bytecode
* TINKERPOP-2275 Update jackson databind 2.9.9.3+
* TINKERPOP-2277 Python sdk postpone the timing to create transport
* TINKERPOP-2280 Prevent use of T values as property key overloads

[[release-3-3-8]]
=== TinkerPop 3.3.8 (Release Date: August 5, 2019)

* Provided support for `withComputer()` in gremlin-javascript.
* Deprecated remote traversal side-effect retrieval and related infrastructure.
* Bumped to Groovy 2.4.17.
* Bumped to Jackson Databind 2.9.9.1.
* Fixed bug with Python in `g:Date` of GraphSON where local time zone was being used during serialization/deserialization.
* Improved error messaging when an attempt is made to serialize multi-properties to GraphML.
* Deprecated multi/meta-property support in `Neo4jGraph`.
* Improved exception and messaging for gt/gte/lt/lte when one of the object isn't a `Comparable`.
* Added test infrastructure to check for storage iterator leak.
* Fixed multiple iterator leaks in query processor.
* Fixed `optional()` so that the child traversal is treated as local.
* Changed default keep-alive time for driver to 3 minutes.
* Fixed bug where server-side keep-alive was not always disabled when its setting was zero.
* Added support for `hasNext()` in Javascript and .NET.
* Improved error messaging for invalid inputs to the TinkerGraph `IdManager` instances.
* Forced replacement of connections in Java driver for certain exception types that seem to ultimately kill the connection.
* Changed the `reverse()` of `desc` and `asc` on `Order` to not use the deprecated `decr` and `incr`.
* Fixed bug in `MatchStep` where the correct was not properly determined.
* Fixed bug where client/server exception mismatch when server throw StackOverflowError
* Added underscore suffixed steps and tokens in Gremlin-Python that conflict with global function names.
* Prevent exception when closing a session that doesn't exist.
* Allow predicates and traversals to be used as options in `BranchStep`.
* Ensure only a single final response is sent to the client with Gremlin Server.
* Deprecated `ResponseHandlerContext` with related infrastructure and folded its functionality into `Context` in Gremlin Server.
* Improved performance of `aggregate()` by avoiding excessive calls to `hasNext()` when the barrier is empty.

==== Bugs

* TINKERPOP-1619 TinkerGraphComputer worker count affects OptionalStep query results
* TINKERPOP-2224 Detect and fix resource leak
* TINKERPOP-2230 match() step unexpected behaviours
* TINKERPOP-2232 RemoteStrategy does not call parent class TraversalStrategy __init__
* TINKERPOP-2238 Fix remaining iterator leaks marked by @IgnoreIteratorLeak
* TINKERPOP-2241 Client exception don't match Server exception when server  throw StackOverflowError
* TINKERPOP-2248 Instability of driver for blocked requests
* TINKERPOP-2264 Gremlin Python should deserialize g:Date to UTC

==== Improvements

* TINKERPOP-1084 Branch option tokens should be allowed to be traversals.
* TINKERPOP-1921 Support hasNext terminal step in GLVs
* TINKERPOP-2020 Support withComputer() for javascript
* TINKERPOP-2223 Update jackson databind to 2.9.9
* TINKERPOP-2236 Improve error messaging for TinkerGraph IdManagers that fail on conversions
* TINKERPOP-2237 Prevent error when closing sessions that don't exist *(breaking)*
* TINKERPOP-2246 Consolidate the error propagation to the client
* TINKERPOP-2256 processAllStarts of AggregateStep should only be called when barrier is empty
* TINKERPOP-2260 Update jackson databind 2.9.9.1
* TINKERPOP-2265 Deprecate Traversal.getSideEffects() functionality for remoting purposes
* TINKERPOP-2270 Deprecate multi/metaproperty support in Neo4j
* TINKERPOP-2272 Rename steps and tokens that conflict with standard python functions

[[release-3-3-7]]
=== TinkerPop 3.3.7 (Release Date: May 28, 2019)

* Developed DSL pattern for gremlin-javascript.
* Generated uberjar artifact for Gremlin Console.
* Improved folding of `property()` step into related mutating steps.
* Added `inject()` to steps generated on the DSL `TraversalSource`.
* Removed `gperfutils` dependencies from Gremlin Console.
* Fixed `PartitionStrategy` when setting vertex label and having `includeMetaProperties` configured to `true`.
* Ensure `gremlin.sh` works when directories contain spaces.
* Prevented client-side hangs if metadata generation fails on the server.
* Fixed bug with `EventStrategy` in relation to `addE()` where detachment was not happening properly.
* Ensured that `gremlin.sh` works when directories contain spaces.
* Fixed bug in detachment of `Path` where embedded collection objects would prevent that process.
* Enabled `ctrl+c` to interrupt long running processes in Gremlin Console.
* Quieted "host unavailable" warnings for both the driver and Gremlin Console.
* Fixed construction of `g:List` from arrays in gremlin-javascript.
* Fixed bug in `GremlinGroovyScriptEngine` interpreter mode around class definitions.
* Implemented `EdgeLabelVerificationStrategy`.
* Fixed behavior of `P` for `within()` and `without()` in GLVs to be consistent with Java when using varargs.
* Cleared the input buffer after exceptions in Gremlin Console.
* Added parameter to configure the `processor` in the gremlin-javascript `client` constructor.
* Bumped `Netty` to 4.1.32.

==== Bugs

* TINKERPOP-2112 Folding in property() step is not being optimally performed
* TINKERPOP-2180 gremlin.sh doesn't work when directories contain spaces
* TINKERPOP-2183 InterpreterModeASTTransformation needs to be more specific about what it transforms
* TINKERPOP-2194 Enforcing an order on properties in one test method of ChooseTest
* TINKERPOP-2196 PartitionStrategy with includeMetaProperties(true) can't add labeled vertex
* TINKERPOP-2198 Documentation for Store contradicts itself
* TINKERPOP-2199 within step does not work with more than two parameters with python
* TINKERPOP-2200 AddEdgeStartStep used DetachedFactory.detach instead of EventStrategy.detach
* TINKERPOP-2204 Client receives no response on failed request
* TINKERPOP-2206 Certain types in javascript don't appear to serialize with a GraphSON type
* TINKERPOP-2212 Path is not detaching properly under certain conditions

==== Improvements

* TINKERPOP-2089 Javascript DSL support
* TINKERPOP-2179 Have o.a.t.g.driver.ser.SerializationException extend IOException
* TINKERPOP-2181 Allow ctrl+c to break out of a long running process in Gremlin Console
* TINKERPOP-2182 Remove gperfutils from Gremlin Console *(breaking)*
* TINKERPOP-2191 Implement EdgeLabelVerificationStrategy
* TINKERPOP-2211 Provide API to add per request option for a bytecode

[[release-3-3-6]]
=== TinkerPop 3.3.6 (Release Date: March 18, 2019)

* Docker images use user `gremlin` instead of `root`
* Added a new `ResponseStatusCode` for client-side serialization errors.
* Refactored use of `commons-lang` to use `common-lang3` only, though dependencies may still use `commons-lang`.
* Bumped `commons-lang3` to 3.8.1.
* Improved handling of client-side serialization errors that were formerly just being logged rather than being raised.
* Add Python `TraversalMetrics` and `Metrics` deserializers.
* Masked sensitive configuration options in the logs of `KryoShimServiceLoader`.
* Added `globalFunctionCacheEnabled` to the `GroovyCompilerGremlinPlugin` to allow that cache to be disabled.
* Added `globalFunctionCacheEnabled` override to `SessionOpProcessor` configuration.
* Added status code to `GremlinServerError` so that it would be more directly accessible during failures.
* Added GraphSON serialization support for `Duration`, `Char`, `ByteBuffer`, `Byte`, `BigInteger` and `BigDecimal` in `gremlin-python`.
* Added `ProfilingAware` interface to allow steps to be notified that `profile()` was being called.
* Fixed bug where `profile()` could produce negative timings when `group()` contained a reducing barrier.
* Improved logic determining the dead or alive state of a Java driver `Connection`.
* Improved handling of dead connections and the availability of hosts.
* Bumped `httpclient` to 4.5.7.
* Bumped `slf4j` to 1.7.25.
* Bumped `commons-codec` to 1.12.
* Bumped to Groovy 2.5.6.
* Bumped to Hadoop 2.7.7.
* Fixed partial response failures when using authentication in `gremlin-python`.
* Fixed concurrency issues in `TraverserSet.toString()` and `ObjectWritable.toString()`.
* Fixed a bug in `InlineFilterStrategy` that mixed up and's and or's when folding merging conditions together.
* Fixed a bug in `PartitionStrategy` where `addE()` as a start step was not applying the partition.
* Improved handling of failing `Authenticator` instances thus improving server responses to drivers.
* Improved performance of `JavaTranslator` by reducing calls to `Method.getParameters()`.
* Implemented `EarlyLimitStrategy` which is supposed to significantly reduce backend operations for queries that use `range()`.
* Reduced chance of hash collisions in `Bytecode` and its inner classes.
* Added `Symbol.asyncIterator` member to the `Traversal` class to provide support for `await ... of` loops (async iterables).

==== Bugs

* TINKERPOP-2081 PersistedOutputRDD materialises rdd lazily with Spark 2.x
* TINKERPOP-2091 Wrong/Missing feature requirements in StructureStandardTestSuite
* TINKERPOP-2094 Gremlin Driver Cluster Builder serializer method does not use mimeType as suggested
* TINKERPOP-2095 GroupStep looks for irrelevant barrier steps
* TINKERPOP-2096 gremlinpython: AttributeError when connection is closed before result is received
* TINKERPOP-2100 coalesce() creating unexpected results when used with order()
* TINKERPOP-2105 Gremlin-Python connection not returned back to the pool on exception from gremlin server
* TINKERPOP-2113 P.Within() doesn't work when given a List argument

==== Improvements

* TINKERPOP-1889 JavaScript GLV: Use heartbeat to prevent connection timeout
* TINKERPOP-2010 Generate jsdoc for gremlin-javascript
* TINKERPOP-2013 Process tests that are auto-ignored stink
* TINKERPOP-2018 Generate API docs for Gremlin.Net
* TINKERPOP-2038 Make groovy script cache size configurable
* TINKERPOP-2050 Add a :bytecode command to Gremlin Console
* TINKERPOP-2062 Add Traversal class to CoreImports
* TINKERPOP-2065 Optimize iterate() for remote traversals
* TINKERPOP-2067 Allow getting raw data from Gremlin.Net.Driver.IGremlinClient
* TINKERPOP-2068 Bump Jackson Databind 2.9.7
* TINKERPOP-2069 Document configuration of Gremlin.Net
* TINKERPOP-2070 gremlin-javascript: Introduce Connection representation
* TINKERPOP-2071 gremlin-python: the graphson deserializer for g:Set should return a python set
* TINKERPOP-2073 Generate tabs for static code blocks
* TINKERPOP-2074 Ensure that only NuGet packages for the current version are pushed
* TINKERPOP-2077 VertexProgram.Builder should have a default create() method with no Graph
* TINKERPOP-2078 Hide use of EmptyGraph or RemoteGraph behind a more unified method for TraversalSource construction
* TINKERPOP-2084 For remote requests in console display the remote stack trace
* TINKERPOP-2092 Deprecate default GraphSON serializer fields
* TINKERPOP-2097 Create a DriverRemoteConnection with an initialized Client
* TINKERPOP-2102 Deprecate static fields on TraversalSource related to remoting
* TINKERPOP-2106 When gremlin executes timeout, throw TimeoutException instead of TraversalInterruptedException/InterruptedIOException
* TINKERPOP-2110 Allow Connection on Different Path (from /gremlin)
* TINKERPOP-2114 Document common Gremlin anti-patterns
* TINKERPOP-2118 Bump to Groovy 2.4.16
* TINKERPOP-2121 Bump Jackson Databind 2.9.8

[[release-3-3-5]]
=== TinkerPop 3.3.5 (Release Date: January 2, 2019)

This release also includes changes from <<release-3-2-11, 3.2.11>>.

* Fixed and/or folding in `InlineFilterStrategy`.
* Fixed configuration and serialization of `SubgraphStrategy` which was missing the `checkAdjacentVertices` flag.
* Captured `TraversalInterruptionException` and converted to `TimeoutException` for `GremlinExecutor`.
* Fixed a bug in `CoalesceStep` which squared the bulk if the step followed a `Barrier` step.
* Fixed a bug in `GroupStep` that assigned wrong reducing bi-operators
* Added `:bytecode` command to help developers debugging `Bytecode`-based traversals.
* Added option to set the path for the URI on the Java driver.
* Fixed `PersistedOutputRDD` to eager persist RDD by adding `count()` action calls.
* Deserialized `g:Set` to a Python `Set` in GraphSON in `gremlin-python`.
* Deprecated `StarGraph.builder()` and `StarGraph.Builder.build()` in favor of the more common "builder" patterns of `build()` and `create()` respectively.
* Deprecated `Serializers.DEFAULT_RESULT_SERIALIZER` and `DEFAULT_REQUEST_SERIALIZER`.
* Deprecated `TraversalSource#GREMLIN_REMOTE` and `TraversalSource#GREMLIN_REMOTE_CONNECTION_CLASS` moving them to `RemoteConnection`.
* Fixed the setting of the default label for a `ReferenceVertex` when the original vertex was of type `ComputerAdjacentVertex`.
* Changed Java driver to expect a generic `RemoteTraverser` object rather than the specific `DefaultRemoteTraverser`.
* Better handled server disconnect condition for the `gremlin-python` driver by throwing a clear exception.
* Display the remote stack trace in the Gremlin Console when scripts sent to the server fail.
* Added `AnonymousTraversalSource` which provides a more unified means of constructing a `TraversalSource`.
* Added `DriverRemoteConnection.using(Client)` to provide users better control over the number of connections being created.
* Changed behavior of GraphSON deserializer in gremlin-python such that `g:Set` returns a Python `Set`.
* Bumped to Groovy 2.4.16.
* Fixed bug that prevented `TraversalExplanation` from serializing properly with GraphSON.
* Changed behavior of `iterate()` in Python, Javascript and .NET to send `none()` thus avoiding unnecessary results being returned.
* Provided for a configurable class map cache in the `GremlinGroovyScriptEngine` and exposed that in Gremlin Server.
* `GraphProvider` instances can be annotated with `OptOut` configurations that will be applied in addition to the `OptOut` instances on a `Graph`.

==== Bugs

* TINKERPOP-2081 PersistedOutputRDD materialises rdd lazily with Spark 2.x
* TINKERPOP-2091 Wrong/Missing feature requirements in StructureStandardTestSuite
* TINKERPOP-2094 Gremlin Driver Cluster Builder serializer method does not use mimeType as suggested
* TINKERPOP-2095 GroupStep looks for irrelevant barrier steps
* TINKERPOP-2096 gremlinpython: AttributeError when connection is closed before result is received
* TINKERPOP-2100 coalesce() creating unexpected results when used with order()
* TINKERPOP-2113 P.Within() doesn't work when given a List argument

==== Improvements

* TINKERPOP-1889 JavaScript GLV: Use heartbeat to prevent connection timeout
* TINKERPOP-2010 Generate jsdoc for gremlin-javascript
* TINKERPOP-2013 Process tests that are auto-ignored stink
* TINKERPOP-2018 Generate API docs for Gremlin.Net
* TINKERPOP-2038 Make groovy script cache size configurable
* TINKERPOP-2050 Add a :bytecode command to Gremlin Console
* TINKERPOP-2062 Add Traversal class to CoreImports
* TINKERPOP-2065 Optimize iterate() for remote traversals
* TINKERPOP-2067 Allow getting raw data from Gremlin.Net.Driver.IGremlinClient
* TINKERPOP-2069 Document configuration of Gremlin.Net
* TINKERPOP-2070 gremlin-javascript: Introduce Connection representation
* TINKERPOP-2071 gremlin-python: the graphson deserializer for g:Set should return a python set
* TINKERPOP-2073 Generate tabs for static code blocks
* TINKERPOP-2074 Ensure that only NuGet packages for the current version are pushed
* TINKERPOP-2077 VertexProgram.Builder should have a default create() method with no Graph
* TINKERPOP-2078 Hide use of EmptyGraph or RemoteGraph behind a more unified method for TraversalSource construction
* TINKERPOP-2084 For remote requests in console display the remote stack trace
* TINKERPOP-2092 Deprecate default GraphSON serializer fields
* TINKERPOP-2097 Create a DriverRemoteConnection with an initialized Client
* TINKERPOP-2102 Deprecate static fields on TraversalSource related to remoting
* TINKERPOP-2106 When gremlin executes timeout, throw TimeoutException instead of TraversalInterruptedException/InterruptedIOException
* TINKERPOP-2110 Allow Connection on Different Path (from /gremlin)
* TINKERPOP-2114 Document common Gremlin anti-patterns
* TINKERPOP-2118 Bump to Groovy 2.4.16
* TINKERPOP-2121 Bump Jackson Databind 2.9.8

[[release-3-3-4]]
=== TinkerPop 3.3.4 (Release Date: October 15, 2018)

This release also includes changes from <<release-3-2-10, 3.2.10>>.

* Added synchronized `Map` to Gryo 3.0 registrations.
* Removed `timedInterrupt` from documentation as a way to timeout.
* Deprecated `Order` for `incr` and `decr` in favor of `asc` and `desc`.
* Fixed bug in `math()` for OLAP where `ComputerVerificationStrategy` was incorrectly detecting path label access and preventing execution.

==== Bugs

* TINKERPOP-1898 Issue with bindings in strategies and lambdas
* TINKERPOP-1933 gremlin-python maximum recursion depth exceeded on large responses
* TINKERPOP-1958 TinkerGraphCountStrategy can return wrong counts
* TINKERPOP-1961 Duplicate copies of images directory in docs
* TINKERPOP-1962 GroovyTranslator doesn't handle empty maps
* TINKERPOP-1963 Use of reducing step in choose()
* TINKERPOP-1972 inject() tests are throwing exceptions in .NET GLV tests
* TINKERPOP-1978 Check for Websocket connection state when retrieved from Connection Pool missing
* TINKERPOP-1979 Several OLAP issues in MathStep
* TINKERPOP-1988 minor error in documentation
* TINKERPOP-1999 [Java][gremlin-driver] Query to a remote server via the websocket client hangs indefinitely if the server becomes unavailable
* TINKERPOP-2005 Intermittent NullPointerException in response handling
* TINKERPOP-2009 Pick.any and Pick.none should be exposed in Gremlin-JavaScript
* TINKERPOP-2021 Prevent maximum recursion depth failure
* TINKERPOP-2030 KeepAlive task executed for every Connection.write call
* TINKERPOP-2032 Update jython-standalone
* TINKERPOP-2044 Cannot reconnect to Azure cosmos host that becomes available again

==== Improvements

* TINKERPOP-1113 GraphComputer subclasses should support native methods
* TINKERPOP-1365 Log the seed used to initialize Random in tests
* TINKERPOP-1447 Add some JavaScript intelligence to the documentation so that comments and output are not copied in a copy paste
* TINKERPOP-1595 Go through TraversalVertexProgram with a profile and optimize.
* TINKERPOP-1778 Do not promote timedInterrupt option for Gremlin Server script processing
* TINKERPOP-1780 Add authentication tests for gremlin-python
* TINKERPOP-1836 .NET sample project
* TINKERPOP-1841 Include Python GLV tests on TravisCI
* TINKERPOP-1864 Gremlin Python tests for GraphSON 2.0 and 3.0
* TINKERPOP-1897 Provide Docker images of Gremlin Server and Console
* TINKERPOP-1945 Add support for extended GraphSon types to Gremlin.net
* TINKERPOP-1951 gremlin-server.bat doesn't support paths containing spaces
* TINKERPOP-1956 Deprecate Order incr/decr for asc/desc
* TINKERPOP-1959 Provide a way to submit scripts to the server in gremlin-javascript
* TINKERPOP-1968 Refactor elements of Gremlin Server testing
* TINKERPOP-1976 Include Computer tests for GLVs
* TINKERPOP-1977 Gremlin-JavaScript: Support SASL authentication
* TINKERPOP-1985 Update position on bulk loading
* TINKERPOP-1989 Preserve order that plugins are applied in Gremlin Console
* TINKERPOP-1995 DriverRemoteConnection close() method returns undefined
* TINKERPOP-2011 Use NumberHelper on choose()
* TINKERPOP-2012 Target .NET Standard 2.0 for Gremlin.Net
* TINKERPOP-2015 Allow users to configure the WebSocket connections
* TINKERPOP-2016 Upgrade Jackson FasterXML to 2.9.5 or later to fix security vulnerability
* TINKERPOP-2017 Check for Column in by()
* TINKERPOP-2022 Cluster SSL should trust default ca certs by default
* TINKERPOP-2023 Gremlin Server should not create self-signed certs *(breaking)*
* TINKERPOP-2024 Gremlin Server Application archetype should connect via withRemote
* TINKERPOP-2025 Change to SHA-256/512 and drop SHA-1 for releases
* TINKERPOP-2026 Gremlin.Net.Driver should check ClientWebSocket.State before closing
* TINKERPOP-2034 Register synchronizedMap() with Gryo
* TINKERPOP-2035 Gremlin-JavaScript: Pass custom headers to the websocket connection
* TINKERPOP-2040 Improve flexibility of GroovyTranslator to handle custom types
* TINKERPOP-2045 Remove non-indy groovy dependencies
* TINKERPOP-2055 Provide support for special number cases like Infinity in GraphSON
* TINKERPOP-2056 Use NumberHelper in Compare

[[release-3-3-3]]
=== TinkerPop 3.3.3 (Release Date: May 8, 2018)

This release also includes changes from <<release-3-2-9, 3.2.9>>.

* Implemented `TraversalSelectStep` which allows to `select()` runtime-generated keys.
* Coerced `BulkSet` to `g:List` in GraphSON 3.0.
* Deprecated `CredentialsGraph` DSL in favor of `CredentialsTraversalDsl` which uses the recommended method for Gremlin DSL development.
* Allowed `iterate()` to be called after `profile()`.

==== Bugs

* TINKERPOP-1869 Profile step and iterate do not play nicely with each other
* TINKERPOP-1927 Gherkin scenario expects list with duplicates, but receives g:Set
* TINKERPOP-1947 Path history isn't preserved for keys in mutations

==== Improvements

* TINKERPOP-1628 Implement TraversalSelectStep
* TINKERPOP-1755 No docs for ReferenceElements
* TINKERPOP-1903 Credentials DSL should use the Java annotation processor
* TINKERPOP-1912 Remove MD5 checksums
* TINKERPOP-1934 Bump to latest version of httpclient
* TINKERPOP-1936 Performance enhancement to Bytecode deserialization
* TINKERPOP-1943 JavaScript GLV: Support GraphSON3
* TINKERPOP-1944 JavaScript GLV: DriverRemoteConnection is not exported in the root module
* TINKERPOP-1950 Traversal construction performance enhancements
* TINKERPOP-1953 Bump to Groovy 2.4.15

[[release-3-3-2]]
=== TinkerPop 3.3.2 (Release Date: April 2, 2018)

This release also includes changes from <<release-3-2-8, 3.2.8>>.

* Fixed regression issue where the HTTPChannelizer doesn't instantiate the specified AuthenticationHandler.
* Defaulted GLV tests for gremlin-python to run for GraphSON 3.0.
* Fixed a bug with `Tree` serialization in GraphSON 3.0.
* In gremlin-python, the GraphSON 3.0 `g:Set` type is now deserialized to `List`.

==== Bugs

* TINKERPOP-1053 installed plugins are placed in a directory relative to where gremlin.sh is started
* TINKERPOP-1509 Failing test case for tree serialization
* TINKERPOP-1738 Proper functioning of GraphSONReader depends on order of elements in String representation
* TINKERPOP-1758 RemoteStrategy should be before all other DecorationStrategies.
* TINKERPOP-1855 Update Rexster links
* TINKERPOP-1858 HttpChannelizer regression: Does not create specified AuthenticationHandler
* TINKERPOP-1859 Complex instance of P not serializing to bytecode properly
* TINKERPOP-1860 valueMap(True) result in error in gremlin-python
* TINKERPOP-1862 TinkerGraph VertexProgram message passing doesn't work properly when using Direction.BOTH
* TINKERPOP-1867 union() can produce extra traversers
* TINKERPOP-1872 Apply edgeFunction in SparkMessenger
* TINKERPOP-1873 min() and max() work only in the range of Integer values
* TINKERPOP-1874 P does not appear to be serialized consistently in GraphSON
* TINKERPOP-1875 Gremlin-Python only aggregates to list when using GraphSON3
* TINKERPOP-1879 Gremlin Console does not resepect equal sign for flag argument assignments
* TINKERPOP-1880 Gremlin.NET Strong name signature could not be verified. (HRESULT: 0x80131045)
* TINKERPOP-1883 gremlinpython future will never return
* TINKERPOP-1890 getAnonymousTraversalClass() is not being generated for Java DSLs
* TINKERPOP-1891 Serialization of P.not() for gremlin-javascript
* TINKERPOP-1892 GLV test failures for .NET
* TINKERPOP-1894 GraphSONMessageSerializerV2d0 fails to deserialize valid P.not()
* TINKERPOP-1896 gremlin-python lambdas error
* TINKERPOP-1907 Fix failing GLV test for withSack() in .NET
* TINKERPOP-1917 gx:BigDecimal serialization broken in Gremlin.Net on systems with ',' as decimal separator
* TINKERPOP-1918 Scenarios fail because of wrong numerical types
* TINKERPOP-1919 Gherkin runner doesn't work with P.And() and P.Or() in Gremlin.Net
* TINKERPOP-1920 Tests fail because P.Within() arguments are wrapped in an array in Gremlin.Net
* TINKERPOP-1922 Gherkin features fail that contain P.not() in Gremlin.Net

==== Improvements

* TINKERPOP-1357 Centrality Recipes should mention pageRank and OLAP.
* TINKERPOP-1489 Provide a Javascript Gremlin Language Variant
* TINKERPOP-1586 SubgraphStrategy in OLAP
* TINKERPOP-1726 Support WebSockets ping/pong keep-alive in Gremlin server
* TINKERPOP-1842 iterate() missing in terminal steps documentation
* TINKERPOP-1844 Python GLV test should run for GraphSON 3.0 *(breaking)*
* TINKERPOP-1850 Range step has undocumented special values
* TINKERPOP-1854 Support lambdas in Gremlin.Net
* TINKERPOP-1857 GLV test suite consistency and completeness
* TINKERPOP-1863 Delaying the setting of requestId till the RequestMessage instantiation time
* TINKERPOP-1865 Run Gremlin .NET GLV tests with GraphSON 3.0
* TINKERPOP-1866 Support g:T for .NET
* TINKERPOP-1868 Support inject source step in Gremlin.Net
* TINKERPOP-1870 n^2 synchronious operation in OLAP WorkerExecutor.execute() method
* TINKERPOP-1871 Exception handling is slow in element  ReferenceElement creation
* TINKERPOP-1877 Add new graph data for specialized testing scenarios
* TINKERPOP-1884 Bump to Netty 4.0.56.Final
* TINKERPOP-1885 Various Gremlin.Net documentation updates
* TINKERPOP-1901 Enable usage of enums in more steps in Gremlin.Net
* TINKERPOP-1908 Bump to Groovy 2.4.14
* TINKERPOP-1911 Refactor JavaTranslator to cache all reflective calls
* TINKERPOP-1914 Support construct a GremlinServer instance from gremlin executor service

[[release-3-3-1]]
=== TinkerPop 3.3.1 (Release Date: December 17, 2017)

This release also includes changes from <<release-3-2-7, 3.2.7>>.

* Added `NoneStep` and `Traversal.none()` for full filtering integration with `iterate()`.
* Fixed bug in serialization of `Path` for GraphSON 3.0 in `gremlin-python`.
* Added support for GraphSON 3.0 in Gremlin.Net.
* Added `math()`-step which supports scientific calculator capabilities for numbers within a traversal.
* Added missing `GraphTraversalSource.addE()`-method to `GremlinDslProcessor`.
* Changed `to()` and `from()` traversal-based steps to take a wildcard `?` instead of of `E`.
* Added `addV(traversal)` and `addE(traversal)` so that created element labels can be determined dynamically.
* `PageRankVertexProgram` supports `maxIterations` but will break out early if epsilon-based convergence occurs.
* Added support for epsilon-based convergence in `PageRankVertexProgram`.
* Fixed two major bugs in how PageRank was being calculated in `PageRankVertexProgram`.
* Added `Io.requiresVersion(Object)` to allow graph providers a way to check the `Io` type and version being constructed.
* Defaulted `IoCore.gryo()` and `IoCore.graphson()` to both use their 3.0 formats which means that `Graph.io()` will use those by default.
* Bumped Neo4j 3.2.3

==== Bugs

* TINKERPOP-1773 Lop should be created as a "software" and not a "person"
* TINKERPOP-1783 PageRank gives incorrect results for graphs with sinks *(breaking)*
* TINKERPOP-1799 Failure to serialize path() in gremlin-python
* TINKERPOP-1847 tinkergraph-gremlin dependency on gremlin-test, bad scope?

==== Improvements

* TINKERPOP-1632 Create a set of default functions
* TINKERPOP-1692 Bump to Neo4j 3.2.3
* TINKERPOP-1717 Update name and link of DynamoDB storage backend in landing page
* TINKERPOP-1730 Gremlin .NET support for GraphSON 3.0
* TINKERPOP-1767 Method for graph providers to check an IO version and type
* TINKERPOP-1793 addE() should allow dynamic edge labels
* TINKERPOP-1834 Consider iterate() as a first class step

[[release-3-3-0]]
=== TinkerPop 3.3.0 (Release Date: August 21, 2017)

This release also includes changes from <<release-3-2-6, 3.2.6>>.

* Removed previously deprecated `ScriptElementFactory`.
* Added `GraphTraversalSource.addE(String)` in support of `g.addE().from().to()`.
* Added support for `to(Vertex)` and `from(Vertex)` as a shorthand for `to(V(a))` and `from(V(b))`.
* Bumped to support Spark 2.2.0.
* Detected if type checking was required in `GremlinGroovyScriptEngine` and disabled related infrastructure if not.
* Removed previously deprecated `GraphTraversal.selectV3d0()` step.
* Removed previously deprecated `DetachedEdge(Object,String,Map,Pair,Pair)` constructor.
* Removed previously deprecated `Bindings` constructor. It is now a private constructor.
* Removed previously deprecated `TraversalSource.withBindings()`.
* Removed previously deprecated `GraphTraversal.sack(BiFunction,String)`.
* `TraversalMetrics` and `Metrics` Gryo 1.0 formats changed given internal changes to their implementations.
* Made `TraversalMetrics` safe to write to from multiple threads.
* Removed previously deprecated `TraversalSideEffects` methods.
* Removed previously deprecated `finalization.LazyBarrierStrategy` (moved to `optimization.LazyBarrierStrategy`).
* Removed previously deprecated `Constants` in Hadoop.
* Removed previously deprecated `VertexComputing.generateComputer(Graph)`.
* Removed previously deprecated `ConfigurationTraversal`.
* Established the Gryo 3.0 format.
* `GryoVersion` now includes a default `ClassResolver` to supply to the `GryoMapper`.
* `GryoClassResolver` renamed to `GryoClassResolverV1d0` which has an abstract class that for providers to extend in `AbstractGryoClassResolver`.
* Removed previously deprecated `Order` enums of `keyIncr`, `keyDecr`, `valueIncr`, and `valueDecr.`
* Removed previously deprecated `GraphTraversal.mapKeys()` step.
* Removed previously deprecated `GraphTraversal.mapValues()` step.
* Removed previously deprecated `GraphTraversal#addV(Object...)`.
* Removed previously deprecated `GraphTraversal#addE(Direction, String, String, Object...)`.
* Removed previously deprecated `GraphTraversal#addOutE(String, String, Object...)`.
* Removed previously deprecated `GraphTraversal#addInV(String, String, Object...)`.
* Removed previously deprecated `GraphTraversal.groupV3d0()` and respective `GroupSideEffectStepV3d0` and `GroupStepV3d0`.
* Removed previously deprecated `TraversalSource.Builder` class.
* Removed previously deprecated `ConnectiveP`, `AndP`, `OrP` constructors.
* Removed previously deprecated `TraversalScriptFunction` class.
* Removed previously deprecated `TraversalScriptHelper` class.
* Removed previously deprecated `ScriptEngineCache` class.
* Removed previously deprecated `CoreImports` class.
* Removed previously deprecated `GremlinJythonScriptEngine#()` constructor.
* Removed access to previously deprecated `CoreGremlinPlugin#INSTANCE` field.
* `gremlin.sh` and `gremln.bat` no longer support the option to pass a script as an argument for execution mode without using the `-i` option.
* Graphite and Ganglia are no longer packaged with the Gremlin Server distribution.
* `TransactionException` is no longer a class of `AbstractTransaction` and it extends `RuntimeException`.
* Included an ellipse on long property names that are truncated.
* Renamed `RangeByIsCountStrategy` to `CountStrategy`.
* Added more specific typing to various `__` traversal steps. E.g. `<A,Vertex>out()` is `<Vertex,Vertex>out()`.
* Updated Docker build scripts to include Python dependencies (NOTE: users should remove any previously generated TinkerPop Docker images).
* Added "attachment requisite" `VertexProperty.element()` and `Property.element()` data in GraphSON serialization.
* GraphSON 3.0 is now the default serialization format in TinkerGraph and Gremlin Server.
* Changed `ServerGremlinExecutor` to not use generics since there really is no flexibility in the kind of `ScheduledExecutorService` that will be used.
* Removed support for passing a byte array on the `sasl` parameter.
* Removed previously deprecated `GraphSONMapper$Builder#embedTypes` option.
* Removed previously deprecated `:remote config timeout max`.
* Removed previously deprecated `ConnectionPoolSettings.sessionId` and `ConnectionPoolSettings.optionalSessionId()`.
* Removed previously deprecated `reconnectInitialDelay` setting from the Java driver.
* Removed previously deprecated `useMapperFromGraph` option.
* Established the GraphSON 3.0 format with new `g:Map`, `g:List` and `g:Set` types.
* Removed previously deprecated `Io.Builder#registry(IoRegistry)` method.
* Removed previously deprecated `GryoMessageSerializerV1d0(GryoMapper)` constructor.
* Removed previously deprecated `TinkerIoRegistry`.
* Removed previously deprecated `getInstance()` methods on all TinkerPop classes.
* Removed previously deprecated `VertexPropertyFeatures.supportsAddProperty()`.
* Removed previously deprecated TinkerGraph configuration member variables.
* Removed previously deprecated `Transaction.submit(Function)`.
* Removed previously deprecated `OpSelectorHandler.errorMeter` and `AbstractEvalOpProcessor.errorMeter` fields.
* Removed previously deprecated `AbstractEvalOpProcessor.validBindingName` field.
* Removed previously deprecated `SimpleAuthenticator.CONFIG_CREDENTIALS_LOCATION` field.
* Removed previously deprecated `IteratorHandler`, `NioGremlinResponseEncoder` and `WsGremlinResponseEncoder` classes.
* Removed previously deprecated `Session.kill()` and `Session.manualKill()`.
* Removed previously deprecated `Authenticator.newSaslNegotiator()` and its method implementations in classes that were assignable to that interface.
* Removed `gremlin-groovy-test`.
* Removed previously deprecated "G" functions in `gremlin-groovy` (i.e. `GFunction`).
* Removed references to the old `GremlinPlugin` system that was in `gremlin-groovy` - the revised `GremlinPlugin` system in `gremlin-core` is the only one now in use.
* `GremlinGroovyScriptEngine` no longer implements the now removed `DependencyManager`.
* Added `Vertex`, `Edge`, `VertexProperty`, and `Property` serializers to Gremlin-Python and exposed tests that use graph object arguments.
* `Bytecode.getSourceInstructions()` and `Bytecode.getStepInstructions()` now returns `List<Instruction>` instead of `Iterable<Instruction>`.
* Added various `TraversalStrategy` registrations with `GryoMapper`.
* Fixed a naming mistake in Gremlin-Python: `IdentityRemoveStrategy` is now called `IdentityRemovalStrategy`.
* Added `TranslationStrategy` test infrastructure that verifies `Bytecode` generated from a translation is equal to the original `Bytecode`.
* Moved `NumberHelper` into the `org.apache.tinkerpop.gremlin.util` package.
* Added `Pop.mixed` instead of using `null` to represent such semantics.
* `select()`-step now defaults to using `Pop.last` instead of `Pop.mixed`.
* Added `gremlin-io-test` module to validate IO formats.
* `RequestMessage` and `ResponseMessage` are now registered with `GryoMapper` as part of the TinkerPop range of type identifiers.
* Removed previously deprecated `Console` constructor that took a `String` as an argument from `gremlin-console`.
* Removed previously deprecated `ConcurrentBindings` from `gremlin-groovy`.
* Removed previously deprecated `ScriptExecutor` from `gremlin-groovy`.
* Removed previously deprecated `SandboxExtension` from `gremlin-groovy`.
* Removed previously deprecated `GremlinGroovyScriptEngine` constructor that took `ImportCustomizerProvider` as an argument from `gremlin-groovy`.
* Removed previously deprecated `GremlinGroovyScriptEngine#plugins()` from `gremlin-groovy`.
* Added `OptionalStep` for use with `optional()` to better handle issues associated with branch side-effects.
* `UnfoldStep` now supports unfolding of arrays.
* Removed all performance tests that were not part of `gremlin-benchmark`.
* Removed dependency on `junit-benchmarks` and it's related reference to `h2`.
* Moved the source for the "home page" into the repository under `/site` so that it easier to accept contributions.
* Added `UnshadedKryoShimService` as the new default serializer model for `SparkGraphComputer`.
* `GryoRegistrator` is more efficient than the previous `GryoSerializer` model in `SparkGraphComputer`.
* Added support for `IoRegistry` custom serialization in Spark/Giraph and provided a general `hadoop-gremlin` test suite.
* Replaced term `REST` with `HTTP` to remove any confusion as to the design of the API.
* Moved `gremlin-benchmark` under `gremlin-tools` module.
* Added `gremlin-tools` and its submodule `gremlin-coverage`.
* Removed `tryRandomCommit()` from `AbstractGremlinTest`.
* Changed `gremlin-benchmark` system property for the report location to `benchmarkReportDir` for consistency.
* Added SysV and systemd init scripts.
* `GraphTraversal.valueMap(includeTokens,propertyKeys...)` now returns a `Map<Object,E>` since keys could be `T.id` or `T.label`.
* Added `skip(long)` and `skip((Scope,long)` which call the `range(low,high)` equivalents with -1 as the high.
* Added Kerberos authentication to `gremlin-server` for websockets and nio transport.
* Added audit logging of authenticated users and gremlin queries to `gremlin-server`.

==== Bugs

* TINKERPOP-1211 UnfoldStep should unfold arrays. *(breaking)*
* TINKERPOP-1426 GryoSerializer should implement Java serialization interface
* TINKERPOP-1465 Remove deprecated newSaslNegotiator *(breaking)*
* TINKERPOP-1483 PropertyMapStep returns Map<String,E> but puts non String keys in it!
* TINKERPOP-1520 Difference between 'has' step generated graphson2.0 in java and python glv implementation
* TINKERPOP-1533 Storage and IoRegistry
* TINKERPOP-1597 PathRetractionStrategy messing up certain traversals
* TINKERPOP-1635 gremlin-python: Duplicate serialization of element property in PropertySerializer
* TINKERPOP-1658 Graphson2 map keys are serialised as strings
* TINKERPOP-1716 Traversal strategies are not applied with remote in Gremlin Console

==== Improvements

* TINKERPOP-832 Remove deprecated addV/E/InE/OutE methods *(breaking)*
* TINKERPOP-833 Remove deprecated GremlinGroovyScriptEngine constructor and plugins() *(breaking)*
* TINKERPOP-834 Remove deprecated sack() method *(breaking)*
* TINKERPOP-880 Remove deprecated GroupStepV3d0 and GroupSideEffectStepV3d0 *(breaking)*
* TINKERPOP-929 Remove Deprecated TinkerGraph public static methods. *(breaking)*
* TINKERPOP-980 Add a service script or daemon mode in the distribution *(breaking)*
* TINKERPOP-999 ServerGremlinExecutor construction need not use generics for ExecutorService *(breaking)*
* TINKERPOP-1004 Make Transaction.commit() failures consistent across implementations. *(breaking)*
* TINKERPOP-1010 Remove deprecated credentialsDbLocation for SimpleAuthenticator *(breaking)*
* TINKERPOP-1024 Remove deprecated tryRandomCommit() *(breaking)*
* TINKERPOP-1028 Remove deprecated ConnectionPoolSettings session settings *(breaking)*
* TINKERPOP-1040 Remove deprecated SandboxExtension *(breaking)*
* TINKERPOP-1046 Remove deprecated Gremlin Server handler implementations *(breaking)*
* TINKERPOP-1049 Remove deprecated error meter member variables in Gremlin Server handlers *(breaking)*
* TINKERPOP-1094 Remove deprecated VertexPropertyFeatures.FEATURE_ADD_PROPERTY *(breaking)*
* TINKERPOP-1116 Some anonymous traversal steps can be hard typed. *(breaking)*
* TINKERPOP-1130 Each release should store Kryo/GraphSON/GraphML versions to ensure future compatibility *(breaking)*
* TINKERPOP-1142 Remove deprecated valueIncr, valueDecr, keyIncr, keyDecr. *(breaking)*
* TINKERPOP-1169 Remove deprecated TraversalScriptFunction and TraversalScriptHelper *(breaking)*
* TINKERPOP-1170 Remove deprecated ConfigurationTraversal. *(breaking)*
* TINKERPOP-1171 Remove deprecated TraversalSource.Builder *(breaking)*
* TINKERPOP-1235 Remove deprecated ProcessPerformanceSuite and TraversalPerformanceTest *(breaking)*
* TINKERPOP-1275 Remove deprecated max setting for :remote *(breaking)*
* TINKERPOP-1283 Remove deprecated ScriptExecutor *(breaking)*
* TINKERPOP-1289 Remove deprecated ConnectiveP, AndP, and OrP constructors. *(breaking)*
* TINKERPOP-1291 Remove deprecated mapValues and mapKeys methods *(breaking)*
* TINKERPOP-1313 Rename RangeByIsCountStrategy *(breaking)*
* TINKERPOP-1316 Remove deprecated constructor from GryoMessageSerializers *(breaking)*
* TINKERPOP-1327 Bring GryoRegistrator to the forefront and deprecate GryoSerializer *(breaking)*
* TINKERPOP-1363 Cleanup Docker build script for next major release *(breaking)*
* TINKERPOP-1369 Replace REST API with HTTP API
* TINKERPOP-1389 Support Spark 2.0.0
* TINKERPOP-1399 NumberHelper needs to go into util and have a private constructor *(breaking)*
* TINKERPOP-1404 Path/label optimization
* TINKERPOP-1408 Remove Deprecated Io.Builder.registry() *(breaking)*
* TINKERPOP-1414 Change default GraphSON version to 3.0 *(breaking)*
* TINKERPOP-1420 Remove deprecated ConcurrentBindings in gremlin-groovy *(breaking)*
* TINKERPOP-1421 Remove deprecated ControlOps *(breaking)*
* TINKERPOP-1427 GraphSON 3.0 needs collection types and consistent number typing.
* TINKERPOP-1443 Use an API checker during build
* TINKERPOP-1445 Large nested VertexProperties and Properties do not get printed well
* TINKERPOP-1454 Create Serializers for Graph objects in Gremlin-Python
* TINKERPOP-1481 Remove deprecated reconnectInitialDelay in Java driver *(breaking)*
* TINKERPOP-1485 Move source for TinkerPop site to source code repo
* TINKERPOP-1506 Optional/Coalesce should not allow sideEffect traversals.
* TINKERPOP-1514 Restructure for gremlin-tools module *(breaking)*
* TINKERPOP-1524 Bytecode.getXXXInstructions should return a List, not Iterable.
* TINKERPOP-1526 Remove deprecated Session kill() overloads *(breaking)*
* TINKERPOP-1536 Include GLVs in Docker build
* TINKERPOP-1541 Select should default to Pop.last semantics *(breaking)*
* TINKERPOP-1549 Implement skip()
* TINKERPOP-1550 Make Graphite and Ganglia optional dependencies
* TINKERPOP-1563 Remove deprecated getInstance() methods *(breaking)*
* TINKERPOP-1565 Setup GraphSON 3.0
* TINKERPOP-1566 Kerberos authentication for gremlin-server
* TINKERPOP-1574 Get rid of untyped GraphSON in 3.0
* TINKERPOP-1603 Remove support for SASL byte array in protocol *(breaking)*
* TINKERPOP-1612 Remove gremlin-groovy-test module *(breaking)*
* TINKERPOP-1621 Remove deprecated GremlnPlugin and related infrastructure *(breaking)*
* TINKERPOP-1622 Remove deprecated G functions in gremlin-groovy *(breaking)*
* TINKERPOP-1651 Remove deprecated gremlin.sh init syntax *(breaking)*
* TINKERPOP-1686 Make TraversalMetrics thread safe *(breaking)*
* TINKERPOP-1698 Gryo 3.0
* TINKERPOP-1699 Remove deprecated userMapperFromGraph *(breaking)*
* TINKERPOP-1700 Remove deprecated embedTypes option
* TINKERPOP-1706 Remove deprecated ScriptEngineCache and related dead code *(breaking)*
* TINKERPOP-1715 Bump to Spark 2.2
* TINKERPOP-1719 Remove deprecated Traversal related code *(breaking)*
* TINKERPOP-1720 Remove deprecated Hadoop code *(breaking)*
* TINKERPOP-1721 Remove deprecated Bindings related code *(breaking)*
* TINKERPOP-1724 Remove deprecated ScriptElementFactory
* TINKERPOP-1729 Remove deprecated select steps.
* TINKERPOP-1740 Add vertex parameter overload to to() and from()
* TINKERPOP-1747 Streamline inheritance for gremlin-python GraphSON serializer classes

== TinkerPop 3.2.0 (Nine Inch Gremlins)

image::https://raw.githubusercontent.com/apache/tinkerpop/master/docs/static/images/nine-inch-gremlins.png[width=185]

[[release-3-2-11]]
=== TinkerPop 3.2.11 (Release Date: January 2, 2019)

* Bumped to Jackson Databind 2.9.8

==== Improvements

* TINKERPOP-2074 Ensure that only NuGet packages for the current version are pushed
* TINKERPOP-2121 Bump Jackson Databind 2.9.8

[[release-3-2-10]]
=== TinkerPop 3.2.10 (Release Date: October 15, 2018)

* Removed conflicting non-indy groovy core dependency
* Bumped jython-standalone 2.7.1
* Added a delegate to the Gremlin.Net driver that can be used to configure the WebSocket connection.
* SSL security enhancements
* Added Gremlin version to Gremlin Server startup logging output.
* Fixed problem with Gremlin Server sometimes returning an additional message after a failure.
* Allowed spaces in classpath for `gremlin-server.bat`.
* Fixed bug in traversals that used Python lambdas with strategies in `gremlin-python`.
* Modified Maven archetype for Gremlin Server to use remote traversals rather than scripts.
* Added an system error code for failed plugin installs for Gremlin Server `-i` option.
* Fixed bug in keep-alive requests from over-queuing cancelled jobs.
* Match numbers in `choose()` options using `NumberHelper` (match values, ignore data type).
* Added support for GraphSON serialization of `Date` in Javascript.
* Added synchronized `Map` to Gryo 1.0 registrations.
* Added `Triple` to Gryo 1.0 registrations.
* Added support for `Double.NaN`, `Double.POSITIVE_INFINITY` and `Double.NEGATIVE_INFINITY`.
* Improved escaping of special characters in strings passed to the `GroovyTranslator`.
* Added `Cluster` configuration option to set a custom validation script to use to test server connectivity in the Java driver.
* Improved ability of `GroovyTranslator` to handle more types supported by GraphSON.
* Improved ability of `GroovyTranslator` to handle custom types.
* Added better internal processing of `Column` in `by(Function)`.
* Added `hasNext()` support on `Traversal` for `gremlin-python`.
* Added support for additional extended types in Gremlin.Net with `decimal`, `TimeSpan`, `BigInteger`, `byte`, `byte[]`, `char` and `short`.
* Fixed bug in Java driver where an disorderly shutdown of the server would cause the client to hang.
* Added a dotnet template project that should make it easier to get started with Gremlin.Net.
* Removed `ThreadInterruptCustomizerProvider` from documentation as a way to timeout.
* Changed behavior of `withRemote()` if called multiple times so as to simply throw an exception and not perform the side-effect of auto-closing.
* Added Docker images for Gremlin Console and Gremlin Server.
* Fixed bug in `branch()` where reducing steps as options would produce incorrect results.
* Removed recursive handling of streaming results from Gremlin-Python driver to avoid max recursion depth errors.
* Improved performance of `TraversalVertexProgram` and related infrastructure.
* Checked web socket state before closing connection in the .NET driver.
* Deprecated `BulkLoaderVertexProgram` and related infrastructure.
* Deprecated `BulkDumperVertexProgram` with the more aptly named `CloneVertexProgram`.
* Added `createGratefulDead()` to `TinkerFactory` to help make it easier to try to instantiate that toy graph.
* Added identifiers to edges in the Kitchen Sink toy graph.
* Ordered the loading of plugins in the Gremlin Console by their position in the configuration file.
* Refactored the Gremlin Server integration testing framework and streamlined that infrastructure.
* Logged the seed used in initializing `Random` for tests.
* Fixed bug in `GroovyTranslator` that didn't properly handle empty `Map` objects.
* Added concrete configuration methods to `SparkGraphComputer` to make a more clear API for configuring it.
* Fixed a bug in `TinkerGraphCountStrategy`, which didn't consider that certain map steps may not emit an element.
* Fixed a bug in JavaScript GLV where DriverRemoteConnection close() method didn't returned a Promise instance.
* Bumped to Jackson 2.9.6.
* Sasl Plain Text Authentication added to Gremlin Javascript.
* Ability to send scripts to server added to Gremlin Javascript.
* Translator class added to Gremlin Javascript to translate bytecode to script clientside.

==== Bugs

* TINKERPOP-1898 Issue with bindings in strategies and lambdas
* TINKERPOP-1933 gremlin-python maximum recursion depth exceeded on large responses
* TINKERPOP-1958 TinkerGraphCountStrategy can return wrong counts
* TINKERPOP-1961 Duplicate copies of images directory in docs
* TINKERPOP-1962 GroovyTranslator doesn't handle empty maps
* TINKERPOP-1963 Use of reducing step in choose()
* TINKERPOP-1972 inject() tests are throwing exceptions in .NET GLV tests
* TINKERPOP-1978 Check for Websocket connection state when retrieved from Connection Pool missing
* TINKERPOP-1988 minor error in documentation
* TINKERPOP-1999 [Java][gremlin-driver] Query to a remote server via the websocket client hangs indefinitely if the server becomes unavailable
* TINKERPOP-2005 Intermittent NullPointerException in response handling
* TINKERPOP-2009 Pick.any and Pick.none should be exposed in Gremlin-JavaScript
* TINKERPOP-2030 KeepAlive task executed for every Connection.write call
* TINKERPOP-2032 Update jython-standalone
* TINKERPOP-2044 Cannot reconnect to Azure cosmos host that becomes available again

==== Improvements

* TINKERPOP-1113 GraphComputer subclasses should support native methods
* TINKERPOP-1365 Log the seed used to initialize Random in tests
* TINKERPOP-1595 Go through TraversalVertexProgram with a profile and optimize.
* TINKERPOP-1778 Do not promote timedInterrupt option for Gremlin Server script processing
* TINKERPOP-1780 Add authentication tests for gremlin-python
* TINKERPOP-1836 .NET sample project
* TINKERPOP-1841 Include Python GLV tests on TravisCI
* TINKERPOP-1897 Provide Docker images of Gremlin Server and Console
* TINKERPOP-1945 Add support for extended GraphSon types to Gremlin.net
* TINKERPOP-1951 gremlin-server.bat doesn't support paths containing spaces
* TINKERPOP-1959 Provide a way to submit scripts to the server in gremlin-javascript
* TINKERPOP-1968 Refactor elements of Gremlin Server testing
* TINKERPOP-1976 Include Computer tests for GLVs
* TINKERPOP-1977 Gremlin-JavaScript: Support SASL authentication
* TINKERPOP-1985 Update position on bulk loading
* TINKERPOP-1989 Preserve order that plugins are applied in Gremlin Console
* TINKERPOP-1995 DriverRemoteConnection close() method returns undefined
* TINKERPOP-2011 Use NumberHelper on choose()
* TINKERPOP-2012 Target .NET Standard 2.0 for Gremlin.Net
* TINKERPOP-2015 Allow users to configure the WebSocket connections
* TINKERPOP-2016 Upgrade Jackson FasterXML to 2.9.5 or later to fix security vulnerability
* TINKERPOP-2017 Check for Column in by()
* TINKERPOP-2022 Cluster SSL should trust default ca certs by default
* TINKERPOP-2023 Gremlin Server should not create self-signed certs *(breaking)*
* TINKERPOP-2024 Gremlin Server Application archetype should connect via withRemote
* TINKERPOP-2025 Change to SHA-256/512 and drop SHA-1 for releases
* TINKERPOP-2026 Gremlin.Net.Driver should check ClientWebSocket.State before closing
* TINKERPOP-2034 Register synchronizedMap() with Gryo
* TINKERPOP-2035 Gremlin-JavaScript: Pass custom headers to the websocket connection
* TINKERPOP-2040 Improve flexibility of GroovyTranslator to handle custom types
* TINKERPOP-2045 Remove non-indy groovy dependencies
* TINKERPOP-2055 Provide support for special number cases like Infinity in GraphSON
* TINKERPOP-2056 Use NumberHelper in Compare

[[release-3-2-9]]
=== TinkerPop 3.2.9 (Release Date: May 8, 2018)

* Fixed bug where path history was not being preserved for keys in mutations.
* Bumped to httpclient 4.5.5.
* Bumped to Groovy 2.4.15 - fixes bug with `Lambda` construction.
* Improved performance of GraphSON deserialization of `Bytecode`.
* Improved performance of traversal construction.

====  Bugs

* TINKERPOP-1947 Path history isn't preserved for keys in mutations

==== Improvements

* TINKERPOP-1755 No docs for ReferenceElements
* TINKERPOP-1912 Remove MD5 checksums
* TINKERPOP-1934 Bump to latest version of httpclient
* TINKERPOP-1936 Performance enhancement to Bytecode deserialization
* TINKERPOP-1944 JavaScript GLV: DriverRemoteConnection is not exported in the root module
* TINKERPOP-1950 Traversal construction performance enhancements
* TINKERPOP-1953 Bump to Groovy 2.4.15

[[release-3-2-8]]
=== TinkerPop 3.2.8 (Release Date: April 2, 2018)

* Added a `Lambda` class to Gremlin.Net that makes it possible to use Groovy and Python lambdas with Gremlin.Net.
* Enums are now represented as classes in Gremlin.Net which allows to use them as arguments in more steps.
* Bumped to Groovy 2.4.14.
* Added `checkAdjacentVertices` option to `SubgraphStrategy`.
* Modified `GremlinDslProcessor` so that it generated the `getAnonymousTraversalClass()` method to return the DSL version of `__`.
* Added the "Kitchen Sink" test data set.
* Fixed deserialization of `P.not()` for GraphSON.
* Bumped to Jackson 2.9.4.
* Improved performance of `JavaTranslator` by caching reflected methods required for traversal construction.
* Ensure that `RemoteStrategy` is applied before all other `DecorationStrategy` instances.
* Added `idleConnectionTimeout` and `keepAliveInterval` to Gremlin Server that enables a "ping" and auto-close for seemingly dead clients.
* Fixed a bug where lambdas in `gremlin-python` would trigger a failure if steps using python-only symbols were present (such as `as_()`).
* Fixed a bug in `NumberHelper` that led to wrong min/max results if numbers exceeded the Integer limits.
* Delayed setting of the request identifier until `RequestMessage` construction by the builder.
* `ReferenceElement` avoids `UnsupportedOperationException` handling in construction thus improving performance.
* Improved error messaging for failed serialization and deserialization of request/response messages.
* Fixed handling of `Direction.BOTH` in `Messenger` implementations to pass the message to the opposite side of the `StarGraph`.
* Removed hardcoded expectation in metrics serialization test suite as different providers may have different outputs.
* Added `IndexedTraverserSet` which indexes on the value of a `Traverser` thus improving performance when used.
* Utilized `IndexedTraverserSet` in `TraversalVertexProgram` to avoid extra iteration when doing `Vertex` lookups.
* Bumped to Netty 4.0.56.Final.
* Fixed .NET GraphSON serialization of `P.Within()` and `P.without()` when passing a `Collection` as an argument.
* Fixed a bug in Gremlin Console which prevented handling of `gremlin.sh` flags that had an "=" between the flag and its arguments.
* Fixed bug where `SparkMessenger` was not applying the `edgeFunction` from `MessageScope`.
* Fixed a bug in `ComputerAwareStep` that didn't handle `reset()` properly and thus occasionally produced some extra traversers.
* Removed `TraversalPredicate` class in Gremlin.Net. It is now included in the `P` class instead.

==== Bugs

* TINKERPOP-1053 installed plugins are placed in a directory relative to where gremlin.sh is started
* TINKERPOP-1509 Failing test case for tree serialization
* TINKERPOP-1738 Proper functioning of GraphSONReader depends on order of elements in String representation
* TINKERPOP-1758 RemoteStrategy should be before all other DecorationStrategies.
* TINKERPOP-1855 Update Rexster links
* TINKERPOP-1859 Complex instance of P not serializing to bytecode properly
* TINKERPOP-1860 valueMap(True) result in error in gremlin-python
* TINKERPOP-1862 TinkerGraph VertexProgram message passing doesn't work properly when using Direction.BOTH
* TINKERPOP-1867 union() can produce extra traversers
* TINKERPOP-1872 Apply edgeFunction in SparkMessenger
* TINKERPOP-1873 min() and max() work only in the range of Integer values
* TINKERPOP-1874 P does not appear to be serialized consistently in GraphSON
* TINKERPOP-1879 Gremlin Console does not resepect equal sign for flag argument assignments
* TINKERPOP-1880 Gremlin.NET Strong name signature could not be verified. (HRESULT: 0x80131045)
* TINKERPOP-1883 gremlinpython future will never return
* TINKERPOP-1890 getAnonymousTraversalClass() is not being generated for Java DSLs
* TINKERPOP-1891 Serialization of P.not() for gremlin-javascript
* TINKERPOP-1892 GLV test failures for .NET
* TINKERPOP-1894 GraphSONMessageSerializerV2d0 fails to deserialize valid P.not()
* TINKERPOP-1896 gremlin-python lambdas error
* TINKERPOP-1907 Fix failing GLV test for withSack() in .NET
* TINKERPOP-1917 gx:BigDecimal serialization broken in Gremlin.Net on systems with ',' as decimal separator
* TINKERPOP-1918 Scenarios fail because of wrong numerical types
* TINKERPOP-1919 Gherkin runner doesn't work with P.And() and P.Or() in Gremlin.Net
* TINKERPOP-1920 Tests fail because P.Within() arguments are wrapped in an array in Gremlin.Net
* TINKERPOP-1922 Gherkin features fail that contain P.not() in Gremlin.Net

==== Improvements

* TINKERPOP-1357 Centrality Recipes should mention pageRank and OLAP.
* TINKERPOP-1489 Provide a Javascript Gremlin Language Variant
* TINKERPOP-1586 SubgraphStrategy in OLAP
* TINKERPOP-1726 Support WebSockets ping/pong keep-alive in Gremlin server
* TINKERPOP-1842 iterate() missing in terminal steps documentation
* TINKERPOP-1850 Range step has undocumented special values
* TINKERPOP-1854 Support lambdas in Gremlin.Net
* TINKERPOP-1857 GLV test suite consistency and completeness
* TINKERPOP-1863 Delaying the setting of requestId till the RequestMessage instantiation time
* TINKERPOP-1868 Support inject source step in Gremlin.Net
* TINKERPOP-1870 n^2 synchronious operation in OLAP WorkerExecutor.execute() method
* TINKERPOP-1877 Add new graph data for specialized testing scenarios
* TINKERPOP-1884 Bump to Netty 4.0.56.Final
* TINKERPOP-1885 Various Gremlin.Net documentation updates
* TINKERPOP-1901 Enable usage of enums in more steps in Gremlin.Net
* TINKERPOP-1908 Bump to Groovy 2.4.14
* TINKERPOP-1911 Refactor JavaTranslator to cache all reflective calls

[[release-3-2-7]]
=== TinkerPop 3.2.7 (Release Date: December 17, 2017)

* Added core GraphSON classes for Gremlin-Python: `UUID`, `Date`, and `Timestamp`.
* Documented the recommended method for constructing DSLs with Gremlin.Net.
* Provided a method to configure detachment options with `EventStrategy`.
* Fixed a race condition in `TinkerIndex`.
* Fixed bug in handling of the long forms of `-e` and `-i` (`--execute` and `--interactive` respectively) for Gremlin Console.
* Fixed bug in `LambdaRestrictionStrategy` where traversals using `Lambda` scripts weren't causing the strategy to trigger.
* Improved error messaging for bytecode deserialization errors in Gremlin Server.
* Fixed an `ArrayOutOfBoundsException` in `hasId()` for the rare situation when the provided collection is empty.
* Bumped to Netty 4.0.53
* `TraversalVertexProgram` `profile()` now accounts for worker iteration in `GraphComputer` OLAP.
* Returned the `Builder` instance from the `DetachedEdge.Builder` methods of `setOutE` and `setOutV`.
* Added test framework for GLVs.
* Fixed bug in `TraversalHelper.replaceStep()` where the step being replaced needed to be removed prior to the new one being added.
* Added alias support in the .NET `DriverRemoteConnection`.
* Added a test for self-edges and fixed `Neo4jVertex` to provided repeated self-edges on `BOTH`.
* Better respected permissions on the `plugins.txt` file and prevented writing if marked as read-only.
* Added getters for the lambdas held by `LambdaCollectingBarrierStep`, `LambdaFlatMapStep` and `LambdaSideEffectStep`.
* Fixed an old hack in `GroovyTranslator` and `PythonTranslator` where `Elements` were being mapped to their id only.
* Fixed an "attachement"-bug in `InjectStep` with a solution generalized to `StartStep`.
* Truncate the script in error logs and error return messages for "Method code too large" errors in Gremlin Server.
* Fixed a bug in `LambdaRestrictionStrategy` where it was too eager to consider a step as being a lambda step.
* `ReferenceVertex` was missing its `label()` string. `ReferenceElement` now supports all label handling.
* Fixed a bug where bytecode containing lambdas would randomly select a traversal source from bindings.
* Deprecated `GremlinScriptEngine.eval()` methods and replaced them with new overloads that include the specific `TraversalSource` to bind to.
* Added `GraphHelper.cloneElements(Graph original, Graph clone)` to the `gremlin-test` module to quickly clone a graph.
* Added `GremlinDsl.AnonymousMethod` annotation to help provide explicit types for anonymous methods when the types are not easily inferred.
* Bumped to GMavenPlus 1.6.
* Added better error message for illegal use of `repeat()`-step.
* Fixed a bug in `RangeByIsCountStrategy` that led to unexpected behaviors when predicates were used with floating point numbers.
* Bumped to Jackson 2.8.10.
* Deprecated `MutationListener.vertexPropertyChanged()` method that did not use `VertexProperty` and added a new method that does.
* Added an `EmbeddedRemoteConnection` so that it's possible to mimic a remote connection within the same JVM.
* Supported interruption for remote traversals.
* Allow the `:remote` command to accept a `Cluster` object defined in the console itself.
* The Console's `plugin.txt` file is only updated if there were manually uninstalled plugins.
* Fixed a bug in `MatchStep` where mid-traversal `where()` variables were not being considered in start-scope.
* Generalized `MatchStep` to locally compute all clauses with barriers (not just reducing barriers).
* Ensured that plugins were applied in the order they were configured.
* Fixed a bug in `Neo4jGremlinPlugin` that prevented it from loading properly in the `GremlinPythonScriptEngine`.
* Fixed a bug in `ComputerVerificationStrategy` where child traversals were being analyzed prior to compilation.
* Fixed a bug that prevented Gremlin from ordering lists and streams made of mixed number types.
* Fixed a bug where `keepLabels` were being corrupted because a defensive copy was not being made when they were being set by `PathRetractionStrategy`.
* Cancel script evaluation timeout in `GremlinExecutor` when script evaluation finished.
* Added a recipe for OLAP traversals with Spark on YARN.
* Added `spark-yarn` dependencies to the manifest of `spark-gremlin`.

==== Bugs

* TINKERPOP-1650 PathRetractionStrategy makes Match steps unsolvable
* TINKERPOP-1731 Docker build does not appear to work for gremlin-dotnet
* TINKERPOP-1745 Gremlin .NET: Use DateTimeOffset instead of DateTime to represent g:Date
* TINKERPOP-1753 OrderStep not able to order by non-integer numbers
* TINKERPOP-1760 OLAP compilation failing around ConnectiveStrategy
* TINKERPOP-1761 GremlinExecutor: Timeout future not cancelled on successful script evaluation
* TINKERPOP-1762 Make MatchStep analyze mid-clause variables for executing ordering purposes.
* TINKERPOP-1764 Generalize MatchStep to localize all barriers, not just reducing barriers.
* TINKERPOP-1766 Gremlin.Net: Closed connections should not be re-used
* TINKERPOP-1782 RangeByIsCountStrategy doesn't handle floating point numbers properly
* TINKERPOP-1789 Reference elements should be represented by id and label *(breaking)*
* TINKERPOP-1790 GraphSON 3.0 doc updates
* TINKERPOP-1791 GremlinDsl custom step with generic end type produces invalid code in __.java
* TINKERPOP-1792 Random TraversalSource Selection in GremlinScriptEngine
* TINKERPOP-1795 Getting Lambda comparator message for .profile() step
* TINKERPOP-1796 Driver connection pool SSL properties missing
* TINKERPOP-1797 LambdaRestrictionStrategy and LambdaMapStep in `by()`-modulation.
* TINKERPOP-1798 MutationListener.vertexPropertyChanged oldValue should be a VertexProperty
* TINKERPOP-1801 OLAP profile() step return incorrect timing
* TINKERPOP-1802 hasId() fails for empty collections
* TINKERPOP-1803 inject() doesn't re-attach with remote traversals
* TINKERPOP-1819 documentation query and description mismatch
* TINKERPOP-1821 Consistent behavior of self-referencing edges
* TINKERPOP-1825 Gremlin .NET: Constant() step has incorrect parameter defined
* TINKERPOP-1830 Race condition in Tinkergraph index creation
* TINKERPOP-1832 TraversalHelper.replaceStep sets previousStep to the wrong step
* TINKERPOP-1846 LambdaRestrictionStrategy not triggering for Lambda scripts
* TINKERPOP-1848 Fix g:Date assertion in python tests
* TINKERPOP-1851 Gremlin long options for -e and -i are not working properly

==== Improvements

* TINKERPOP-1661 Docker-built documentation does not always point locally
* TINKERPOP-1725 DotNet GLV: Make traversal generation deterministic
* TINKERPOP-1734 DSL for Gremlin .NET
* TINKERPOP-1746 Better error message on wrong ordering of emit()/until()/has()
* TINKERPOP-1752 Gremlin.Net: Generate completely type-safe methods
* TINKERPOP-1756 Provide a way to easily mock a RemoteConnection for tests
* TINKERPOP-1759 Improve hashcode and equals for Traverser implementations
* TINKERPOP-1768 Bump to Jackson 2.8.10
* TINKERPOP-1770 Remote traversal timeout
* TINKERPOP-1771 gremlin.bat doesn't support paths containing spaces
* TINKERPOP-1779 Bump to GMavenPlus 1.6
* TINKERPOP-1784 Gremlin Language Test Suite
* TINKERPOP-1785 Gremlin.Net should be strong-name signed
* TINKERPOP-1786 Recipe and missing manifest items for Spark on Yarn
* TINKERPOP-1787 Allow :remote command to accept a user defined Cluster instance
* TINKERPOP-1806 Consistently use Gremlin.Net instead of Gremlin-DotNet
* TINKERPOP-1807 Gremlin-Python doesn't support GraphSON types g:Date, g:Timestamp and g:UUID
* TINKERPOP-1808 Add ability to get the consumer in LambdaSideEffectStep
* TINKERPOP-1811 Improve error reporting for serialization errors between gremlin-python and gremlin-server
* TINKERPOP-1812 ProfileTest assumes that graph implementations will not add their own steps
* TINKERPOP-1813 Subgraph step requires the graph API
* TINKERPOP-1814 Some process tests require the graph API
* TINKERPOP-1820 Include .NET GLV tests on TravisCI
* TINKERPOP-1824 Update netty version to 4.0.52
* TINKERPOP-1827 Gremlin .NET: Test Suite Runner
* TINKERPOP-1829 Improve flexibility of detachment for EventStrategy
* TINKERPOP-1833 DetachedEdge.Builder#setInV and setOutV doesn't return the builder
* TINKERPOP-1835 Bump Netty 4.0.53
* TINKERPOP-1837 Gremlin .NET: Provide type coercion between IDictionary<K, V> instances

[[release-3-2-6]]
=== TinkerPop 3.2.6 (Release Date: August 21, 2017)

This release also includes changes from <<release-3-1-8, 3.1.8>>.

* Bumped to Netty 4.0.50
* Registered `HashMap$TreeNode` to Gryo.
* Fixed a lambda-leak in `SackValueStep` where `BiFunction` must be tested for true lambda status.
* Fixed a bug in `RangeByIsCountStrategy` that broke any `ConnectiveStep` that included a child traversal with an optimizable pattern.
* Allowed access to `InjectStep.injections` for `TraversalStrategy` analysis.
* Exceptions that occur during result iteration in Gremlin Server will now return `SCRIPT_EVALUATION_EXCEPTION` rather than `SERVER_ERROR`.
* `AddEdgeStep` attaches detached vertices prior to edge creation.
* Added graph element GraphSON serializers in Gremlin-Python.
* Initialization scripts for Gremlin Server will not timeout.
* Added Gremlin.Net.
* `ProfileTest` is now less stringent about assertions which will reduce burdens on providers.
* `GremlinExecutor` begins timeout of script evaluation at the time the script was submitted and not from the time it began evaluation.
* Added Gremlin.Net.
* `ReferenceFactory` and `DetachedFactory` now detach elements in collections accordingly.
* Deprecated `GryoLiteMessageSerializerV1d0` in favor of `HaltedTraverserStrategy`.
* Deprecated the `useMapperFromGraph` configuration option for Gremlin Server serializers.
* `JavaTranslator` is now smart about handling `BulkSet` and `Tree`.
* Added annotations to the traversal metrics pretty print.
* `EdgeOtherVertexStep` is no longer final and can be extended by providers.
* `EdgeVertexStep` is no longer final and can be extended by providers.
* Deprecated `Transaction.submit(Function)`.
* Fixed `HADOOP_GREMLIN_LIBS` parsing for Windows.
* Improved GraphSON serialization performance around `VertexProperty`.
* Changed some tests in `EventStrategyProcessTest` which were enforcing some unintended semantics around transaction state.
* Added WsAndHttpChannelizer and SaslAndHttpBasicAuthenticationHandler to be allow for servicing Http and Websocket requests to the same server
* Added deep copy of `Bytecode` to `DefaultTraversal.clone()`.

==== Bugs

* TINKERPOP-1385 Refactor Profiling test cases
* TINKERPOP-1679 Detached side-effects aren't attached when remoted
* TINKERPOP-1683 AbstractHadoopGraphComputer on Windows
* TINKERPOP-1691 Some EventStrategyProcessTest assume element state is synced in memory
* TINKERPOP-1704 XXXTranslators are not being respective of BulkSet and Tree.
* TINKERPOP-1727 Bytecode object shallow copied when traversals are cloned
* TINKERPOP-1742 RangeByIsCountStrategy fails for ConnectiveSteps
* TINKERPOP-1743 LambdaRestrictionStrategy does not catch lambdas passed to sack()
* TINKERPOP-1744 Gremlin .NET: Exception from sync execution gets wrapped in AggregateException

==== Improvements

* TINKERPOP-741 Remove Options For Transaction Retry
* TINKERPOP-915 Gremlin Server supports REST and Websockets simultanteously
* TINKERPOP-920 Test case needed for ensuring same cardinality for key.
* TINKERPOP-1552 C# Gremlin Language Variant
* TINKERPOP-1669 EdgeVertexStep should be designed for extension
* TINKERPOP-1676 Improve GraphSON 2.0 Performance  *(breaking)*
* TINKERPOP-1688 Include TraversalMetrics annotation in pretty print
* TINKERPOP-1694 Deprecate useMapperFromGraph
* TINKERPOP-1701 HaltedTraverserStrategy should recurse into collections for detachment.
* TINKERPOP-1703 Make EdgeOtherVertexStep non-final
* TINKERPOP-1708 Add a "Note on Scopes" document
* TINKERPOP-1709 Add a list of all the steps that support by()/from()/to()/as()/option()
* TINKERPOP-1710 Add a note on tree() by-modulation and uniqueness of tree branches.
* TINKERPOP-1714 Gremlin Server scriptEvaluationTimeout should take into account request arrival time
* TINKERPOP-1718 Deprecate GryoLiteMessageSerializerV1d0
* TINKERPOP-1748 Callout comments break code snippets
* TINKERPOP-1749 Bump to Netty 4.0.50

[[release-3-2-5]]
=== TinkerPop 3.2.5 (Release Date: June 12, 2017)

This release also includes changes from <<release-3-1-7, 3.1.7>>.

* Fixed folding of multiple `hasId()` steps into `GraphStep`.
* Added string performance options to `StarGraph`.
* Fixed a bug in `until(predicate)` where it was actually calling `emit(predicate)`.
* Fixed inconsistency in GraphSON serialization of `Path` where properties of graph elements were being included when serialized.
* Improved performance and memory usage of GraphSON when serializing `TinkerGraph` and graph elements.
* Removed use of `stream()` in `DetachedEdge` and `DetachedVertex`.
* Deprecated a constructor in `DetachedEdge` that made use of `Pair` in favor of a new one that just uses the objects that were in the `Pair`.
* Improved error messaging on the `g.addV(Object...)` when passing an invalid arguments.
* Reduced memory usage for TinkerGraph deserialization in GraphSON by streaming vertices and edges.
* Added the `gremlin-archetype-dsl` to demonstrate how to structure a Maven project for a DSL.
* Developed and documented patterns for Domain Specific Language implementations.
* Removed the Groovy dependency from `gremlin-python` and used Groovy Templates and the `gmavenplus-plugin` to generate the python GLV classes.
* Now using Groovy `[...]` map notation in `GroovyTranslator` instead of `new LinkedHashMap(){{ }}`.
* Maintained type information on `Traversal.promise()`.
* Propagated exception to `Future` instead of calling thread in `RemoteConnection`.
* Fixed a bug in `RepeatUnrollStrategy` where `LoopsStep` and `LambdaHolder` should invalidate the strategy's application.
* Deprecated `authentication.className` setting in favor of using `authentication.authenticator`.
* Added `authentication.authenticationHandler` setting.
* Added abstraction to authentication to allow users to plug in their own `AbstractAuthenticationHandler` implementations.
* Fixed a `NullPointerException` bug in `B_LP_O_S_SE_SL_Traverser`.
* `PathRetractionStrategy` now uses the marker-model to reduce recursive lookups of invalidating steps.
* `ProfileStrategy` now uses the marker-model to reduce recursive lookups of `ProfileSideEffectStep`.
* `Mutating` steps now implement `Scoping` interface.
* Fixed a step id compilation bug in `AddVertexStartStep`, `AddVertexStep`, `AddEdgeStep`, and `AddPropertyStep`.
* Added more details to Gremlin Server client side messages - exception hierarchy and stack trace.
* Deprecated "Exception-Class" in the Gremlin Server HTTP protocol in favor of the new "exceptions" field.
* De-registered metrics on Gremlin Server shutdown.
* Added "help" command option on `:remote config` for plugins that support that feature in the Gremlin Console.
* Allowed for multiple scripts and related arguments to be passed to `gremlin.sh` via `-i` and `-e`.
* `LABELED_PATH` requirement is now set if any step in the traversal is labeled.
* Updated `PathRetractionStrategy` to not run if the provided traversal contains a `VertexProgramStep` that has a `LABELED_PATH` requirement.
* Added various metrics to the `GremlinGroovyScriptEngine` around script compilation and exposed them in Gremlin Server.
* Moved the `caffeine` dependency down to `gremlin-groovy` and out of `gremlin-server`.
* Improved script compilation in `GremlinGroovyScriptEngine` to use better caching, log long compile times and prevent failed compilations from recompiling on future requests.
* Synchronized script compilation.
* Logged Script compilation times.
* Prevented failed scripts from recompiling.
* Logged warnings for scripts that take "too long" to compile.
* Improved memory usage of the `GremlinGroovyScriptEngine`.
* Added `cyclicPath().from().to().by()` support to `GraphTraversal`.
* Added `simplePath().from().to().by()` support to `GraphTraversal`.
* Added `path().from().to()` support to `GraphTraversal` so sub-paths can be isolated from the current path.
* Added `FromToModulating` interface for use with `to()`- and `from()`-based step modulators.
* Added `Path.subPath()` which supports isolating a sub-path from `Path` via to/from-labels.
* Fixed `NullPointerException` in `GraphMLReader` that occurred when an `<edge>` didn't have an ID field and the base graph supported ID assignment.
* Added `ScopingStrategy` which will computer and provide all `Scoping` steps with the path labels of the global `Traversal`.
* Split `ComputerVerificationStrategy` into two strategies: `ComputerVerificationStrategy` and `ComputerFinalizationStrategy`.
* Removed `HasTest.g_V_hasId_compilationEquality` from process test suite as it makes too many assumptions about provider compilation.
* Deprecated `CustomizerProvider` infrastructure.
* Deprecated `PluginAcceptor` infrastructure.
* Improved consistency of the application of bindings to `GremlinScriptEngine` implementations in the `BindingsGremlinPlugin`.
* Fixed a bug in OLAP `ComputerAwareStep` where end-step labels were not being appended to the traverser correctly.
* Refactor `SparkContext` handler to support external kill and stop operations.
* Fixed an optimization bug in `LazyBarrierStrategy` around appending barriers to the end of a `Traversal`.
* Fixed an optimization bug in `PathRetractionStrategy` around appending barriers to the end of a `Traversal`.
* `TraverserIterator` in GremlinServer is smart to try and bulk traversers prior to network I/O.
* Improved error handling of compilation failures for very large or highly parameterized script sent to Gremlin Server.
* Fixed a bug in `RangeByIsCountStrategy` that changed the meaning of inner traversals.
* Improved Gremlin-Python Driver implementation by adding a threaded client with basic connection pooling and support for pluggable websocket clients.
* Changed `GraphManager` from a final class implementation to an interface.
* Updated `GraphManager` interface to include methods for opening/instantiating a graph and closing a graph.
* Implemented `DefaultGraphManager` to include previous `GraphManager` functionality and adhere to updated interface.
* Deprecated `GraphManager.getGraphs()` and added `GraphManager.getGraphNames()`.
* Deprecated `GraphManager.getTraversalSources()` and added `GraphManager.getTraversalSourceNames()`.
* Fixed a bug so now users can supply a YAML with an empty `staticVariableTypes` to be used by the `FileSandboxExtension`

==== Bugs

* TINKERPOP-1258 HasTest.g_V_hasId_compilationEquality makes GraphStep assumptions
* TINKERPOP-1528 CountByIsRangeStrategy fails for a particular query
* TINKERPOP-1626 choose() is buggy in OLAP
* TINKERPOP-1638 count() is optimized away in where()
* TINKERPOP-1640 ComputerVerificationStrategy gives false errors
* TINKERPOP-1652 Disable PathRetractionStrategy strategy if VertexProgramStep has LABELLED_PATH requirement
* TINKERPOP-1660 Documentation links should not link to TINKERPOP-xxxx branches
* TINKERPOP-1666 NPE in FileSandboxExtension if staticVariableTypes is empty in supplied YAML file
* TINKERPOP-1668 RepeatUnrollStrategy should not execute if there is a LoopStep used.
* TINKERPOP-1670 End type lost when using promise()
* TINKERPOP-1673 GroovyTranslator produces Gremlin that can't execute on :remote
* TINKERPOP-1675 RemoteStep#processNextStart() throws CompletionException instead of underlying exception
* TINKERPOP-1681 Multiple hasId's are or'd into GraphStep

==== Improvements

* TINKERPOP-761 Some basic mathematical functions / steps
* TINKERPOP-786 Patterns for DSL Development
* TINKERPOP-1044 ResponseMessage should contain server-side exception name.
* TINKERPOP-1095 Create a custom ScriptContext
* TINKERPOP-1266 Make memory available to benchmarks configurable
* TINKERPOP-1303 add help for :remote config for Gephi Plugin
* TINKERPOP-1340 docs do not state at what version an API was introduced (or deprecated)
* TINKERPOP-1387 from and to modulators for path steps
* TINKERPOP-1438 Consider GraphManager as an interface*(breaking)*
* TINKERPOP-1453 Allow Gremlin-Python to handle asynchronous failure
* TINKERPOP-1577 Provide support for Python3 or Python2 in the Docker builds.
* TINKERPOP-1599 implement real gremlin-python driver
* TINKERPOP-1614 Improve documentation for Graph.V() and Graph.E() on main docs page
* TINKERPOP-1618 Remove groovy dependency from gremlin-python
* TINKERPOP-1627 LazyBarrierStrategy should not append an end barrier.
* TINKERPOP-1631 Fix visibility issues with the BindingsGremlinPlugin
* TINKERPOP-1634 Deprecate old methods of GremlinGroovyScriptEngine customization
* TINKERPOP-1642 Improve performance of mutating traversals
* TINKERPOP-1644 Improve script compilation process and include metrics
* TINKERPOP-1653 Allow multiple scripts with arguments to be passed to the Console
* TINKERPOP-1657 Provide abstraction to easily allow different HttpAuth schemes
* TINKERPOP-1663 Validate a maximum for the number of parameters passed to Gremlin Server
* TINKERPOP-1665 Remove unittest from Gremlin-Python tests
* TINKERPOP-1671 Default method for RemoteConnection.submitAsync throws exception from submit on calling thread instead of failing the future
* TINKERPOP-1677 Bump Groovy to 2.4.11
* TINKERPOP-1680 Add string performance options to StarGraph

[[release-3-2-4]]
=== TinkerPop 3.2.4 (Release Date: February 8, 2017)

This release also includes changes from <<release-3-1-6, 3.1.6>>.

* Fixed a bug where `PathProcessor.keepLabels` were not being pushed down into child traversals by `PathRetractionStrategy`.
* Added default `MessagePassingReductionStrategy` for `GraphComputer` that can reduce the number of message passing iterations.
* Fixed a bug associated with user-provided maps and `GroupSideEffectStep`.
* `GroupBiOperator` no longer maintains a detached traversal and thus, no more side-effect related OLAP inconsistencies.
* Added `ProjectedTraverser` which wraps a traverser with a `List<Object>` of projected data.
* Fixed an optimization bug in `CollectingBarrierSteps` where the barrier was being consumed on each `addBarrier()`.
* `OrderGlobalStep` and `SampleGlobalStep` use `ProjectedTraverser` and now can work up to the local star graph in OLAP.
* SASL negotiation supports both a byte array and Base64 encoded bytes as a string for authentication to Gremlin Server.
* Deprecated all test suites in `gremlin-groovy-test` - Graph Providers no longer need to implement these.
* Deprecated `TinkerIoRegistry` replacing it with the more consistently named `TinkerIoRegistryV1d0`.
* Made error messaging more consistent during result iteration timeouts in Gremlin Server.
* Fixed a memory leak in the classloader for the `GremlinGroovyScriptEngine` where classes in the loader were not releasing from memory as a strong reference was always maintained.
* `PathRetractionStrategy` does not add a `NoOpBarrierStep` to the end of local children as its wasted computation in 99% of traversals.
* Fixed a bug in `AddVertexStartStep` where if a side-effect was being used in the parametrization, an NPE occurred.
* Fixed a bug in `LazyBarrierStrategy` where `profile()` was deactivating it accidentally.
* Fixed a bug in `RepeatUnrollStrategy` where stateful `DedupGlobalStep` was cloned and thus, maintained two deduplication sets.
* Added documentation around "terminal steps" in Gremlin: `hasNext()`, `next()`, `toList()`, etc.
* Added specific GraphSON serializers for `RequestMessage` and `ResponseMessage` in GraphSON 2.0.
* Added `CloseableIterator` to allow `Graph` providers who open expensive resources a way to let users release them.
* Fixed minor bug in `gremlin-driver` where closing a session-based `Client` without initializing it could generate an error.
* Relieved synchronization pressure in various areas of `TinkerGraphComputer`.
* Fixed an optimization bug in OLAP-based `DedupGlobalStep` where deduping occurred twice.
* `MemoryComputeKey` now implements `Cloneable` which is useful for `BiOperator` reducers that maintain thread-unsafe state.
* `TinkerGraphComputer` now supports distributed `Memory` with lock-free partition aggregation.
* `TinkerGraph` Gryo and GraphSON deserialization is now configured to use multi-properties.
* Changed behavior of `ElementHelper.areEqual(Property, Property)` to not throw exceptions with `null` arguments.
* Added `GryoVersion` for future flexibility when introducing a new verison of Gryo and moved serializer registrations to it.
* Fixed Gryo serialization of `ConnectiveP` instances.
* Lessened the severity of Gremlin Server logging when it encounters two or more serializers addressing the same mime type.
* Bumped to Netty 4.0.42.final.
* Added `ByteBuffer`, `InetAddress`, `Timestamp` to the list of Gryo supported classes.
* Fixed Gryo serialization of `Class`.
* Fixed GraphSON serialization of enums like `T`, `P`, etc. where values were overriding each other in the GraphSON type registry.
* Fixed a bug in Gremlin-Python around `__.__()` and `__.start()`.
* Fixed a bug around long serialization in Gremlin-Python when using Python3.
* Deprecated `TraversalSource.withBindings()` as it is no longer needed in Gremlin-Java and never was needed for other variants.
* Fixed a bug in Gremlin-Java `Bytecode` where anonymous traversals were not aware of parent bindings.
* Fixed a bug in Gremlin-Java GraphSON deserialization around `P.within()` and `P.without()`.
* Converted Spark process suite tests to "integration" tests.
* Fixed a bug in `InlineFilterStrategy` having to do with folding `HasContainers` into `VertexStep`.
* Deprecated `HasContainer.makeHasContainers()` which was used to dissect `AndP` and shouldn't be used at the TinkerPop-level.
* `GraphTraversal.has()` now will try and fold-left `HasContainer` if end step is a `HasContainerHolder`.
* Created explicit `P`-predicate methods for `GraphTraversal.hasXXX()`.
* Fixed a bug in `FilterRankStrategy` around `where().by()` ordering.
* Added another optimization in `RangeByIsCountStrategy`, that removes `count().is()` altogether if it's not needed.
* Fixed a OLAP `MatchStep.clone()`-bug that occurs when the `match()` is in a local child.
* Added another optimization in `RangeByIsCountStrategy`, that removes `count().is()` altogether if it's not needed.
* Fixed a bug in `RangeByIsCountStrategy` where labeled parents shouldn't have the strategy applied to their children.
* Fixed a bug in `PathRetractionStrategy` where `MatchEndStep` labels were being dropped when they shouldn't be.
* Added `TinkerGraphCountStrategy` which translates `g.V().map*.count()` patterns into direct `Map.size()` calls in `TinkerGraph`.
* Added `Path.head()` and `Path.isEmpty()` with default method implementations.
* Fixed a `NoSuchElementException` bug with `GroupXXXStep` where if the reduced `TraverserSet` is empty, don't add the key/value.
* Fixed a `NullPointerException` bug with profiling `GroupSideEffectStep` in OLTP.
* Improved ability to release resources in `GraphProvider` instances in the test suite.
* Factored `GremlinPlugin` functionality out of gremlin-groovy and into gremlin-core - related classes were deprecated.
* Added a `force` option for killing sessions without waiting for transaction close or timeout of a currently running job or multiple jobs.
* Deprecated `Session.kill()` and `Session.manualKill()`.
* Added `Traversal.promise()` method to allow for asynchronous traversal processing on "remote" traversals.
* Deprecated `RemoteConnection.submit(Bytecode)` in favor of `submitAsync(Bytecode)`.
* Added `choose(predicate,traversal)` and `choose(traversal,traversal)` to effect if/then-semantics (no else). Equivalent to `choose(x,y,identity())`.
* Removed `ImmutablePath.TailPath` as it is no longer required with new recursion model.
* Removed call stack recursion in `ImmutablePath`.
* Gremlin-Python serializes `Bytecode` as an object (instead of a JSON string) when submit over the `RemoteConnection`.
* Fixed the handling of the `DriverRemoteConnection` pass-through configurations to the driver.
* `IncidentToAdjacentStrategy` now uses a hidden label marker model to avoid repeated recursion for invalidating steps.
* `PathProcessorStrategy` can inline certain `where(traversal)`-steps in order to increase the likelihood of star-local children.
* `SparkGraphComputer` no longer starts a worker iteration if the worker's partition is empty.
* Added `ProjectStep.getProjectKeys()` for strategies that rely on such information.
* Added `VertexFeatures.supportsDuplicateMultiProperties()` for graphs that only support unique values in multi-properties.
* Deprecated the "performance" tests in `OptIn`.
* Deprecated `getInstance()` methods in favor of `instance()` for better consistency with the rest of the API.
* Block calls to "remote" traversal side-effects until the traversal read is complete which signifies an end to iteration.
* Added `Pick.none` and `Pick.any` to the serializers and importers.
* Added a class loader to `TraversalStrategies.GlobalCache` which guarantees strategies are registered prior to `GlobalCache.getStrategies()`.
* Fixed a severe bug where `GraphComputer` strategies are not being loaded until the second use of the traversal source.
* The root traversal now throws regular `NoSuchElementException` instead of `FastNoSuchElementException`. (*breaking*)
* Added a short sleep to prevent traversal from finishing before it can be interrupted during `TraversalInterruptionComputerTest`.
* Added support for SSL client authentication

==== Bugs

* TINKERPOP-1380 dedup() doesn't dedup in rare cases
* TINKERPOP-1384 Description of filter function in traversal documentation
* TINKERPOP-1428 profile() throws NPE for union(group, group)
* TINKERPOP-1521 Mutating steps don't recognize side-effects
* TINKERPOP-1525 Plug VertexProgram iteration leak on empty Spark RDD partitions
* TINKERPOP-1534 Gremlin Server instances leaking in tests
* TINKERPOP-1537 Python tests should not use hard-coded number of workers
* TINKERPOP-1547 Two bugs found associated with MatchStep: Path retraction and range count.
* TINKERPOP-1548 Traversals can complete before interrupted in TraversalInterruptionComputerTest
* TINKERPOP-1560 Cache in GroovyClassLoader may continue to grow
* TINKERPOP-1561 gremiln-python GraphSONWriter doesn't properly serialize long in Python 3.5
* TINKERPOP-1567 GraphSON deserialization fails with within('a')
* TINKERPOP-1573 Bindings don't work in coalesce
* TINKERPOP-1576 gremlin-python calls non-existent methods
* TINKERPOP-1581 Gremlin-Python driver connection is not thread safe.
* TINKERPOP-1583 PathRetractionStrategy retracts keys that are actually needed
* TINKERPOP-1585 OLAP dedup over non elements
* TINKERPOP-1587 Gremlin Server Subgraph Cardinality Not Respected
* TINKERPOP-1594 LazyBarrierStrategy does not activate with ProfileStep
* TINKERPOP-1605 gremlin-console 3.2.3 -e can no longer take paths relative to current working directory

==== Improvements

* TINKERPOP-887 FastNoSuchElementException hides stack trace in client code
* TINKERPOP-919 Features needs to specify whether 2 vertex properties with same key/value is allowed.
* TINKERPOP-932 Add ability to cancel script execution associated with a Gremlin Server Session
* TINKERPOP-1248 OrderGlobalStep should use local star graph to compute sorts, prior to reduction.
* TINKERPOP-1261 Side-effect group().by() can't handle user-defined maps
* TINKERPOP-1292 TinkerGraphComputer VertexProgramInterceptors
* TINKERPOP-1372 ImmutablePath should not use Java recursion (call stacks are wack)
* TINKERPOP-1433 Add steps to dev docs to help committers get their keys in order
* TINKERPOP-1434 Block calls to traversal side-effects until read is complete
* TINKERPOP-1471 IncidentToAdjacentStrategy use hidden marker to avoid repeated recursion.
* TINKERPOP-1473 Given PathRetractionStrategy, PathProcessorStrategy can be extended to support partial where() inlining.
* TINKERPOP-1482 has(x).has(y) chains should be has(x.and(y))
* TINKERPOP-1490 Provider a Future based Traversal.async(Function<Traversal,V>) terminal step
* TINKERPOP-1502 Chained has()-steps should simply left-append HasContainers in Gremlin-Java.
* TINKERPOP-1507 Pick.any and Pick.none are not in GraphSON or Gremlin-Python
* TINKERPOP-1508 Add choose(predicate,trueTraversal)
* TINKERPOP-1527 Do not override registered strategies in TraversalStrategies.GlobalCache
* TINKERPOP-1530 Consistent use of instance()
* TINKERPOP-1539 Create a ComplexTraversalTest with crazy nested gnarly traversals.
* TINKERPOP-1542 Add Path.isEmpty() with a default implementation.
* TINKERPOP-1562 Migrate ScriptEngine-related code to gremlin-core
* TINKERPOP-1570 Bump to Netty 4.0.42
* TINKERPOP-1582 TraversalOpProcessor does not support custom serializers
* TINKERPOP-1584 Add gryo serializers to support types covered in GraphSON
* TINKERPOP-1588 Added Terminal Steps section to the docs
* TINKERPOP-1589 Re-Introduce CloseableIterator
* TINKERPOP-1590 Create TinkerWorkerMemory and Partitioned Vertices
* TINKERPOP-1600 Consistent use of base 64 encoded bytes for SASL negotiation
* TINKERPOP-1602 Support SSL client certificate authentication
* TINKERPOP-1606 Refactor GroupStep to not have the reduction traversal included in its BiOperator.
* TINKERPOP-1610 Deprecate gremlin-groovy-test provider based tests
* TINKERPOP-1617 Create a SingleIterationStrategy which will do its best to rewrite OLAP traversals to not message pass.

[[release-3-2-3]]
=== TinkerPop 3.2.3 (Release Date: October 17, 2016)

This release also includes changes from <<release-3-1-5, 3.1.5>>.

* Restructured Gremlin-Python's GraphSON I/O package to make it easier for users to register serializers/deserializers. (*breaking*)
* Fixed a bug with `TraversalOpProcessor` that was returning a final result prior to committing the transaction.
* Fixed a bug in `ConnectiveStrategy` where infix and/or was not correctly reasoning on `choose()` `HasNextStep` injections.
* Increased performance of `CredentialGraph` authentication.
* Removed Java 8 stream usage from `TraversalHelper` for performance reasons.
* Fixed a bug in `RepeatStep` where `emit().as('x')` wasn't adding the step labels to the emit-traverser.
* Added `GraphComputing.atMaster(boolean)` to allow steps to know whether they are executing at master or distributed at workers.
* Fixed a bug in OLAP where `DedupGlobalStep` wasn't de-duping local master traversers.
* Added `HasContainerHolder.removeHasContainer()`-method with default `UnsupportedOperationException` implementation.
* `TraversalSource.withComputer()` is simplified to add a `VertexProgramStrategy`. Easier for language variants.
* Fixed a `Set`, `List`, `Map` bug in the various `Translators` where such collections were not being internally translated.
* Fixed a `Bytecode` bug where nested structures (map, list, set) were not being analyzed for bindings and bytecode conversions.
* Fixed a `String` bug in `GroovyTranslator` and `PythonTranslator` where if the string has double-quotes it now uses """ """.
* Added a default `TraversalStrategy.getConfiguration()` which returns the configuration needed to construct the strategy.
* `Computer` instances can be created with `Computer.create(Configuration)` and accessed via `Computer.getConf()`.
* Every `TraversalStrategy` can be created via a `Configuration` and a static `MyStrategy.create(Configuration)`.
* Added language-agnostic `TraversalStrategy` support in `Bytecode`.
* Added `PartitionStrategy.Builder.readPartitions()` and deprecated `PartitionStrategy.Builder.addPartition()`.
* A new version of `LazyBarrierStrategy` has been created and added to the default strategies.
* `FilterRankStrategy` now propagates labels "right" over non-`Scoping` filters.
* Fixed a bug in `ConnectiveP` where nested equivalent connectives should be inlined.
* Fixed a bug in `IncidentToAdjacentStrategy` where `TreeStep` traversals were allowed.
* Fixed a end-step label bug in `MatchPredicateStrategy`.
* Fixed a bug in `MatchPredicateStrategy` where inlined traversals did not have strategies applied to it.
* Fixed a bug in `RepeatUnrollStrategy` where inlined traversal did not have strategies applied to it.
* Fixed padding of prompt in Gremlin Console when the number of lines went beyond a single digit.
* Fixed GraphSON 2.0 namespace for `TinkerGraph` to be "tinker" instead of "gremlin".
* Dropped serialization support in GraphSON 2.0 for `Calendar`, `TimeZone`, and `Timestamp`.
* Added `TraversalHelper.copyLabels()` for copying (or moving) labels form one step to another.
* Added `TraversalHelper.applySingleLevelStrategies()` which will apply a subset of strategies but not walk the child tree.
* Added the concept that hidden labels using during traversal compilation are removed at the end during `StandardVerificationStrategy`. (*breaking*)
* Added `InlineFilterStrategy` which will determine if various `TraversalParent` children are filters and if so, inline them.
* Removed `IdentityRemovalStrategy` from the default listing as its not worth the clock cycles.
* Removed the "!" symbol in `NotStep.toString()` as it is confusing and the `NotStep`-name is sufficient.
* Fixed a bug in `TraversalVertexProgram` (OLAP) around ordering and connectives (i.e. `and()` and `or()`).
* Added `AbstractGremlinProcessTest.checkOrderedResults()` to make testing ordered results easier.
* `AbstractLambdaTraversal` now supports a `bypassTraversal` where it is possible for strategies to redefine such lambda traversals.
* Added an internal utility `ClassFilterStep` which determines if the traverser object's class is an instance of the provided class.
* `ConnectiveStep` extends `FilterStep` and thus, is more appropriately categorized in the step hierarchy.
* `PropertyMapStep` supports a provided traversal for accessing the properties of the element. (*breaking*)
* `SubgraphStrategy` now supports vertex property filtering.
* Fixed a bug in Gremlin-Python `P` where predicates reversed the order of the predicates.
* Added tests to `DedupTest` for the `dedup(Scope, String...)` overload.
* Added more detailed reference documentation for IO formats.
* Fixed a bug in serialization of `Lambda` instances in GraphSON, which prevented their use in remote traversals.
* Fixed a naming bug in Gremlin-Python where `P._and` and `P._or` should be `P.and_` and `P.or_`. (*breaking*)
* `where()` predicate-based steps now support `by()`-modulation.
* Added Gryo serialization for `Bytecode`.
* Moved utility-based serializers to `UtilSerializers` for Gryo - these classes were private and hence this change is non-breaking.
* `TraversalRing` returns a `null` if it does not contain traversals (previously `IdentityTraversal`).
* Deprecated `Graph.Exceptions.elementNotFoundException()` as it was not used in the code base outside of the test suite.
* Fixed a `JavaTranslator` bug where `Bytecode` instructions were being mutated during translation.
* Added `Path` to Gremlin-Python with respective GraphSON 2.0 deserializer.
* `Traversal` and `TraversalSource` now implement `AutoCloseable`.
* Added "keep-alive" functionality to the Java driver, which will send a heartbeat to the server when normal request activity on a connection stops for a period of time.
* Renamed the `empty.result.indicator` preference to `result.indicator.null` in Gremlin Console
* If `result.indicator.null` is set to an empty string, then no "result line" is printed in Gremlin Console.
* Deprecated `reconnectInitialDelay` on the Java driver.
* Added some validations to `Cluster` instance building.
* Produced better errors in `readGraph` of `GryoReader` and `GraphSONReader` if a `Vertex` cannot be found in the cache on edge loading.
* VertexPrograms can now declare traverser requirements, e.g. to have access to the path when used with `.program()`.
* New build options for `gremlin-python` where `-DglvPython` is no longer required.
* Added missing `InetAddress` to GraphSON extension module.
* Added new recipe for "Pagination".
* Added new recipe for "Recommendation".
* Added functionality to Gremlin-Server REST endpoint to forward Exception Messages and Class in HTTP Response
* Gremlin Server `TraversalOpProcessor` now returns confirmation upon `Op` `close`.
* Added `close` method Java driver and Python driver `DriverRemoteTraversalSideEffects`.

==== Bugs

* TINKERPOP-1423 IncidentToAdjacentStrategy should be disabled for tree steps
* TINKERPOP-1440 g:Path needs a GraphSON deserializer in Gremlin-Python
* TINKERPOP-1457 Groovy Lambdas for remote traversals not serializable
* TINKERPOP-1458 Gremlin Server doesn't return confirmation upon Traversal OpProcessor "close" op
* TINKERPOP-1466 PeerPressureTest has been failing recently
* TINKERPOP-1472 RepeatUnrollStrategy does not semi-compile inlined repeat traversal
* TINKERPOP-1476 TinkerGraph does not get typed with the right type name in GraphSON
* TINKERPOP-1495 Global list deduplication doesn't work in OLAP
* TINKERPOP-1500 and/or infix and choose() do not work correctly.
* TINKERPOP-1511 Remote client addV, V()

==== Improvements

* TINKERPOP-790 Implement AutoCloseable on TraversalSource
* TINKERPOP-944 Deprecate Graph.Exceptions.elementNotFound
* TINKERPOP-1189 SimpleAuthenticator over HttpChannelizer makes Gremlin Server pretty slow and consumes more CPU
* TINKERPOP-1249 Gremlin driver to periodically issue ping / heartbeat to gremlin server
* TINKERPOP-1280 VertexPrograms should declare traverser requirements
* TINKERPOP-1330 by()-modulation for where()
* TINKERPOP-1409 Make the "null" return in the gremlin console into something more understandable  *(breaking)*
* TINKERPOP-1431 Documentation generation requires tests to execute on gremlin-python
* TINKERPOP-1437 Add tests for dedup(Scope) in DedupTest
* TINKERPOP-1444 Benchmark bytecode->Traversal creation and implement GremlinServer cache if necessary.
* TINKERPOP-1448 gremlin-python should be Python 2/3 compatible
* TINKERPOP-1449 Streamline gremlin-python build
* TINKERPOP-1455 Provide String-based withStrategy()/withoutStrategy() for language variant usage
* TINKERPOP-1456 Support SubgraphStrategy.vertexProperties().
* TINKERPOP-1460 Deprecate reconnectInitialDelay in Java driver
* TINKERPOP-1464 Gryo Serialization for Bytecode
* TINKERPOP-1469 Get rid of Stream-usage in TraversalHelper
* TINKERPOP-1470 InlineFilterStrategy should try and P.or() has() children in OrSteps.
* TINKERPOP-1486 Improve API of RemoteConnection
* TINKERPOP-1487 Reference Documentation for IO
* TINKERPOP-1488 Make LazyBarrierStrategy part of the default TraversalStrategies *(breaking)*
* TINKERPOP-1492 RemoteStrategy or the RemoteConnection should append a lazy barrier().
* TINKERPOP-1423 IncidentToAdjacentStrategy should be disabled for tree steps
* TINKERPOP-1440 g:Path needs a GraphSON deserializer in Gremlin-Python
* TINKERPOP-1457 Groovy Lambdas for remote traversals not serializable
* TINKERPOP-1458 Gremlin Server doesn't return confirmation upon Traversal OpProcessor "close" op
* TINKERPOP-1466 PeerPressureTest has been failing recently
* TINKERPOP-1472 RepeatUnrollStrategy does not semi-compile inlined repeat traversal
* TINKERPOP-1495 Global list deduplication doesn't work in OLAP
* TINKERPOP-1500 and/or infix and choose() do not work correctly.
* TINKERPOP-1511 Remote client addV, V()

[[release-3-2-2]]
=== TinkerPop 3.2.2 (Release Date: September 6, 2016)

This release also includes changes from <<release-3-1-4, 3.1.4>>.

* Included GraphSON as a default serializer (in addition to Gryo, which was already present) in Gremlin Server if none are defined.
* Added `gremlin-python` package as a Gremlin language variant in Python.
* Added `Bytecode` which specifies the instructions and arguments used to construct a traversal.
* Created an experimental GraphSON representation of `Bytecode` that will be considered unstable until 3.3.0.
* Added `Translator` which allows from the translation of `Bytecode` into some other form (e.g. script, `Traversal`, etc.).
* Added `JavaTranslator`, `GroovyTranslator`, `PythonTranslator`, and `JythonTranslator` for translating `Bytecode` accordingly.
* Added `TranslationStrategy` to `gremlin-test` so translators can be tested against the process test suite.
* Added `Traversal.Admin.nextTraverser()` to get the next result in bulk-form (w/ default implementation).
* Added `TraversalSource.getAnonymousTraversalClass()` (w/ default implementation).
* Added `GremlinScriptEngine` interface which specifies a `eval(Bytecode, Bindings)` method.
* Deprecated `RemoteGraph` in favor of `TraversalSource.withRemote()` as it is more technically correct to tie a remote traversal to the `TraversalSource` than a `Graph` instance.
* `GremlinGroovyScriptEngine` implements `GremlinScriptEngine`.
* Added `GremlinJythonScriptEngine` which implements `GremlinScriptEngine`.
* Removed support for submitting a Java serialized `Traversal` to Gremlin Server.
* Removed a largely internal feature that supported automatic unrolling of traversers in the Gremlin Driver.
* Made it possible to directly initialize `OpProcessor` implementations with server `Settings`.
* Included GraphSON as a default serializer (in addition to Gryo, which was already present) in Gremlin Server if none are defined
* Introduced GraphSON 2.0.
* Deprecated `embedTypes` on the builder for `GraphSONMapper`.
* Bumped to Netty 4.0.40.final.
* Defaulted the `gremlinPool` setting in Gremlin Server to be zero, which will instructs it to use `Runtime.availableProcessors()` for that settings.
* Changed scope of log4j dependencies so that they would only be used in tests and the binary distributions of Gremlin Console and Server.
* Deprecated `Io.Builder.registry()` in favor of the newly introduced `Io.Builder.onMapper()`.
* Added new recipe for "Traversal Induced Values".
* Fixed a potential leak of a `ReferenceCounted` resource in Gremlin Server.
* Added class registrations for `Map.Entry` implementations to `GryoMapper`.
* Added methods to retrieve `Cluster` settings in `gremlin-driver`.
* Fixed a severe bug in `SubgraphStrategy`.
* Deprecated `SubgraphStrategy.Builder.vertexCriterion()/edgeCriterion()` in favor of `vertices()/edges()`.
* Fixed a small bug in `StandardVerificationStrategy` that caused verification to fail when `withPath` was used in conjunction with `ProfileStep`.
* Added color preferences
* Added input, result prompt preferences
* Added multi-line indicator in Gremlin Console

==== Bugs

* TINKERPOP-810 store not visible
* TINKERPOP-1151 slf4j-log4j12 / log4j is only required for testing *(breaking)*
* TINKERPOP-1383 publish-docs.sh might publish to current too early
* TINKERPOP-1390 IdentityRemoveStrategyTest fails randomly
* TINKERPOP-1400 SubgraphStrategy introduces infinite recursion if filter has Vertex/Edge steps.
* TINKERPOP-1405 profile() doesn't like withPath()

==== Improvements

* TINKERPOP-1037 Gremlin shell output coloring
* TINKERPOP-1226 Gremlin Console should :clear automagically after "Display stack trace."
* TINKERPOP-1230 Serialising lambdas for RemoteGraph
* TINKERPOP-1274 GraphSON Version 2.0
* TINKERPOP-1278 Implement Gremlin-Python and general purpose language variant test infrastructure
* TINKERPOP-1285 Gremline console does not differentiate between multi-line and single-line input
* TINKERPOP-1334 Provide a way to pull gremlin.driver.Cluster connection settings.
* TINKERPOP-1347 RemoteConnection needs to provide TraversalSideEffects. *(breaking)*
* TINKERPOP-1373 Default gremlinPool to number of cores
* TINKERPOP-1386 Bump to Netty 4.0.40.Final
* TINKERPOP-1392 Remove support for java serialized Traversal *(breaking)*
* TINKERPOP-1394 Fix links in Recipes doc
* TINKERPOP-1396 Traversal Induced Values Recipe
* TINKERPOP-1402 Impossible for graph implementations to provide a class resolver for Gryo IO
* TINKERPOP-1407 Default serializers for Gremlin Server
* TINKERPOP-1425 Use trailing underscores in gremlin-python

[[release-3-2-1]]
=== TinkerPop 3.2.1 (Release Date: July 18, 2016)

This release also includes changes from <<release-3-1-3, 3.1.3>>.

* `PathProcessor` steps now have the ability (if configured through a strategy) to drop `Traverser` path segments.
* `MatchStep` in OLTP has a lazy barrier to increase the probability of bulking.
* Added `PathRetractionStrategy` which will remove labeled path segments that will no longer be referenced.
* Added `Path.retract()` to support retracting paths based on labels.
* Optimized `ImmutablePath` and `MutablePath` equality code removing significant unnecessary object creation code.
* Bumped to Groovy 2.4.7.
* Added `RepeatUnrollStrategy` to linearize a `repeat()`-traversal if loop amount is known at compile time.
* Fixed a bug in `BranchStep` around child integration during `clone()`.
* Fixed a bug in `AbstractStep` around label set cloning.
* Added `TraversalStrategyPerformanceTest` for verifying the performance gains of optimization-based traversal strategies.
* `TraversalExplanation.prettyPrint()` exists which provides word wrapping and GremlinConsole is smart to use console width to control `toString()`.
* `TraversalOpProcessor` (`RemoteConnection`) uses `HaltedTraverserStrategy` metadata to determine detachment procedure prior to returning results.
* Allow DFS paths in `HADOOP_GREMLIN_LIBS`.
* Added a safer serializer infrastructure for use with `SparkGraphComputer` that uses `KryoSerializer` and the new `GryoRegistrator`.
* Added `HaltedTraverserStrategy` to allow users to get back different element detachments in OLAP.
* Fixed a `NullPointerException` bug around nested `group()`-steps in OLAP.
* Fixed a severe bug around halted traversers in a multi-job OLAP traversal chain.
* Ensure a separation of `GraphComputer` and `VertexProgram` configurations in `SparkGraphComputer` and `GiraphGraphComputer`.
* `PeerPressureVertexProgram` now supports dynamic initial vote strength calculations.
* Added `EmptyMemory` for ease of use when no memory exists.
* Updated `VertexComputing.generateProgram()` API to include `Memory`. *(breaking)*
* `ImmutablePath.TailPath` is now serializable like `ImmutablePath`.
* Added `ConfigurationCompilerProvider` which allows fine-grained control of some of the internal `GremlinGroovyScriptEngine` settings at the Groovy compilation level.
* Introduced the `application/vnd.gremlin-v1.0+gryo-lite` serialization type to Gremlin Server which users "reference" elements rather than "detached".
* `GryoMapper` allows overrides of existing serializers on calls to `addCustom` on the builder.
* Added a traversal style guide to the recipes cookbook.
* Fixed a bug in master-traversal traverser propagation.
* Added useful methods for custom `VertexPrograms` to be used with `program()`-step.
* Increased the test coverage around traverser propagation within a multi-job OLAP traversal.
* Added tests to validate the status of a transaction immediately following calls to close.
* Added tests to ensure that threaded transactions cannot be re-used.
* `GraphFilter` helper methods are now more intelligent when determining edge direction/label legality.
* Added `GraphFilterStrategy` to automatically construct `GraphFilters` via traversal introspection in OLAP.
* Updated the Gephi Plugin to support Gephi 0.9.x.
* Increased the testing and scope of `TraversalHelper.isLocalStarGraph()`.
* Changed signature of `get_g_VXlistXv1_v2_v3XX_name` and `get_g_VXlistX1_2_3XX_name` of `VertexTest` to take arguments for the `Traversal` to be constructed by extending classes.
* Added `VertexProgramInterceptor` interface as a general pattern for `GraphComputer` providers to use for bypassing `GraphComputer` semantics where appropriate.
* Added `SparkStarBarrierInterceptor` that uses Spark DSL for local star graph traversals that end with a `ReducingBarrierStep`.
* Added `SparkInterceptorStrategy` which identifies which interceptor to use (if any) given the submitted `VertexProgram`.
* Added `SparkSingleIterationStrategy` that does not partition nor cache the graph RDD if the traversal does not message pass.
* Added more helper methods to `TraversalHelper` for handling scoped traversal children.
* Deprecated all "performance" tests based on "JUnit Benchmarks".
* `SparkGraphComputer` no longer shuffles empty views or empty outgoing messages in order to save time and space.
* `TraversalVertexProgram` no longer maintains empty halted traverser properties in order to save space.
* Added `List<P<V>>` constructors to `ConnectiveP`, `AndP`, and `OrP` for ease of use.
* Added support for interactive (`-i`) and execute (`-e`) modes for Gremlin Console.
* Displayed line numbers for script execution failures of `-e` and `-i`.
* Improved messaging around script execution errors in Gremlin Console.
* Added "help" support to Gremlin Console with the `-h` flag.
* Added options to better control verbosity of Gremlin Console output with `-Q`, `-V` and `-D`.
* Deprecated the `ScriptExecutor` - the `-e` option to `gremlin.sh` is now handled by `Console`.
* `Traversal` now allows cancellation with `Thread.interrupt()`.
* Added a Gremlin language variant tutorial teaching people how to embed Gremlin in a host programming language.

==== Bugs

* TINKERPOP-1281 Memory.HALTED_TRAVERSER transience is not sound.
* TINKERPOP-1305 HALTED_TRAVERSERS hold wrong information
* TINKERPOP-1307 NPE with OLTP nested group() in an OLAP group() traversal
* TINKERPOP-1323 ComputerVerificationStrategy fails for nested match() steps
* TINKERPOP-1341 UnshadedKryoAdapter fails to deserialize StarGraph when SparkConf sets spark.rdd.compress=true whereas GryoSerializer works
* TINKERPOP-1348 TraversalInterruptionTest success dependent on iteration order

==== Improvements

* TINKERPOP-818 Consider a P.type()
* TINKERPOP-946 Traversal respecting Thread.interrupt()
* TINKERPOP-947 Enforce semantics of threaded transactions as manual *(breaking)*
* TINKERPOP-1059 Add test to ensure transaction opening happens at read/write and not on close *(breaking)*
* TINKERPOP-1071 Enhance pre-processor output
* TINKERPOP-1091 Get KryoSerializer to work natively. *(breaking)*
* TINKERPOP-1120 If there is no view nor messages, don't create empty views/messages in SparkExecutor
* TINKERPOP-1144 Improve ScriptElementFactory
* TINKERPOP-1155 gremlin.sh -e doesn't log line numbers for errors
* TINKERPOP-1156 gremlin.sh could use a help text
* TINKERPOP-1157 gremlin.sh should allow you to execute a script and go interactive on error or completion
* TINKERPOP-1232 Write a tutorial demonstrating the 3 ways to write a Gremlin language variant.
* TINKERPOP-1254 Support dropping traverser path information when it is no longer needed.
* TINKERPOP-1268 Improve script execution options for console *(breaking)*
* TINKERPOP-1273 Deprecate old performance tests
* TINKERPOP-1276 Deprecate serializedResponseTimeout
* TINKERPOP-1279 Add Iterable<V> parameter constructor to ConnectiveP subclasses
* TINKERPOP-1282 Add more compliance tests around how memory and vertex compute keys are propagated in chained OLAP.
* TINKERPOP-1286 Add Recipes documentation
* TINKERPOP-1288 Support gremlin.spark.skipPartitioning configuration.
* TINKERPOP-1290 Create VertexProgramInterceptor as a pattern for GraphComputer strategies.
* TINKERPOP-1293 Implement GraphFilterStrategy as a default registration for GraphComputer
* TINKERPOP-1294 Deprecate use of junit-benchmarks
* TINKERPOP-1297 Gephi plugin on Gephi 0.9.x  *(breaking)*
* TINKERPOP-1299 Refactor TraversalVertexProgram to make it easier to understand.
* TINKERPOP-1308 Serialize to "reference" for Gremlin Server
* TINKERPOP-1310 Allow OLAP to return properties as Detached
* TINKERPOP-1321 Loosen coupling between TinkerPop serialization logic and shaded Kryo
* TINKERPOP-1322 Provide fine-grained control of CompilerConfiguration
* TINKERPOP-1328 Provide [gremlin-python] as an code executor in docs
* TINKERPOP-1331 HADOOP_GREMLIN_LIBS can only point to local file system
* TINKERPOP-1332 Improve .explain() Dialogue
* TINKERPOP-1338 Bump to Groovy 2.4.7
* TINKERPOP-1349 RepeatUnrollStrategy should unroll loops while maintaining equivalent semantics.
* TINKERPOP-1355 Design HasContainer for extension

[[release-3-2-0-incubating]]
=== TinkerPop 3.2.0 (Release Date: April 8, 2016)

This release also includes changes from <<release-3-1-2-incubating, 3.1.2-incubating>>.

* Bumped to Neo4j 2.3.3.
* Renamed variable `local` to `fs` in `HadoopGremlinPlugin` to avoid a naming conflict with `Scope.local`. *(breaking)*
* Added `GraphTraversal.optional()` which will use the inner traversal if it returns results, else it won't.
* `GroupStep` and `GroupSideEffectStep` make use of mid-traversal reducers to limit memory consumption in OLAP.
* Added `GraphTraversal.program(VertexProgram)` to allow arbitrary user vertex programs in OLAP.
* Added `GraphTraversal.project()` for creating a `Map<String,E>` given the current traverser and an arbitrary number of `by()`-modulators.
* `HADOOP_GREMLIN_LIBS` can now reference a directory in HDFS and will be used if the directory does not exist locally.
* Added `gremlin-benchmark` module with JMH benchmarking base classes that can be used for further benchmark development.
* `TraversalStrategies.GlobalCache` supports both `Graph` and `GraphComputer` strategy registrations.
* `select("a","b").by("name").by("age")`-style traversals now work in OLAP with new `PathProcessorStrategy`.
* `DedupGlobalStep` can now handle star-bound `by()`-modulators and scoped keys on `GraphComputer`.
* Added `Computer` which is a builder for `GraphComputers` that is serializable.
* `PersistedOutputRDD` now implements `PersistResultGraphAware` and thus, no more unneeded warnings when using it.
* Renamed `StandardTraversalMetrics` to `DefaultTraversalMetrics` given the `DefaultXXX`-convention throughout. *(breaking)*
* Bumped to Apache Hadoop 2.7.2.
* Fixed a bug around profiling and nested traversals.
* Added `gremlin.hadoop.defaultGraphComputer` so users can use `graph.compute()` with `HadoopGraph`.
* Added `gremlin.hadoop.graphReader` and `gremlin.hadoop.graphWriter` which can handled `XXXFormats` and `XXXRDDs`.
* Deprecated `gremlin.hadoop.graphInputFormat`, `gremlin.hadoop.graphOutputFormat`, `gremlin.spark.graphInputRDD`, and `gremlin.spark.graphOutputRDD`.
* If no configuration is provided to `HadoopPools` it uses the default configuration to create a pool once and only once per JVM.
* Implemented `RemoteGraph`, `RemoteConnection`, and `RemoteStrategy`.
* Added validation to `GryoMapper` Kryo identifiers before construction to prevent accidental duplicates.
* Added `GraphStep.addIds()` which is useful for `HasContainer` "fold ins."
* Added a static `GraphStep.processHashContainerIds()` helper for handling id-based `HasContainers`.
* `GraphStep` implementations should have `g.V().hasId(x)` and `g.V(x)` compile equivalently. *(breaking)*
* Optimized `ExpandableStepIterator` with simpler logic and increased the likelihood of bulking.
* Optimized `TraverserRequirement` calculations.
* `Step.addStart()` and `Step.addStarts()` now take `Traverser.Admin<S>` and `Traverser.Admin<S>`, respectively. *(breaking)*
* `Step.processNextStart()` and `Step.next()` now return `Traverser.Admin<E>`. *(breaking)*
* `Traversal.addTraverserRequirement()` method removed. *(breaking)*
* Fixed a `hashCode()` bug in `OrderGlobalStep` and `OrderLocalStep`.
* Added `OrderLimitStrategy` which will ensure that partitions are limited before being merged in OLAP.
* `ComparatorHolder` now separates the traversal from the comparator. *(breaking)*
* Bumped to Apache Spark 1.6.1.
* If no Spark serializer is provided then `GryoSerializer` is the default, not `JavaSerializer`.
* Added `Operator.sumLong` as a optimized binary operator intended to be used by `Memory` reducers that know they are dealing with longs.
* Traversers from `ComputerResultStep` are no longer attached. Attaching is only used in TinkerPop's test suite via `System.getProperties()`.
* Fixed a `hashCode()`/`equals()` bug in `MessageScope`.
* Fixed a severe `Traversal` cloning issue that caused inconsistent `TraversalSideEffects`.
* `TraversalSideEffects` remain consistent and usable across multiple chained OLAP jobs.
* Added `MemoryTraversalSideEffects` which wraps `Memory` in a `TraversalSideEffects` for use in OLAP.
* `TraversalSideEffects` are now fully functional in OLAP save that an accurate global view is possible at the start of an iteration (not during).
* Updated the `TraversalSideEffects` API to support registered reducers and updated `get()`-semantics. *(breaking)*
* Split existing `profile()` into `ProfileStep` and `ProfileSideEffectStep`.
* The `profile()`-step acts like a reducing barrier and emits `TraversalMetrics` without the need for `cap()`. *(breaking)*
* Added `LocalBarrier` interface to allow traversers to remain distributed during an iteration so as to reduce cluster traffic.
* Added `NoOpBarrierStep` as a `LocalBarrier` implementation of `LambdaCollectingBarrierStep(noOp)`.
* `AggregateStep` implements `LocalBarrier` and thus, doesn't needlessly communicate its barrier traversers.
* Fixed an OLAP-based `Barrier` synchronization bug.
* Fixed a semantic bug in `BranchStep` (and inheriting steps) where barriers reacted locally. *(breaking)*
* Added `MemoryComputeKey` for specification of `Memory` keys in `VertexProgram`. *(breaking)*
* Added `VertexComputeKey` for specification of vertex compute properties in `VertexProgram`. *(breaking)*
* Added `and`, `or`, and `addAll` to `Operator`.
* `Memory` API changed to support setting and adding values for reduction. *(breaking)*
* `Memory` keys can be marked as broadcast and only those values are sent to workers on each iterator.
* `Memory` keys can be marked transient and thus deleted at the end of the OLAP job.
* Vertex compute keys can be marked transient and thus deleted at the end of the OLAP job.
* `VertexProgram` API changed to support `MemoryComputeKey` and `VertexComputeKey`. *(breaking)*
* `TraversalVertexProgram` able to execute OLAP and OLTP traversal sections dynamically within the same job.
* Removed `FinalGet` interface as all post processing of reductions should be handled by the reducing step explicitly. *(breaking)*
* Simplified all `SupplyingBarrierStep` implementations as they no longer require `MapReduce` in OLAP.
* Simplified all `CollectingBarrierStep` implementations as they no longer require `MapReduce` in OLAP.
* Simplified all `ReducingBarrierStep` implementations as they no longer require `MapReduce` in OLAP.
* All steps in OLAP that used `MapReduce` now use `Memory` to do their reductions which expands the list of legal traversals.
* `GroupStep` simplified with `GroupHelper.GroupMap` no longer being needed. Related to the removal of `FinalGet`.
* OLAP side-effects that are no longer generated by `MapReduce` are simply stored in `ComputerResult.Memory` w/ no disk persistence needed. *(breaking)*
* Added `Generate` step interface which states that there could be a final generating phase to a side-effect or reduction (e.g. `GroupStep`).
* `Barrier` step interface is now the means by which non-parallel steps communicate with their counterparts in OLAP.
* Added `MemoryComputing` step interface which states that the step uses `MemoryComputeKeys` for its computation in OLAP.
* Added `PeerPressureVertexProgramStep` and `GraphTraversal.peerPressure()`.
* Added `PureTraversal` for handling pure and compiled versions of a `Traversal`. Useful in OLAP.
* Added `ScriptTraversal` which allows for delayed compilation of script-based `Traversals`.
* Simplified `VertexProgram` implementations with a `PureTraversal`-model and deprecated `ConfigurationTraversal`.
* Simplified script-based `Traversals` via `ScriptTraversal` and deprecated `TraversalScriptFunction` and `TraversalScriptHelper`.
* Added `TimesModulating` interface which allows the `Step` to decide how a `times()`-modulation should be handled.
* Added `ByModulating` interface which allows the `Step` to decide how a `by()`-modulation should be handled. *(breaking)*
* Simplified the `by()`-modulation patterns of `OrderGlobalStep` and `OrderLocalStep`.
* Added `GraphComputerTest.shouldSupportPreExistingComputeKeys()` to ensure existing compute keys are "revived." *(breaking)*
* Added `GraphComputerTest.shouldSupportJobChaining()` to ensure OLAP jobs can be linearly chained. *(breaking)*
* Fixed a bug in both `SparkGraphComputer` and `GiraphGraphComputer` regarding source data access in job chains.
* Expanded job chaining test coverage for `GraphComputer` providers.
* Added `TraversalHelper.onGraphComputer(traversal)`.
* `MapReduce.map()` no longer has a default implementation. This method must be implemented. *(breaking)*
* `TraversalVertexProgram` can work without a `GraphStep` start.
* Added `PageRankVertexProgramStep` and `GraphTraversal.pageRank()`.
* Added `TraversalVertexProgramStep` to support OLAP traversal job chaining.
* Added `VertexProgramStrategy` which compiles multiple OLAP jobs into a single traversal.
* Simplified the comparator model in `OrderGlobalStep` and `OrderLocalStep`.
* Refactored `TraversalSource` model to allow fluent-method construction of `TraversalSources`.
* Deprecated the concept of a `TraversalSource.Builder`.
* Removed the concept of a `TraversalEngine`. All `Traversal` modulations are now mediated by `TraversalStrategies`. *(breaking)*
* Added `SideEffectStrategy` for registering sideEffects in a spawned `Traversal`.
* Added `SackStrategy` for registering a sack for a spawned `Traversal`.
* Added `RequirementsStrategy` and `RequirementsStep` for adding dynamic `TraverserRequirements` to a `Traversal`.
* Removed `EngineDependentStrategy`.
* Renamed step interface `EngineDependent` to `GraphComputing` with method `onGraphComputer()`. *(breaking)*
* Cleaned up various `TraversalStrategy` tests now that `TraversalEngine` no longer exists.
* Added `GraphFilter` to support filtering out vertices and edges that won't be touched by an OLAP job.
* Added `GraphComputer.vertices()` and `GraphComputer.edges()` for `GraphFilter` construction. *(breaking)*
* `SparkGraphComputer`, `GiraphGraphComputer`, and `TinkerGraphComputer` all support `GraphFilter`.
* Added `GraphComputerTest.shouldSupportGraphFilter()` which verifies all filtered graphs have the same topology.
* Added `GraphFilterAware` interface to `hadoop-gremlin/` which tells the OLAP engine that the `InputFormat` handles filtering.
* `GryoInputFormat` and `ScriptInputFormat` implement `GraphFilterAware`.
* Added `GraphFilterInputFormat` which handles graph filtering for `InputFormats` that are not `GraphFilterAware`.
* Fixed a bug in `TraversalHelper.isLocalStarGraph()` which allowed certain illegal traversals to pass.
* Added `TraversalHelper.isLocalProperties()` to verify that the traversal does not touch incident edges.
* `GraphReader` I/O interface now has `Optional<Vertex> readGraph(InputStream, GraphFilter)`. Default `UnsupportedOperationException`.
* `GryoReader` does not materialize edges that will be filtered out and this greatly reduces GC and load times.
* Created custom `Serializers` for `SparkGraphComputer` message-passing classes which reduce graph sizes significantly.

==== Bugs

* TINKERPOP-951 Barrier steps provide unexpected results in Gremlin OLAP
* TINKERPOP-1057 GroupSideEffectStep doesn't use provided maps
* TINKERPOP-1103 Two objects fighting for local variable name in Gremlin Console *(breaking)*
* TINKERPOP-1149 TraversalXXXSteps Aren't Providing SideEffects
* TINKERPOP-1181 select(Column) should not use a LambdaMapStep
* TINKERPOP-1188 Semantics of BarrierSteps in TraversalParent global traversals is wrong. *(breaking)*
* TINKERPOP-1194 explain() seems broken
* TINKERPOP-1217 Repeated Logging of "The HadoopPools has not been initialized, using the default pool"

==== Improvements

* TINKERPOP-570 [Proposal] Provide support for OLAP to OLTP to OLAP to OLTP
* TINKERPOP-575 Implement RemoteGraph
* TINKERPOP-813 [Proposal] Make the Gremlin Graph Traversal Machine and Instruction Set Explicit
* TINKERPOP-872 Remove GroupCountStep in favor of new Reduce-based GroupStep
* TINKERPOP-890 Remove the concept of branch/ package. *(breaking)*
* TINKERPOP-958 Improve usability of .profile() step.
* TINKERPOP-962 Provide "vertex query" selectivity when importing data in OLAP. *(breaking)*
* TINKERPOP-968 Add first class support for an optional traversal
* TINKERPOP-971 TraversalSource should be fluent like GraphComputer *(breaking)*
* TINKERPOP-1016 Replace junit-benchmarks with JMH
* TINKERPOP-1021 Deprecate Order.valueIncr, Order.valueDecr, Order.keyIncr, and Order.keyDecr *(breaking)*
* TINKERPOP-1032 Clean up the conf/hadoop configurations
* TINKERPOP-1034 Bump to support Spark 1.5.2
* TINKERPOP-1069 Support Spark 1.6.0
* TINKERPOP-1082 INPUT_RDD and INPUT_FORMAT are bad, we should just have one key.
* TINKERPOP-1112 Create GryoSerializers for the Spark Payload classes.
* TINKERPOP-1121 FileSystemStorage needs to be smart about /.
* TINKERPOP-1132 Messenger.receiveMessages() Iterator should .remove().
* TINKERPOP-1140 TraversalVertexProgramStep in support of OLAP/OLTP conversions.
* TINKERPOP-1153 Add ByModulating and TimesModulating interfaces.
* TINKERPOP-1154 Create a ScriptTraversal which is Serializable and auto-compiles.
* TINKERPOP-1162 Add VertexProgram.getTransientComputeKeys() for removing scratch-data. *(breaking)*
* TINKERPOP-1163 GraphComputer's can have TraversalStrategies.
* TINKERPOP-1164 ReducingBarriersSteps should use ComputerMemory, not MapReduce.
* TINKERPOP-1166 Add Memory.reduce() as option to Memory implementations. *(breaking)*
* TINKERPOP-1173 If no Serializer is provided in Configuration, use GryoSerializer by default (Spark)
* TINKERPOP-1180 Add more optimized binary operators to Operator.
* TINKERPOP-1192 TraversalSideEffects should support registered reducers (binary operators).
* TINKERPOP-1193 Add a LocalBarrier interface.
* TINKERPOP-1199 Use "MicroMetrics" as the mutator of the TraversalMetrics.
* TINKERPOP-1206 ExpandableIterator can take a full TraverserSet at once -- Barriers.
* TINKERPOP-1209 ComparatorHolder should returns a Pair<Traversal,Comparator>. *(breaking)*
* TINKERPOP-1210 Provide an OrderLimitStep as an optimization.
* TINKERPOP-1219 Create a test case that ensures the provider's compilation of g.V(x) and g.V().hasId(x) is identical *(breaking)*
* TINKERPOP-1222 Allow default GraphComputer configuration
* TINKERPOP-1223 Allow jars in gremlin.distributedJars to be read from HDFS
* TINKERPOP-1225 Do a "rolling reduce" for GroupXXXStep in OLAP.
* TINKERPOP-1227 Add Metrics for the TraversalOpProcessor
* TINKERPOP-1234 program() step that takes arbitrary vertex programs
* TINKERPOP-1236 SelectDenormalizationStrategy for select().by(starGraph) in OLAP.
* TINKERPOP-1237 ProjectMap: For the Love of Die Faterland
* TINKERPOP-1238 Re-use Client instances in RemoteGraph tests

== TinkerPop 3.1.0 (A 187 On The Undercover Gremlinz)

image::https://raw.githubusercontent.com/apache/tinkerpop/master/docs/static/images/gremlin-gangster.png[width=185]

[[release-3-1-8]]
=== TinkerPop 3.1.8 (Release Date: August 21, 2017)

* Fixed a `MessageScope` bug in `TinkerGraphComputer`.
* Fixed a bug in `BigDecimal` divisions in `NumberHelper` that potentially threw an `ArithmeticException`.
* Non-deserializable exceptions no longer added to ScriptRecordReader IOExceptions.

==== Bugs

* TINKERPOP-1519 TinkerGraphComputer doesn't handle multiple MessageScopes in single iteration
* TINKERPOP-1736 Sack step evaluated by Groovy interprets numbers in an unexpected way
* TINKERPOP-1754 Spark can not deserialise some ScriptRecordReader parse exceptions

[[release-3-1-7]]
=== TinkerPop 3.1.7 (Release Date: June 12, 2017)

* Configured Modern and The Crew graphs to work with a integer `IdManager` when `TinkerFactory.createXXX()` is called.
* Added XSLT transform option to convert TinkerPop 2.x GraphML to 3.x GraphML.
* Added validation to `StarVertexProperty`.
* Bumped to Jackson 2.8.7.
* Fixed `EventStrategy` so that newly added properties trigger events with the name of the key that was added.
* Drop use of jitpack for the jbcrypt artifact - using the official one in Maven Central.
* Bumped to Groovy 2.4.11.

==== Improvements

* TINKERPOP-1504 MutationListener doesn't provide property key on property additions
* TINKERPOP-1608 TP2-to-TP3 GraphML XSLT
* TINKERPOP-1633 Use org.mindrot:jbcrypt v0.4
* TINKERPOP-1645 Bump to Groovy 2.4.9
* TINKERPOP-1654 Upgrade to jackson-databind 2.8.6+ in gremlin-shaded
* TINKERPOP-1659 Docker build should use maven settings.xml
* TINKERPOP-1664 StarVertexProperty#property should throw an NPE if the value is null

[[release-3-1-6]]
=== TinkerPop 3.1.6 (Release Date: February 3, 2017)

* Fixed bug in `IncidentToAdjacentStrategy`, it was missing some invalidating steps.
* Returned a confirmation on session close from Gremlin Server.
* Use non-default port for running tests on Gremlin Server.
* Fully shutdown metrics services in Gremlin Server on shutdown.
* Deprecated `tryRandomCommit()` in `AbstractGremlinTest` - the annotation was never added in 3.1.1, and was only deprecated via javadoc.
* Minor fixes to various test feature requirements in `gremlin-test`.
* Allow developers to pass options to `docker run` with TINKERPOP_DOCKER_OPTS environment variable

==== Bugs

* TINKERPOP-1493 Groovy project doesn't build on Windows
* TINKERPOP-1545 IncidentToAdjacentStrategy is buggy

==== Improvements

* TINKERPOP-1538 Gremlin Server spawned by test suites should use a different port
* TINKERPOP-1544 Return a confirmation of session close
* TINKERPOP-1556 Allow Hadoop to run on IPv6 systems
* TINKERPOP-1557 Improve docker build time with this one weird trick!
* TINKERPOP-1598 Bump to Grovy 2.4.8

[[release-3-1-5]]
=== TinkerPop 3.1.5 (Release Date: October 17, 2016)

* Improved handling of `Cluster.close()` and `Client.close()` to prevent the methods from hanging.
* Fixed a bug in `NotStep` where child requirements were not being analyzed.
* Fixed output redirection and potential memory leak in `GremlinGroovyScriptEngine`.
* Corrected naming of `g_withPath_V_asXaX_out_out_mapXa_name_it_nameX` and `g_withPath_V_asXaX_out_mapXa_nameX` in `MapTest`.
* Improved session cleanup when a close is triggered by the client.
* Removed the `appveyor.yml` file as the AppVeyor build is no longer enabled by Apache Infrastructure.
* Fixed TinkerGraph which was not saving on `close()` if the path only consisted of the file name.
* Fixed a bug in `RangeByIsCountStrategy` which didn't use the `NotStep` properly.

==== Bugs

* TINKERPOP-1158 gremlin.sh -v emits log4j initialization errors
* TINKERPOP-1391 issue with where filter
* TINKERPOP-1442 Killing session should make better attempt to cleanup
* TINKERPOP-1451 TinkerGraph persistence cannot handle a single file name as the graph location
* TINKERPOP-1467 Improve close() operations on the Java driver
* TINKERPOP-1478 Propogate ScriptEngine fixes from groovy to GremlinGroovyScriptEngine
* TINKERPOP-1512 gremlin-server-classic.yaml is broken

==== Improvements

* TINKERPOP-927 bin/publish-docs.sh should only upload diffs.
* TINKERPOP-1264 Improve BLVP docs
* TINKERPOP-1477 Make DependencyGrabberTest an integration test

[[release-3-1-4]]
=== TinkerPop 3.1.4 (Release Date: September 6, 2016)

* Improved the error provided by a client-side session if no hosts were available.
* Fixed a bug in `PropertiesTest` which assumed long id values.
* Fixed a bug in `StarGraph` around self-edges.
* Fixed a potential leak of a `ReferenceCounted` resource in Gremlin Server.
* Renamed distributions to make the prefix "apache-tinkerpop-" as opposed to just "apache-".
* Fixed a problem (previously thought resolved on 3.1.3) causing Gremlin Server to lock up when parallel requests were submitted on the same session if those parallel requests included a script that blocked indefinitely.
* Fixed bug in `TailGlobalStep` where excess bulk was not accounted for correctly.

==== Bugs

* TINKERPOP-1350 Server locks when submitting parallel requests on session
* TINKERPOP-1375 Possible ByteBuf leak for certain transactional scenarios
* TINKERPOP-1377 Closing a remote in "console mode" has bad message
* TINKERPOP-1379 unaccounted excess in TailGlobalStep
* TINKERPOP-1397 StarVertex self edge has buggy interaction with graph filters
* TINKERPOP-1419 Wrong exception when a SessionedClient is initialized with no available host

==== Improvements

* TINKERPOP-989 Default documentation should be reference/index.html
* TINKERPOP-1376 Rename TinkerPop artifacts
* TINKERPOP-1413 PropertiesTest#g_V_hasXageX_propertiesXnameX assumes that ids are longs
* TINKERPOP-1416 Write Gremlin Server log files somewhere during doc generation
* TINKERPOP-1418 CoreTraversalTests depend on missing functionality

[[release-3-1-3]]
=== TinkerPop 3.1.3 (Release Date: July 18, 2016)

* Fixed bug in `SubgraphStep` where features were not being checked properly prior to reading meta-properties.
* Ensured calls to `Result.hasNext()` were idempotent.
* Avoid hamcrest conflict by using mockito-core instead of mockito-all dependency in `gremlin-test`.
* Fixed bug in `GremlinExecutor` causing Gremlin Server to lock up when parallel requests were submitted on the same session if those parallel requests included a script that blocked indefinitely.
* Changed `GremlinExecutor` timeout scheduling so that the timer would not start until a time closer to the actual start of script evaluation.
* Fixed bug in `SubgraphStrategy` where step labels were not being propogated properly to new steps injected by the strategy.
* Fix incorrect test `FeatureRequirement` annotations.
* Defaulted to `Edge.DEFAULT` if no edge label was supplied in GraphML.
* Fixed bug in `IoGraphTest` causing IllegalArgumentException: URI is not hierarchical error for external graph implementations.
* Fixed bug in `GremlinGroovyScriptEngineFileSandboxTest` resource loading
* Improved `TinkerGraph` performance when iterating vertices and edges.
* Fixed a bug where timeout functions provided to the `GremlinExecutor` were not executing in the same thread as the script evaluation.
* Fixed a bug in the driver where many parallel requests over a session would sometimes force a connection to close and replace itself.
* Graph providers should no longer rely on the test suite to validate that hyphens work for property keys.
* Optimized a few special cases in `RangeByIsCountStrategy`.
* Added more "invalid" variable bindings to the list used by Gremlin Server to validate incoming bindings on requests.
* Fixed a bug where the `ConnectionPool` in the driver would not grow with certain configuration options.
* Fixed a bug where pauses in Gremlin Server writing to an overtaxed client would generate unexpected `FastNoSuchElementException` errors.
* Named the thread pool used by Gremlin Server sessions: "gremlin-server-session-$n".
* Fixed a bug in `BulkSet.equals()` which made itself apparent when using `store()` and `aggregate()` with labeled `cap()`.
* Fixed a bug where `Result.one()` could potentially block indefinitely under certain circumstances.
* Ensured that all asserts of vertex and edge counts were being applied properly in the test suite.
* Fixed bug in `gremlin-driver` where certain channel-level errors would not allow the driver to reconnect.
* `SubgraphStep` now consults the parent graph features to determine cardinality of a property.
* Use of `Ctrl-C` in Gremlin Console now triggers closing of open remotes.
* Bumped SLF4J to 1.7.21 as previous versions suffered from a memory leak.
* Fixed a bug in `Neo4jGraphStepStrategy` where it wasn't defined properly as a `ProviderOptimizationStrategy`.
* Renamed `AndTest.get_g_V_andXhasXage_gt_27X__outE_count_gt_2X_name` to `get_g_V_andXhasXage_gt_27X__outE_count_gte_2X_name` to match the traversal being tested.
* Fixed a self-loop bug in `StarGraph`.
* Added configuration option for disabling `:remote` timeout with `:remote config timeout none`.
* Added `init-tp-spark.sh` to Gremlin Console binary distribution.
* Fixed bug where use of `:x` in a Gremlin Console initialization script would generate a stack trace.
* Added configuration options to Gremlin Driver and Server to override the SSL configuration with an `SslContext`.
* Added driver configuration settings for SSL: `keyCertChainFile`, `keyFile` and `keyPassword`.
* Fixed bug where transaction managed sessions were not properly rolling back transactions for exceptions encountered during script evaluation.
* Fixed bug in `:uninstall` command if the default `/ext` directory was not used.
* Added support to Gremlin Driver to allow either plain text or GSSAPI SASL authentication allowing the client to pass the SASL mechanism in the request.
* Improved dryRun functionality for the docs processor. It's now possible to dry run (or full run) only specific files.
* Added precompile of `ScriptInputFormat` scripts to `ScriptRecordReader` to improve performance.

==== Bugs

* TINKERPOP-906 Install plugin always fails after first unresolved dependency
* TINKERPOP-1088 Preserve Cardinality in Subgraph
* TINKERPOP-1092 Gremlin Console init script with :x throws exception
* TINKERPOP-1139 [Neo4JGraph] GraphTraversal with SubgraphStrategy removes addLabelStep (as("b"))
* TINKERPOP-1196 Calls to Result.one() might block indefinitely
* TINKERPOP-1215 Labeled a SideEffectCapStep cause problems.
* TINKERPOP-1242 ScriptEngineTest randomly hangs indefinately.
* TINKERPOP-1257 Bad SackTest variable use.
* TINKERPOP-1265 Managed Session Eval Exceptions Rollback
* TINKERPOP-1272 Gremlin Console distribution needs bin/init-tp-spark.sh
* TINKERPOP-1284 StarGraph does not handle self-loops correctly.
* TINKERPOP-1300 Many asserts around vertex/edge counts on graphs not applied
* TINKERPOP-1317 IoGraphTest throws error: URI is not hierarchical
* TINKERPOP-1318 java.lang.NoSuchMethodError: org/hamcrest/Matcher.describeMismatch
* TINKERPOP-1319 several FeatureRequirement annotations are incorrect in gremlin-test
* TINKERPOP-1320 GremlinGroovyScriptEngineFileSandboxTest throws error: URI is not hierarchical
* TINKERPOP-1324 Better error for invalid args to addV()
* TINKERPOP-1350 Server locks when submitting parallel requests on session
* TINKERPOP-1351 Number of connections going beyond the pool max size
* TINKERPOP-1352 Connection Pool doesn't always grow
* TINKERPOP-1359 Exception thrown when calling subgraph() on Neo4jGraph
* TINKERPOP-1360 intermittent error in spark-gremlin integration test

==== Improvements

* TINKERPOP-939 Neo4jGraph should support HighAvailability (Neo4jHA).
* TINKERPOP-1003 Setting up latest/current links for bins and docs.
* TINKERPOP-1020 Provide --dryRun selectivity for "half publishing" docs.
* TINKERPOP-1063 TinkerGraph performance enhancements
* TINKERPOP-1229 More Descriptive Messaging for :remote console
* TINKERPOP-1260 Log for validate-distribution.sh
* TINKERPOP-1263 Pass SASL mechanism name through with initial SASL response
* TINKERPOP-1267 Configure Console for no timeout on remote requests
* TINKERPOP-1269 More SSL settings for driver
* TINKERPOP-1295 Precompile ScriptInputFormat scripts once during initialization of ScriptRecordReader
* TINKERPOP-1301 Provide Javadoc for ScriptInput/OutputFormat's
* TINKERPOP-1302 Ctrl-C should kill open remotes in Console
* TINKERPOP-1312 .count().is(0) is not properly optimized
* TINKERPOP-1314 Improve error detection in docs preprocessor
* TINKERPOP-1354 Include all static enum imports in request validation for bindings *(breaking)*

[[release-3-1-2-incubating]]
=== TinkerPop 3.1.2 (Release Date: April 8, 2016)

* Fixed two `NullPointerException`-potential situations in `ObjectWritable`.
* Provided Docker script that allows the execution of several build tasks within a Docker container.
* Added a per-request `scriptEvaluationTimeout` option to the Gremlin Server protocol.
* Changed `DriverRemoteAcceptor` to send scripts as multi-line.
* Fixed a bug in `gremlin-driver` where connections were not returning to the pool after many consecutive errors.
* Fixed a bug where `tree()` did not serialize into GraphSON.
* Bumped to SLF4j 1.7.19.
* Bumped to Apache Hadoop 2.7.2.
* Fixed a bug in `gremlin-driver` where a really fast call to get a `Future` to wait for a result might not register an error raised from the server.
* Fixed a severe bug where `LP_O_OB_P_S_SE_SL_Traverser` was not registered with `GryoMapper`.
* The future from `GremlinExecutor.eval()` is completed after the entire evaluation lifecyle is completed.
* Spark `Memory` uses `collect().iterator()` instead of `toLocalIterator()` to reduce noise in Spark UI.
* Added the `:remote console` option which flips the Gremlin Console into a remote-only mode where all script evaluation is routed to the currently configured remote, which removes the need to use the `:>` command.
* Added `allowRemoteConsole()` to the `RemoteAcceptor` interface.
* The `:remote` for `tinkerpop.server` now includes an option to establish the connection as a "session".
* Provided an implementation for calls to `SessionedClient.alias()`, which formerly threw an `UnsupportedOperationException`.
* Bumped to commons-collections 3.2.2.
* Fixed a bug where `OrderGlobalStep` and `OrderLocalStep` were not incorporating their children's traverser requirements.
* Fixed a compilation bug in `TraversalExplanation`.
* Fixed bug where a session explicitly closed was being closed again by session expiration.
* Improved the recovery options for `gremlin-driver` after failed requests to Gremlin Server.
* Added `maxWaitForSessionClose` to the settings for `gremlin-driver`.
* Bumped to Netty 4.0.34.Final.
* Added "interpreter mode" for the `ScriptEngine` and Gremlin Server which allows variables defined with `def` or a type to be recognized as "global".
* Bumped to Apache Groovy 2.4.6.
* Added the `gremlin-archetype-server` archetype that demonstrates
* Added the `gremlin-archetype-tinkergraph` archetype that demonstrates a basic project that uses TinkerGraph.
* Added `gremlin-archetype` module to house TinkerPop "examples".
* Fixed a condition where `ConnectionPool` initialization in the driver would present a `NullPointerException` on initialization if there were errors constructing the pool in full.
* Fixed a bug in the round-robin load balancing strategy in the driver would waste requests potentially sending messages to dead hosts.
* Added new Provider Documentation book - content for this book was extracted from the reference documentation.
* Fixed a bug where multiple "close" requests were being sent by the driver on `Client.close()`.
* Fixed an `Property` attach bug that shows up in serialization-based `GraphComputer` implementations.
* Fixed a pom.xml bug where Gremlin Console/Server were not pulling the latest Neo4j 2.3.2.
* Fixed bug in "round robin" load balancing in `gremlin-driver` where requests were wrongly being sent to the same host.
* Prevented the spawning of unneeded reconnect tasks in `gremlin-driver` when a host goes offline.
* Fixed bug preventing `gremlin-driver` from reconnecting to Gremlin Server when it was restarted.
* Better handled errors that occurred on commits and serialization in Gremlin Server to first break the result iteration loop and to ensure commit errors were reported to the client.
* Added GraphSON serializers for the `java.time.*` classes.
* Improved the logging of the Gremlin Server REST endpoint as it pertained to script execution failures.
* `TraversalExplanation` is now `Serializable` and compatible with GraphSON and Gryo serialization.
* Fixed a problem with global bindings in Gremlin Server which weren't properly designed to handle concurrent modification.
* Deprecated `ScriptElementFactory` and made the local `StarGraph` globally available for ``ScriptInputFormat``'s `parse()` method.
* Improved reusability of unique test directory creation in `/target` for `AbstractGraphProvider`, which was formerly only available to Neo4j, by adding `makeTestDirectory()`.
* Optimized memory-usage in `TraversalVertexProgram`.
* `Graph` instances are not merely "closed" at the end of tests, they are "cleared" via `GraphProvider.clear()`, which should in turn cleans up old data for an implementation.
* Expanded the Gremlin Server protocol to allow for transaction management on in-session requests and updated the `gremlin-driver` to take advantage of that.
* Greatly reduced the amount of objects required in OLAP for the `ReducingBarrierStep` steps.
* Improved messages for the different distinct "timeouts" that a user can encounter with Gremlin Server.

==== Bugs

* TINKERPOP-1041 StructureStandardTestSuite has file I/O issues on Windows
* TINKERPOP-1105 SparkGraphComputer / Null Pointer Exceptions for properties traversals
* TINKERPOP-1106 Errors on commit in Gremlin Server don't register as exception on driver
* TINKERPOP-1125 RoundRobin load balancing always uses the second Host when size = 2
* TINKERPOP-1126 A single Host spawns many reconnect tasks
* TINKERPOP-1127 client fails to reconnect to restarted server
* TINKERPOP-1146 IoTest are not clearing the db after the test run
* TINKERPOP-1148 ConcurrentModificationException with bindings in Gremlin Server
* TINKERPOP-1150 Update pom file dependencies to work with Neo4j 2.3.2
* TINKERPOP-1159 Client sends multiple session close messages per host
* TINKERPOP-1168 Switch plugins in docs preprocessor
* TINKERPOP-1172 Reconnect to Gremlin Server previously marked as dead
* TINKERPOP-1175 Anonymous traversals can't be explained
* TINKERPOP-1184 Sessions not being closed properly
* TINKERPOP-1216 OrderStep or O_Traverser is broken
* TINKERPOP-1239 Excessive continual failure for requests can cause TimeoutException in driver
* TINKERPOP-1245 Gremlin shell starts incorrectly on OS X due to awk difference
* TINKERPOP-1251 NPE in ObjectWritable.toString
* TINKERPOP-1252 Failed Neo4j transaction can leave Neo4jTransaction in inconsistent state

==== Improvements

* TINKERPOP-732 gremlin-server GraphSON serializer issue with tree()
* TINKERPOP-916 Develop a better "simple" driver for testing and example purposes
* TINKERPOP-937 Extract the implementations sections of the primary documentation to its own book
* TINKERPOP-956 Connection errors tend to force a complete close of the channel
* TINKERPOP-1039 Enable auto-commit for session'd requests.
* TINKERPOP-1068 Bump to support jbcrypt-0.4m.jar
* TINKERPOP-1080 Bump Netty version - 4.0.34.Final
* TINKERPOP-1085 Establish TinkerPop "example" projects
* TINKERPOP-1096 Support aliasing for sessions in Gremlin Server
* TINKERPOP-1097 Gremlin Console supporting sessions
* TINKERPOP-1107 Provide a way to support global variables with sandboxing enabled
* TINKERPOP-1109 Make Gremlin Console better suited for system level installs
* TINKERPOP-1131 TraversalVertexProgram traverser management is inefficient memory-wise.
* TINKERPOP-1135 Improve GraphSON representation of java.time.* classes
* TINKERPOP-1137 Deprecate ScriptElementFactory and make star graph globally available
* TINKERPOP-1138 Improve messaging on server timeouts
* TINKERPOP-1147 Add serialization for TraversalExplanation
* TINKERPOP-1160 Add timeout configuration for time to wait for connection close
* TINKERPOP-1165 Tooling Support: Compile with -parameters
* TINKERPOP-1176 Bump Groovy version - 2.4.6
* TINKERPOP-1177 Improve documentation around Spark's storage levels
* TINKERPOP-1197 Document Gremlin Server available metrics
* TINKERPOP-1198 Bump commons-collections to 3.2.2
* TINKERPOP-1213 missing docs for has(label, key, value)
* TINKERPOP-1218 Usage of toLocalIterator Produces large amount of Spark Jobs

[[release-3-1-1-incubating]]
=== TinkerPop 3.1.1 (Release Date: February 8, 2016)

* Made `GryoRecordReader` more robust to 0 byte record splits.
* Fixed a constructor/serialization bug in `LP_O_OB_S_SE_SL_Traverser`.
* Added a lazy iterator, memory safe implementation of MapReduce to `SparkGraphComputer`.
* Added `MapReduce.combine()` support to `SparkGraphComputer`.
* Bumped to Neo4j 2.3.2.
* Fixed Java comparator contract issue around `Order.shuffle`.
* Optimized a very inefficient implementation of `SampleLocalStep`.
* Reduced the complexity and execution time of all `AbstractLambdaTraversal` instances.
* `DefaultTraversal` has a well defined `hashCode()` and `equals()`.
* Added serializers to Gryo for `java.time` related classes.
* Integrated `NumberHelper` in `SackFunctions`.
* Deprecated `VertexPropertyFeatures.supportsAddProperty()` which effectively was a duplicate of `VertexFeatures.supportsMetaProperties`.
* The Spark persistence `StorageLevel` can now be set for both job graphs and `PersistedOutputRDD` data.
* Added to the list of "invalid binding keys" allowed by Gremlin Server to cover the private fields of `T` which get exposed in the `ScriptEngine` on static imports.
* Added `BulkDumperVertexProgram` that allows to dump a whole graph in any of the supported IO formats (GraphSON, Gryo, Script).
* Fixed a bug around duration calculations of `cap()`-step during profiling.
* It is possible to completely avoid using HDFS with Spark if `PersistedInputRDD` and `PersistedOutpuRDD` are leveraged.
* `InputRDD` and `OutputRDD` can now process both graphs and memory (i.e. sideEffects).
* Removed Groovy specific meta-programming overloads for handling Hadoop `FileSystem` (instead, its all accessible via `FileSystemStorage`).
* Added `FileSystemStorage` and `SparkContextStorage` which both implement the new `Storage` API.
* Added `Storage` to the gremlin-core io-package which providers can implement to allow conventional access to data sources (e.g. `ls()`, `rm()`, `cp()`, etc.).
* Bumped to Spark 1.5.2.
* Bumped to Groovy 2.4.5.
* Added `--noClean` option in `bin/process-docs.sh` to prevent the script from cleaning Grapes and HDFS.
* Execute the `LifeCycle.beforeEval()` in the same thread that `eval()` is executed in for `GremlinExecutor`.
* Improved error handling of Gremlin Console initialization scripts to better separate errors in initialization script I/O versus execution of the script itself.
* Fixed a bug in `Graph.OptOut` when trying to opt-out of certain test cases with the `method` property set to "*".
* Added another `BulkLoader` implementation (`OneTimeBulkLoader`) that doesn't store temporary properties in the target graph.
* Added option to allow for a custom `ClassResolver` to be assigned to a `GryoMapper` instance.
* Fixed a `SparkGraphComputer` sorting bug in MapReduce that occurred when there was more than one partition.
* Added `strictTransactionManagement` to the Gremlin Server settings to indicate that the `aliases` parameter must be passed on requests and that transaction management will be scoped to the graphs provided in that argument.
* Fixed a `NullPointerException` bug in `PeerPressureVertexProgram` that occurred when an adjacency traversal was not provided.
* Standardized "test data directories" across all tests as generated by `TestHelper`.
* Fixed a bug in Gremlin Server where error messages were not always being passed back in the `statusMessage` field of the `ResponseMessage`.
* Added validation for parameter `bindings` to ensure that keys were `String` values.
* Improved Transaction Management consistency in Gremlin Server.
* Added `FileSandboxExtension` which takes a configuration file to white list methods and classes that can be used in `ScriptEngine` execution.
* Deprecated `SandboxExtension` and `SimpleSandboxExtension` in favor of `AbstractSandboxExtension` which provides better abstractions for those writing sandboxes.
* Fixed a long standing "view merge" issue requiring `reduceByKey()` on input data to Spark. It is no longer required.
* Added `Spark` static object to allow "file system" control of persisted RDDs in Spark.
* Added a Spark "job server" to ensure that persisted RDDs are not garbage collected by Spark.
* Improved logging control during builds with Maven.
* Fixed settings that weren't being passed to the Gremlin Driver `Cluster` through configuration file.
* `Column` now implements `Function`. The modulator `by(valueDecr)` can be replaced by `by(values,decr)` and thus, projection and order are separated.
* Added `InputRDDFormat` which wraps an `InputRDD` to make it accessible to Hadoop and not just Spark.
* Added `AbstractSparkTest` which handles closing `SparkContext` instances between tests now that we support persisted contexts.
* Fixed a serialization bug in `GryoSerializer` that made it difficult for graph providers to yield `InputRDDs` for `SparkGraphComputer`.
* `SparkGraphComputer` is now tested against Gryo, GraphSON, and `InputRDD` data sources.
* `HadoopElementIterator` (for Hadoop-Gremlin OLTP) now works for any `InputFormat`, not just `FileInputFormats`.
* Added `Traverser.Admin.getTags()` which are used to mark branches in a traversal (useful in `match()` and related future steps).
* Fixed the `Future` model for `GiraphGraphComputer` and `SparkGraphComputer` so that class loaders are preserved.
* Added support for arbitrary vertex ID types in `BulkLoaderVertexProgram`.
* Deprecated `credentialsDbLocation` from `SimpleAuthenticator` in Gremlin Server.
* `TinkerGraph` has "native" serialization in GraphSON, which enables it to be a return value from Gremlin Server.
* Improved the ability to embed Gremlin Server by providing a way to get the `ServerGremlinExecutor` and improve reusability of `AbstractEvalOpProcessor` and related classes.
* Added `Authenticator.newSaslNegotiator(InetAddress)` and deprecated the zero-arg version of that method.
* `ProfileStep` is now available off of `Traversal` via `profile()`. To be consistent with `Traversal.explain()`.
* If no comparator is provided to `order()`, `Order.incr` is assumed (previously, an exception occurred).
* Fixed various Gremlin-Groovy tests that assumed `toString()`-able ids.
* Split TinkerPop documentation into different directories.
* Added `explain()`-step which yields a `TraversalExplanation` with a pretty `toString()` detailing the compilation process.
* Fixed a traversal strategy ordering bug in `AdjacentToIncidentStrategy` and `IncidentToAdjacentStrategy`.
* Made a number of changes to improve traversal startup and execution performance.
* Added support for 'gremlin.tinkergraph.graphLocation' to accept a fully qualified class name that implements `Io.Builder` interface.

==== Bugs

* TINKERPOP-763 IsStep broken when profiling is enabled.
* TINKERPOP-972 Cluster::close does not shut down its executor
* TINKERPOP-973 BLVP shouldn't clear configuration properties
* TINKERPOP-976 Fail earlier if invalid version is supplied in validate-distribution.sh
* TINKERPOP-977 Dead link to traversal javadocs
* TINKERPOP-979 ComputerVerificationStrategy not picking up Order local traversal
* TINKERPOP-985 shouldPersistDataOnClose makes incorrect feature check
* TINKERPOP-990 Mixed types in VertexPropertyTest
* TINKERPOP-993 cyclicPath is not(simplePath)
* TINKERPOP-997 FeatureRequirementSet.SIMPLE should not require multi-property *(breaking)*
* TINKERPOP-1000 GremlinGroovyScriptEngineOverGraphTest failures
* TINKERPOP-1001 SugarLoaderPerformanceTest contains hardcoded vertex ids
* TINKERPOP-1002 Should rollback transaction after catching on close
* TINKERPOP-1006 Random error during builds: shouldReloadClassLoaderWhileDoingEvalInSeparateThread()
* TINKERPOP-1011 HadoopGraph can't re-attach when the InputFormat is not a FileInputFormat
* TINKERPOP-1012 BulkLoaderVertexProgram shouldn't assume vertex IDs of type Long
* TINKERPOP-1025 Solve SparkContext Persistence Issues with BulkLoaderVertexProgram
* TINKERPOP-1027 Merge view prior to writing graphRDD to output format/rdd
* TINKERPOP-1036 Support self-looping edges in IO
* TINKERPOP-1052 @Graph.OptOut causes Exception during Suite setup
* TINKERPOP-1060 LambdaRestrictionStrategy too restrictive
* TINKERPOP-1075 Profile duration of cap step seems broken.
* TINKERPOP-1083 Traversal needs a hashCode() and equals() definition.
* TINKERPOP-1089 Order.shuffle implementation is too fragile
* TINKERPOP-1119 LP_O_OB_S_SE_SL_Traverser doesn't have a protected constructor().

==== Improvements

* TINKERPOP-320 BulkDumperVertexProgram
* TINKERPOP-379 MessageScope.Local.setStaticMessage(M msg)
* TINKERPOP-824 Do we need runtime BigDecimal in more places?
* TINKERPOP-859 Provide a more general way to set log levels in plugins
* TINKERPOP-860 Bindings applied to the PluginAcceptor should appear to Gremlin Server
* TINKERPOP-886 Allow any GraphReader/Writer to be persistence engine for TinkerGraph
* TINKERPOP-891 Re-examine Sandboxing Abstractions
* TINKERPOP-912 Improve the ability to embed Gremlin Server with Channelizer injection
* TINKERPOP-928 Use directories to separate different books
* TINKERPOP-930 Tie Alias to Transaction Manager in Gremlin Server
* TINKERPOP-938 Add a "clear SNAPSHOT jars" section to the process-docs.sh.
* TINKERPOP-941 Improve error message for wrong order().by() arguments
* TINKERPOP-943 Warn if Gremlin Server is running prior to generating docs
* TINKERPOP-945 Exceptions should allow me to include root cause if/when available
* TINKERPOP-952 Include Cardinality.list example in VertexProperty section of main docs.
* TINKERPOP-954 Consistent test directory usage
* TINKERPOP-957 Improve speed of addV()
* TINKERPOP-964 Test XXXGraphComputer on a Hadoop2 cluster (non-pseudocluster).
* TINKERPOP-970 ProfileStep should be off Traversal, not GraphTraversal
* TINKERPOP-978 Native TinkerGraph Serializers for GraphSON
* TINKERPOP-981 Deprecate support for credentialsDbLocation in Gremlin Server Config
* TINKERPOP-982 valuesDecr, valuesIncr, keysDecr, and valuesDecr is lame.
* TINKERPOP-983 Provide a way to track open Graph instances in tests
* TINKERPOP-984 Use GraphProvider for id conversion in Groovy Environment test suite
* TINKERPOP-987 Use tinkerpop.apache.org URL in all documentation and homepage
* TINKERPOP-988 SparkGraphComputer.submit shouldn't use ForkJoinPool.commonPool
* TINKERPOP-992 Better support for schema driven Graphs in IO related tests
* TINKERPOP-994 Driver using deprecated Rebindings Still
* TINKERPOP-995 Add Authenticator.newSaslNegotiator(InetAddress)
* TINKERPOP-996 Please delete old releases from mirroring system
* TINKERPOP-998 Deprecate VertexPropertyFeatures.FEATURE_ADD_PROPERTY
* TINKERPOP-1009 Add a CAUTION to documentation about HadoopGraph and getting back elements
* TINKERPOP-1013 Traverser tags as a safer way of using path labels
* TINKERPOP-1018 Allow setting for maxContentLength to be set from yaml in driver
* TINKERPOP-1019 Convert println in test to SLF4j
* TINKERPOP-1022 Automatically warm up ops handlers
* TINKERPOP-1023 Add a spark variable in SparkGremlinPlugin like we do hdfs for HadoopGremlinPlugin
* TINKERPOP-1026 BVLP should store vertex IDs as String
* TINKERPOP-1033 Store sideEffects as a persisted RDD
* TINKERPOP-1035 Better Consistency in Gremlin Server Transaction Management
* TINKERPOP-1045 Client-Side Hangs when attempting to access a HashMap with Keys of type Integer
* TINKERPOP-1047 TinkerGraph GraphSON storage format broken
* TINKERPOP-1051 Add note in best practice docs about gremlin server heap setting
* TINKERPOP-1055 Gremlin Console FileNotFoundException can be misleading
* TINKERPOP-1062 Make LifeCycle beforeEval execute in same thread as eval operation
* TINKERPOP-1064 Allow a ClassResolver to be added to GryoMapper construction
* TINKERPOP-1065 Fix some typos and clarify some wording in the TinkerPop documentation
* TINKERPOP-1066 Add ioRegistries configuration to GraphSON MessageSerializer
* TINKERPOP-1067 Update Groovy to 2.4.5
* TINKERPOP-1072 Allow the user to set persistence options using StorageLevel.valueOf()
* TINKERPOP-1073 HadoopGraph toString() is weird for Spark PersitedRDD data.
* TINKERPOP-1086 Include gryo serializers for java.time related classes
* TINKERPOP-1087 Add has()/order() to FilterRankStrategy
* TINKERPOP-1093 Add Spark init.sh script and update dev documentation.
* TINKERPOP-1100 Look deeply into adding combine()-support in Spark MapReduce.
* TINKERPOP-1117 InputFormatRDD.readGraphRDD requires a valid gremlin.hadoop.inputLocation, breaking InputFormats (Cassandra, HBase) that don't need one

[[release-3-1-0-incubating]]
=== TinkerPop 3.1.0 (Release Date: November 16, 2015)

This release also includes changes from <<release-3-0-1-incubating, 3.0.1-incubating>> and <<release-3-0-2-incubating, 3.0.2-incubating>>.

* Fixed bug in Gryo and GraphSON (with embedded types) serialization for serialization of results returned from `Map.entrySet()`.
* `Transaction` settings for `onReadWrite` and `onClose` are now `ThreadLocal` in nature of standard transactions.
* Optimized `BulkLoaderVertexProgram`. It now uses `EventStrategy` to monitor what the underlying `BulkLoader` implementation does (e.g. whether it creates a new vertex or returns an existing).
* Integrated `NumberHelper` in `SumStep`, `MinStep`, `MaxStep` and `MeanStep` (local and global step variants).
* Gremlin Console remoting to Gremlin Server now supports a configuration option for assigning aliases.
* `CountMatchAlgorithm`, in OLAP, now biases traversal selection towards those traversals that start at the current traverser location to reduce message passing.
* Fixed a file stream bug in Hadoop OLTP that showed up if the streamed file was more than 2G of data.
* Added the ability to set thread local properties in `SparkGraphComputer` when using a persistent context.
* Bumped to Neo4j 2.3.0.
* Deprecated "rebindings" as an argument to Gremlin Server and replaced it with "aliases".
* Added `PersistedInputRDD` and `PersistedOutputRDD` which enables `SparkGraphComputer` to store the graph RDD in the context between jobs (no HDFS serialization required).
* Renamed the `public static String` configuration variable names of TinkerGraph (deprecated old variables).
* Added `GraphComputer.configure(key,value)` to allow engine-specific configurations.
* `GraphStep` is no longer in the `sideEffect`-package and is now in `map`-package (breaking change).
* Added support for mid-traversal `V()`-steps (`GraphStep` semantics updated).
* Fixed `Number` handling in `Operator` enums. Prior this change a lot of operations on mixed `Number` types returned a wrong result (wrong data type).
* Fixed a bug in Gremlin Server/Driver serializer where empty buffers were getting returned in certain cases.
* Renamed `ConjunctionX` to `ConnectiveX` because "conjunction" is assumed "and" (disjunction "or"), where "connective" is the parent concept.
* Removed `PathIdentityStep` as it was a hack that is now solved by `Traversal.Admin.addTraverserRequirement()`.
* Added `Traversal.Admin.addTraverserRequirement()` to allow a traversal strategy or source to add requirements (not only step determined anymore).
* Added `TraverserRequirement.ONE_BULK` to state the traverser does not handle bulk.
* Added `GraphTraversalSource.withBulk(boolean)` to enabled users to compute only using `bulk=1`.
* Gremlin Server supports Netty native transport on linux.
* Removed the need for `GFunction` (etc.) closure wrappers in Gremlin-Groovy as `as Function` can be used to convert closures accordingly.
* Added `SelectColumnStep` (`select(keys)` and `select(values)`). Deprecated `mapKeys()` and `mapValues()`.
* Renamed `gremlin.hadoop.graphInputRDD` and `gremlin.hadoop.graphOutputRDD` to `gremlin.spark.graphInputRDD` and `gremlin.spark.graphOutputRDD`, respectively.
* Fixed a bug in `FoldStep` around bulking. This could be a breaking change, but it is the correct semantics.
* Previous `group()`-behavior steps are accessible via the deprecated `groupV3d0()`-steps.
* `GroupStep` and `GroupSideEffectStep` now do lazy reductions to reduce memory footprint. Breaking change for `group()` semantics.
* Added `GroupStepHelper` with various static methods and classes that are used by both `GroupStep` and `GroupSideEffectStep`.
* Added `BarrierStep` interface with `processAllStarts()` method which process all starts up to yielding the barrier result.
* Fixed a severe threading issue in `TinkerGraphComputer`.
* The location of the jars in HDFS is now `hadoop-gremlin-x.y.z-libs` to ensure multiple TinkerPop versions don't clash.
* `GiraphGraphComputer` will only upload the jars to HDFS if it doesn't already exist (to help speed up startup time).
* `GiraphGraphComputer.workers()` is smart about using threads and machines to load balance TinkerPop workers across cluster.
* `GraphComputer.workers(int)` allows the user to programmatically set the number of workers to spawn.
* Added `GryoSerializer` as the new recommended Spark `Serializer`. Handles `Graph` and `GryoMapper` registries.
* `GryoPool` now makes use of `GryoPool.Builder` for its construction.
* Bumped to Apache Hadoop 2.7.1.
* Bumped to Apache Giraph 1.1.0.
* Bumped to Apache Spark 1.5.1.
* Split Hadoop-Gremlin apart such there is now `hadoop-gremlin`, `spark-gremlin`, and `giraph-gremlin` (and respective `GremlinPlugins`).
* Added `LambdaCollectingBarrierStep` which generalizes `NoOpBarrierStep` and allows for `barrier(normSack)`-type operations.
* Fixed bugs in the Gremlin Server's NIO protocol both on the server and driver side.
* Added `Path.popEquals(Pop,Object)` to check for path equality based on `Pop` (useful for `TraverserRequirement.LABELED_PATH`).
* Added `Operator.assign` to allow setting a direct value.
* `Operator` is now a `BinaryOperator<Object>` with appropriate typecasting for respective number operators.
* Simplified `SackValueStep` so it now supports both `sack(function)` and `sack(function).by()`. Deprecated `sack(function,string)` .
* Added `Parameters` object to allow for the parameters of a step to be retrieved at runtime via a traversal.
* Redesigned (though backwards compatible) `AddEdgeStep`, `AddVertexStep`, and `AddPropertyStep` (and respective `GraphTraversal` API).
* Added `GraphTraversalSource.inject()` so users can spawn a traverser with non-graph objects.
* `GraphStep` can now take a single argument `Collection` which is either elements or element ids (i.e. `g.V([1,2,3])` is supported now).
* Added `LoopsStep` to make the loop counter accessible within `repeat()`, `until()` and `emit()`.
* Gephi Plugin no longer requires manual insert of `store` steps to visualize a traversal.
* Added a `TinkerIoRegistry` that registers a custom serializer for Gryo that will serialize an entire `TinkerGraph` instance.
* Added configuration options to Gephi Plugin for setting the size of nodes visualized.
* Replaced `DedupBijectionStrategy` with the more effective `FilterRankingStrategy`.
* `ComputerAwareSteps` must not only handle step ids, but also step labels.
* Renamed `B_O_P_SE_SL_Traverser` to `B_LP_O_P_SE_SL_Traverser` as it now supports `TraverserRequirement.LABELED_PATH`.
* Added `B_LP_O_S_SE_SL_Traverser` in support of `TraverserRequirement.LABELED_PATH`.
* Added `TraverserRequirement.LABELED_PATH` which only generates path data for steps that are labeled (greatly increases the likelihood of bulking).
* Fixed a bug in `Path` usage that required an API update: `Path.addLabel()` is now `Path.extend(Set<String>)` and `Traverser.addLabels(Set<String>)`.
* Made `Path` iterable, so that it can be ``unfold()``'ed and used by local steps like `min(local)`, `max(local)`, etc.
* `WhereTraversalStep` and `WherePredicateStep` are now the only "special" `Scoping` steps after `MatchStartStep` in `match()`.

==== Bugs

* TINKERPOP-774 order / dedup issues
* TINKERPOP-799 [Proposal] with()-modulator for stream level variable binding.
* TINKERPOP-801 groupCount() fails for vertices (elements?) (using Spark)
* TINKERPOP-811 AddPropertyStepTest fails "all of a sudden"
* TINKERPOP-823 addV() broken for multi-value properties
* TINKERPOP-843 Misspecified HADOOP_GREMLIN_LIBS generates NullPointerException
* TINKERPOP-857 Add GraphComputer.config(key,value)
* TINKERPOP-895 Use "as BinaryOperator" and remove GBinaryOperator
* TINKERPOP-903 Fix empty buffer return upon buffer capacity exceeded
* TINKERPOP-910 In session transaction opened from sessionless request
* TINKERPOP-918 ComputerVerificationStrategy is too restrictive
* TINKERPOP-926 Renamed TinkerGraph public statics to common pattern used for other statics.
* TINKERPOP-948 AbstractGremlinProcessTest.checkMap not asserted in GroupTest
* TINKERPOP-953 Artifact equality is not evaluating properly
* TINKERPOP-955 HashMap$Node not serializable

==== Improvements

* TINKERPOP-297 Ensure Consistent Behavior Over Deleted Elements *(breaking)*
* TINKERPOP-333 Support VertexProperty in PartitionStrategy
* TINKERPOP-391 More fluency in GraphComputer for parameterization.
* TINKERPOP-616 Use Spark 1.3.0 in Hadoop-Gremlin.
* TINKERPOP-624 Passing Detached/Referenced to Graph.vertices/edge()
* TINKERPOP-680 Configurable Channelizer for Gremlin Driver
* TINKERPOP-728 Improve Remote Graph Object Treatment in Console
* TINKERPOP-756 Provide a strict parsing option for GraphMLReader
* TINKERPOP-760 Make loop counter accessible within repeat()
* TINKERPOP-762 Allow mid-traversal V() (and E())
* TINKERPOP-765 Decompose AbstractTransaction for different transactional contexts *(breaking)*
* TINKERPOP-767 Path should play well with "local" steps.
* TINKERPOP-768 MatchStep in OLAP should be smart about current vertex.
* TINKERPOP-769 Make the introduction of the TP3 docs story better.
* TINKERPOP-772 TraverserRequirement.LABELED_PATH
* TINKERPOP-796 Support merge binary operator for Gremlin sacks *(breaking)*
* TINKERPOP-798 [Proposal] Rename mapKeys()/mapValues() to select(keys) and select(values).
* TINKERPOP-802 Provide sack(object) so that the sack can be directly set.
* TINKERPOP-803 A better solution to g.V(someCollection.toArray())
* TINKERPOP-805 Enforce AutoCloseable Semantics on Transaction *(breaking)*
* TINKERPOP-821 Improve testing around TraversalHelper around recursive methods
* TINKERPOP-825 [Proposal] SetBulkStep (sideEffectStep)
* TINKERPOP-826 OneToManyBarrierStrategy
* TINKERPOP-827 Add a console session to the PageRank section of the docs.
* TINKERPOP-829 TinkerGraphComputer should support the user specified thread/worker count.
* TINKERPOP-835 Shade Jackson Dependencies *(breaking)*
* TINKERPOP-836 Support Hadoop2 in place of Hadoop1
* TINKERPOP-850 Reduce Graph.addVertex overload ambiguity *(breaking)*
* TINKERPOP-851 GroupCountStep needs a by() for the count.
* TINKERPOP-861 Solve "The Number Problem" for Operator (and follow on operators)
* TINKERPOP-863 [Proposal] Turn off bulking -- or is there something more general? (hope not).
* TINKERPOP-866 GroupStep and Traversal-Based Reductions *(breaking)*
* TINKERPOP-868 Allow Spark Gremlin Computer to Reuse Spark Contexts
* TINKERPOP-874 Rename Gremlin-Spark properties using gremlin.spark prefix. *(breaking)*
* TINKERPOP-876 Rename VendorOptimizationStrategy XXXOptimizationStrategy *(breaking)*
* TINKERPOP-879 Remove deprecated promoteBindings from GremlinExecutor *(breaking)*
* TINKERPOP-885 Change Transaction.onReadWrite() to be a ThreadLocal setting *(breaking)*
* TINKERPOP-888 GraphTraversal.property overloads *(breaking)*
* TINKERPOP-896 Simplify the {{withSack}} methods of {{GraphTraversalSource}}. *(breaking)*
* TINKERPOP-897 Remove deprecated GSupplier, GFunction, GConsumer, etc. methods. *(breaking)*
* TINKERPOP-898 Rename ConjuctionP and ConjuctionStep to ConnectiveP and ConnectiveStep *(breaking)*
* TINKERPOP-899 Bump to the latest version of Neo4j.
* TINKERPOP-900 Provide by(object) which compiles to by(constant(object))
* TINKERPOP-901 Option for use of Netty epoll on Linux to reduce GC pressure
* TINKERPOP-904 BulkLoaderVertexProgram optimizations
* TINKERPOP-905 Harden time oriented tests in ResultQueueTest
* TINKERPOP-907 getters for RepeatStep.untilTraversal and RepeatStep.emitTraversal
* TINKERPOP-908 Use line breaks in documentation
* TINKERPOP-909 Improve steps that handle numeric data
* TINKERPOP-911 Allow setting Thread Specific Spark JobGroup/Custom Properties based on hadoop conf
* TINKERPOP-913 Rename Gremlin Server arguments rebinding to alias
* TINKERPOP-914 DriverRemoteAcceptor in Gremlin Console supports aliases
* TINKERPOP-917 Add HadoopGraph.open(String)
* TINKERPOP-922 Add a book for Developer Documentation
* TINKERPOP-923 Add a book for Tutorials
* TINKERPOP-925 Use persisted SparkContext to persist an RDD across Spark jobs.
* TINKERPOP-931 Make it possible to extend the core OpProcessor implementations
* TINKERPOP-933 Improve release process to get files named properly
* TINKERPOP-935 Add missing "close" operation to the session opProcessor docs

== TinkerPop 3.0.0 (A Gremlin Rāga in 7/16 Time)

image::https://raw.githubusercontent.com/apache/tinkerpop/master/docs/static/images/gremlin-hindu.png[width=225]

[[release-3-0-2-incubating]]
=== TinkerPop 3.0.2 (Release Date: October 19, 2015)

* Cleaned up `ext/` directory when plugin installation fails for `gremlin-server` and `gremlin-console`.
* Fixed issues in `gremlin-server` when configured for HTTP basic authentication.
* Made `BulkLoaderVertexProgram` work for any persistent TP3-supporting graph (input and output).
* `TreeSideEffectStep` now implements `PathProcessor` which fixed a `ComputerVerificationStrategy` issue.
* Added a shell script that verifies source and binary distributions.
* Fixed a bulk related bug in `GroupStep` when used on `GraphComputer` (OLAP).
* Gremlin Server binary distribution now packages `tinkergraph-gremlin` and `gremlin-groovy` as plugins to be consistent with Gremlin Console's packaging.
* The `RepeatStep` clauses (`until()`,`emit()`,`repeat()`) can only be set at most one time in order to prevent user confusion.
* Fixed a `clone()` bug in `RepeatStep`, `TreeStep`, `GroupCountStep`, `GroupStep`, and `TraversalRing`.
* Fixed a thread context bug in `TinkerGraphComputer`.
* Fixed issues with the `gremlin-driver` related to hanging connections in certain conditions.
* TinkerGraph now has an option for persistence where the data is saved on `close()` and, if present, loaded on `open()`.
* Added an overload for `GremlinExecutor.eval()` that takes a `Lifecycle` object to override some default settings from `GremlinExecutor.Builder`.
* Improved session closing for transactional graphs during shutdown of Gremlin Server.
* Fixed id parameter used in tests for `GroovyStoreTest` and `GroovyRepeatTest` to not be treated as an embedded string.
* `GraphStep` will convert any `Vertex` or `Edge` ids to their id `Object` prior to submission to `GraphComputer` (OLAP).

==== Bugs

* TINKERPOP-814 ConnectionPool can fill with dead Connections
* TINKERPOP-816 Gryo deserialization of error response with null message causes NPE and protocol desync
* TINKERPOP-817 Gryo serialization of large responses fails and causes protocol desync
* TINKERPOP-840 TreeTest Is not being ignored via ComputerVerificationStrategy
* TINKERPOP-849 gremlin-server doesn't close sessions on 'close' opcode
* TINKERPOP-855 sasl authentication type error due to Json format
* TINKERPOP-865 Errors with HTTP REST basic auth
* TINKERPOP-867 TinkerGraphProvider does not initialize temp dir
* TINKERPOP-870 Rebound client requires a connection to occur on the underlying client.
* TINKERPOP-877 Driver hangs if SSL enabled on server but not on client

==== Improvements

* TINKERPOP-828 TinkerGraph can supportPersistence(), should we allow it.
* TINKERPOP-830 process-docs.sh introduces extra white space dependent on console width
* TINKERPOP-839 Docs should have a ${version.number} under the logo.
* TINKERPOP-852 A shell script that validates the distribution artifacts at release time
* TINKERPOP-853 TinkerPop Logo in JavaDoc index.html
* TINKERPOP-858 Cleanup after failed :install

[[release-3-0-1-incubating]]
=== TinkerPop 3.0.1 (Release Date: September 2, 2015)

* `Compare` now uses `BigDecimal` internally to ensure that precision is not lost on standard number comparisons.
* Renamed `ComputerVerificationStrategy` to `VerificationStrategy` so all the verification strategies can use it.
* Added `StandardVerificationStrategy` that throws exceptions for illegal traversal patterns on the standard engine (which extends to `GraphComputer`).
* Added `GraphFeatures.supportsConcurrentAccess()` to allows `Graph` implementations to signify if multiple instances can access the same data.
* Clarified semantics of `Transaction.close()` in unit tests - now refers only to closing the current transaction in the current thread.
* `Neo4jGraph` no longer uses `OptOut` on `TransactionTest.shouldRollbackOnCloseWhenConfigured` (formerly `shouldRollbackOnShutdownWhenConfigured`)
* Gremlin Server initialization scripts can now return a `Map` of values that will become global bindings for the server.
* Introduced the `--dryRun` option to the document generation process which ignores actual script execution in the Gremlin Console.
* Fixed bug in `EventStrategy` around property changed events when calling `property` without cardinality or meta-property values.
* Improved support for the `Accept` header for REST-based requests in Gremlin Server.
* `GraphFactory` now allows specification of the class to use to instantiate the `Graph` through the `GraphFactoryClass` annotation.
* Added `wrapAdjacencyList` and `unwrapAdjacencyList` options to `GraphSONWriter` and `GraphSONReader` respectively, thus allowing valid JSON to be written/read if the user desires.
* Added Gremlin Server/Driver authentication support via SASL.
* Added Basic HTTP authentication support for REST in Gremlin Server.
* Added Gremlin Server plugin to help with "credential graph" management (used in conjunction with authentication features of Gremlin Server).
* Added "secure" Gremlin Server/Driver example configuration files.
* Adjusted configuration for javadoc generation to eliminate error messages.
* Removed "reserved" graph concept names from tests (e.g. "label", "edge", "value") to support the convention of avoiding these strings for property names.
* Introduced `GraphProvider.Descriptor` which annotates a `GraphProvider` implementation to describe what `GraphComputer` implementation will be used.
* Modified `OptOut` to include a `computers` attribute which allows the `Graph` to opt-out of computer-based tests for specific computation engines.
* Added a `SandboxExtension` that can be plugged into `TypeCheckedCustomizerProvider` and `CompileStaticCustomizerProvider` to control classes and methods that can be used in the `GremlinGroovyScriptEngine`.
* Added a number of new `ImportCustomizerProvider` implementations such as, `TimedInterruptCustomizerProvider`, `TypeCheckedCustomizerProvider` and others.
* Refactored `GremlinGroovyScriptEngine` to make more general use of `ImportCustomizerProvider` implementations.
* Removed `SecurityCustomizerProvider` class and the "sandbox" configuration on the `ScriptEngines` class - this was an experimental feature and not meant for public use.
* Removed dependency on `groovy-sandbox` from the `gremlin-groovy` module.

==== Bugs

* TINKERPOP-770 Exception while AddPropertyStep tries to detach vertex property
* TINKERPOP-780 Use of fold() in repeat()
* TINKERPOP-782 map(Traversal) should declare requirements of child
* TINKERPOP-785 Gremlin Server Not Properly Reporting Port Conflict
* TINKERPOP-792 select at start of match traversal on Map can fail
* TINKERPOP-794 IncidentToAdjecentStrategy malfunction
* TINKERPOP-804 Failed installing neo4j-gremlin extension on Windows 7
* TINKERPOP-822 Neo4j GraphStep with element arguments ignores has  *(breaking)*

==== Improvements

* TINKERPOP-576 Gremlin Server Authentication
* TINKERPOP-582 Remove Groovy Sandbox Dependency
* TINKERPOP-610 General graph concept names in test schema
* TINKERPOP-656 IoRegistry Chaining
* TINKERPOP-690 Be able to OPT_OUT for Standard, but not Computer *(breaking)*
* TINKERPOP-699 GraphSON writeGraph not producing valid json object
* TINKERPOP-750 Compare should not have special case for Number
* TINKERPOP-752 Make Gremlin Server Better Respect ACCEPT
* TINKERPOP-764 Unify semantics of Transaction.close() in tests and documentation *(breaking)*
* TINKERPOP-771 IoRegistry Instantiation With GryoPool
* TINKERPOP-778 Support GraphFactory location via annotation.
* TINKERPOP-791 Document rules for committers
* TINKERPOP-797 order() seems to only like List? *(breaking)*
* TINKERPOP-808 TraversalComparator.comparator needs a getter

=== TinkerPop 3.0.0 (Release Date: July 9, 2015)

* Modified the `GremlinExecutor` to catch `Throwable` as opposed to `Exception` so as to properly handle `Error` based exceptions.
* Modified the `GremlinGroovyScriptEngine` compilation configuration to prevent inappropriate script evaluation timeouts on standalone functions.
* Added a custom configuration for "timed interrupt" in the `ScriptEngines` instantiation of the `GremlinGroovyScriptEngine`.
* Added `mapKeys()` (`MapKeyStep`) and `mapValues()` (`MapValueStep`) to get the keys and values of a map, respectively.
* `select()` no longer supports empty arguments. The user must specify the keys they are selecting.
* `MatchStep` and `match()` no longer have a "start label" parameter -- it is computed if the incoming traverser does not have requisite labels.
* Turned transactional testing back on in Gremlin Server using Neo4j.
* Renamed `Transaction.create()` to `Transaction.createThreadedTx()`.
* Added `TraversalParent.removeGlobalChild()` and `TraversalParent.removeLocalChild()`.
* Added a `clear` option to the Gephi Plugin to empty the Gephi workspace.
* Refactored `ResultSet` and related classes to stop polling for results.
* `AbstractStep` now guarantees that bulk-less and null-valued traversers are never propagated.
* Added `dedup(string...)` which allows for the deduplication of a stream based on unique scope values.
* Fixed multiple bugs in the Gephi Plugin related to refactoring of traversal side-effects.
* Split `WhereStep` into `WherePredicateStep` and `WhereTraversalStep` to simplify internals.
* Prevent the driver from attempting to reconnect on a dead host if the `Cluster.close()` method has been called.
* Renamed the "deactivate" option on `:plugin` command to "unuse" to be symmetric with the "use" option.
* Added `Traversal.toStream()` to turn the `Traversal<S,E>` into a `Stream<E>`.
* Added `Scoping.Variable` enum of `START` and `END` which allows the `Scoping` step to specify where its bindings are.
* `ComputerVerificationStrategy` is smart about not allowing `WhereXXXStep` with a start-variable to run in OLAP as it selects the value from the path.
* Rewrote `MatchStep` where it now works on `GraphComputer`, solves more patterns, provides plugable execution plans, supports nested AND/OR, `not()`-patterns, etc.
* Renamed `Graphs` in Gremlin Server to `GraphManager`.
* Fixed bug in Gremlin Driver where client-side serialization errors would not bubble up properly.
* Fixed problem in Gremlin Server to ensure that a final `SUCCESS` or `NO_CONTENT` message assured that the transaction was successful in sessionless requests.
* Arrow keys for cycling through command history now work in Gremlin Console when being used on Windows.
* Added `NotStep` and `not(traversal)` for not'ing a traversal (integrates like `ConjunctionStep`).
* Removed `TraversalP`. Traversals and `P`-predicates are completely separate concepts.
* `has(key,traversal)` is now an alias for `filter(__.values(key).traversal)` using `TraversalFilterStep`.
* Simplified `SubgraphStrategy` by using `TraversalFilterStep` instead of the more complex `WhereStep`.
* Added `TraversalMapStep`, `TraversalFlatMapStep`, `TraversalFilterStep`, and `TraversalSideEffectStep` which all leverage an internal traversal.
* Added `Path.get(pop,label)` as default helpers in `Path`.
* Added `Pop.first`, `Pop.last`, and `Pop.all` as enums for getting single items from a collection or a list of said items.
* Changed `GremlinServer.start()` to return a `CompletableFuture` that contains the constructed `ServerGremlinExecutor`.
* Restructured `IoTest` breaking it up into smaller and more logically grouped test cases.
* Gremlin Server `Settings` now has sensible defaults thus allowing the server to be started with no additional configuration.
* Fixed garbled characters in Gremlin Console that notably showed up in `:help`
* Replaced dependency on `groovy-all` with individual Groovy dependencies as needed.
* Bumped `org.gperfutils:gbench` to the `0.4.3` and a version explicitly compatible with Groovy 2.4.x.
* Renamed `KeyStep` to `PropertyKeyStep` to be consistent with `PropertyValueStep`.
* Added `Gremlin-Lib-Paths` to modify paths in plugin `lib` directory.
* Modified the capabilities of `Gremlin-Plugin-Paths` to delete paths that have no value on the right-hand-side of the equals sign.
* The REST API in Gremlin Server now requires parameters to be defined with a "bindings." prefix.
* Modified the REST API in Gremlin Server to accept rebindings.
* Added `rebindings` optional argument to sessionless requests to allow global bindings to be rebound as needed.
* Added `LazyBarrierStrategy` which "stalls" a traversal of a particular form in order to gain a bulking optimization.
* `CollectingBarrierStep` supports `maxBarrierSize` for "lazy barrier," memory conservation.
* `Scoping` now has `getScopeKeys()` to get the keys desired by the scoping step.
* Refactored SSL support in the Gremlin Server/Driver.
* Factored out `ServerGremlinExecutor` which contains the core elements of server-side script execution in Gremlin Server.
* Bumped to netty 4.0.28.Final.
* Refactored the `Mutating` interface and introduce `CallbackRegistry` interface around `EventStrategy`.
* Changed `onReadWrite` and `onClose` of `AbstractTransaction` to be synchronized.
* Added `LabelP` to support index lookups and `has()` filtering on `Neo4jGraph` multi-label vertices.
* `AddEdgeStep` is now a `Scoping` step.
* Added a fully defined set of `Graph.Feature` implementations to `EmptyGraph`.
* Dropped dependency on `org.json:json` - used existing Jackson dependency.
* Added back neo4j-gremlin as the licensing of the Neo4j API is now Apache2.
* Added `willAllowId` method to features related to vertices, edges and vertex properties to test if an identifier can be use when `supportsUserSuppliedIds` is `true`.
* Fixed a bug in `GraphTraversal.choose(predicate,trueTraversal,falseTraversal)`.
* Removed `MapTraversal`, `MapTraverserTraversal`, `FilterTraversal`, and `FilterTraverserTraversal` as these are simply `__.map(function)` and `__.filter(predicate)`.
* Include `hadoop-gremlin` Hadoop configuration sample files in Gremlin Console distribution.
* Iteration of results in Gremlin Server occur in the same thread as evaluation and prior to transaction close.
* TinkerGraphComputer now supports every `ResultGraph`/`Persist` combination.
* `GraphComputerTest` extended with validation of the semantics of all `ResultGraph`/`Persist` combinations.
* GiraphGraphComputer no longer requires an extra iteration and MapReduce job to derive the full `Memory` result.
* SparkGraphComputer now supports `InputRDD` and `OutputRDD` to allow vendors/users to use a `SparkContext` to read/write the graph adjacency list.
* Added `Scoping.getScopeValue()` method so all "selecting" steps use the same pattern for map, path, and sideEffect data retrieval.

=== TinkerPop 3.0.0.M9 (Release Date: May 26, 2015)

* Removed `GraphComputer.isolation()` as all implementations use standard BSP.
* Added a Gremlin Server `LifeCycleHook` to ensure that certain scripts execute once at startup and once at shutdown.
* `has(key)` and `hasNot(key)` are now aliases for `where(values(key))` and `where(not(values(key)))`, respectively.
* TinkerGraph classes are now final to restrict user and vendor extension.
* Added `TraversalStrategy.VendorOptimization` to ensure that all TinkerPop optimizations execute first on the known TinkerPop steps.
* Added `TailGlobalStep` and `TailLocalStep` (`tail()`) which gets objects from the end of the traversal stream.
* `AndStep` and `OrStep` are now simply markers where `WhereStep(a.and(b).and(c)...and(z))` is the compilation.
* Moved `Compare`, `Contains`, `Order`, `Operator`, and `P` to `process/traversal` from `structure/` as they are process-based objects.
* `HasContainer` now uses `P` predicate as helper methods and tests are more thorough on `P`.
* Changed Gremlin Server integration/performance tests to be runnable from within the `gremlin-server` directory or from the project root.
* Moved the string methods of `TraversalHelper` to `StringFactory`.
* Renamed JSON-related serializers for Gremlin Server to be more consistent with GraphSON naming.
* Removed `HasTraversalStep` in favor of new `P.traversal` model with `HasStep`.
* Fixed bug in `WsGremlinTextRequestDecoder` where custom serializers from graphs were not being used.
* Added `AndP` which allows for the `and()`-ing of `P` predicates.
* `Order.opposite()` is now `reversed()` as that is a `Comparator` interface method with the same semantics.
* `Compare/Contains/P.opposite()` are now `negate()` as that is a `BiPredicate` interface method with the same semantics.
* `has(traversal)` is replaced by `where(traversal)` and `has(key,traversal)`. `HasXXX` is always with respects to an element property.
* Added `TraversalScriptHelper` with static methods for dynamically creating a `Traversal` from a JSR 223 `ScriptEngine`.
* Changed `SubgraphStrategy` to take `Traversal` rather than `Predicate` for filtering.
* Improved `SubgraphStrategy` to only modify the `Traversal` if filtering was required.
* Improved logging of errors in the `HttpGremlinEndpointHandler` to include a stracktrace if one was present.
* Moved `AbstractGremlinSuite.GraphProviderClass` to `org.apache.tinkerpop.gremlin.GraphProviderClass`.
* Simplified the Gremlin-Groovy test suite where there is now no distinction between `STANDARD` and `COMPUTER` tests.
* `VertexProgram` and `MapReduce` now add a `Graph` parameter to `loadState(Graph, Configuration)`.
* Added `ScopingStrategy` which auto-scopes `select()` and `where()` so the language looks clean.
* Added `Scoping` as a marker interface to state that a step desires a particular `Scope`.
* `SelectStep`, `SelectOneStep`, and `WhereStep` support both `Scope.local` and `Scope.global` for `Map<String,Object>` or `Path` analysis, respectively.
* Fixed a bug in the `TraversalStrategies` sort algorithm.
* Removed numerous unused static utility methods in `TraversalHelper`.
* TinkerGraph process suite tests are now running with and without strategies in place.
* Added `IncidentToAdjacentStrategy` which rewrites `outE().inV()`, `inE().outV()` and `bothE().otherV()` to `out()`, `in()` and `both()` respectively.
* Renamed `ComparatorHolderRemovalStrategy` to `OrderGlobalRemovalStrategy` as it now only applies to `OrderGlobalStep`.
* Anonymous traversal no longer have `EmptyGraph` as their graph, but instead use `Optional<Graph>.isPresent() == false`.
* Added `Traversal.Admin.setGraph(Graph)` as strategies that need reference to the graph, need it across all nested traversals.
* `AbstractLambdaTraversal` is now smart about `TraversalParent` and `TraversalStrategies`.
* Fixed bug in `GraphML` reader that was not allowing `<edge>` elements to come before `<node>` elements as allowable by the GraphML specification.
* Added `VertexFeature.getCardinality`.
* Added `AdjacentToIncidentStrategy` which rewrites `out().count()` to `outE().count()` (and similar such patterns).
* `GryoPool` now takes a `Configuration` object which allows setting the size of the pool and the `IoRegistry` instance.
* Added `PersistResultGraphAware` interface which is used by `OutputFormats` to specify persistence possibilities for a Hadoop `GraphComputer`.
* `ElementIdStrategy` now allows the identifier property to be set directly (and not only by specifying `T.id`).
* Added sample configuration files for registering a `TraversalStrategy` in Gremlin Server.
* Added response status code for `NO_CONTENT` to represent output for a successful script execution without a result (e.g. an empty `Iterator`).
* Removed the notion of a "terminator" message from the Gremlin Server protocol - new response status code for `PARTIAL_CONTENT`.
* `Path` and `Step` labels are ordered by the order in which the respective `addLabel()` calls were made.
* A `Step` now has a `Set<String>` of labels. Updated `as()` to take a var args of labels.
* Dropped `BatchGraph` from the code base - it will be replaced by bulk loader functionality over OLAP.
* `TraversalSideEffects` now implements `Optional` semantics. Less code as Java8 provides the helper methods.
* `TraversalScriptSupplier` now takes an `Object` var args for setting `ScriptEngine` bindings if needed.
* `Compare` is now more lenient on `Number`-types.
* Removed `Compare.inside` and `Compare.outside` as they are not primitive comparators and should be composed from primitives.
* Introduced `P` (predicate) for cleaner looking `is()`, `has()`, and `where()` calls -- e.g. `has('age',eq(32))`.
* `GraphTraversalSource` is now the location for `withXXX()` operations. No longer do they exist at `GraphTraversal`.
* All `Traverser` objects now extend from `AbstractTraverser` or a child that ultimately extends from `AbstractTraverser`.
* OLTP `select()` now returns a list for traversals with duplicate labels (as this was a unintended side-effect of `SparsePath`).
* Removed the `SparsePath` optimization as it led to numerous corner-case inconsistencies.
* `VertexWritable` serializes and deserializes the `StarGraph` object -- no more intermediate `DetachedXXX` objects.
* Gremlin Server better supports the settings for the high and low watermark that will slow writes to clients that are lagging.
* Added `GraphReader.readObject()` and `GraphWriter.writeObject` abstractions for those implementations that can support them.
* Altered `GraphWriter.writeVertices()` method to take an `Iterator` of vertices rather than a `Traversal`.
* GraphSON format for output from `GraphWriter.writeVertex`, `GraphWriter.writeVertices`, and `GraphWriter.writeGraph` have all changed now that they use `StarGraph` serialization.
* Gryo format for output from `GraphWriter.writeVertex`, `GraphWriter.writeVertices`, and `GraphWriter.writeGraph` have all changed now that they use `StarGraph` serialization.
* Added read and write methods to `GraphReader` and `GraphWriter` for `Property` and `VertexProperty`.
* Reduced object creation in GraphSON during serialization.
* Moved `T` tokens to the `structure/` package as its more general than `process/`.
* `Attachable.attach()` now takes a `Method` to determine whether to attach via `GET`, `CREATE`, or `GET_OR_CREATE`.
* Decreased size of Gremlin Server `RequestMessage` and `ResponseMessage` serialization payloads and reduced object creation.
* `Graph.empty()` no longer required with the introduction of `ShellGraph` which is a placeholder for a graph class and computer.
* `VertexProperty.Cardinality` default is now vendor chosen. If the vendor has not preference, they should use `Cardinality.single`.
* `Messenger.receiveMessages()` no longer takes a `MessageScope` and thus, consistent behavior between message-passing and message-pulling systems.
* Changed the `gremlin.tests` environment variable for test filtering to the more standard convention of `GREMLIN_TESTS` and made it work for all test suites.
* Removed `back()`-step as `select()`-step provides the same behavior with more intelligent optimizations and `by()`-modulation.
* Removed `Graph.Helper` method annotation and related infrastructure in tests.
* Modified header of Gryo to be 16 bytes instead of 32 (and removed the version stamp).
* Removed the concept of handling version in Gryo via the builder as it wasn't really accomplishing the capability of ensuring backward compatibility.
* Moved `Exceptions.propertyRemovalNotSupported` from `Element` to `Property` for consistency.
* Provided a method for Gremlin Server to bind `TraversalSource` objects for use in scripts.
* Modified the reference implementation for dealing with "custom" identifier serialization in GraphSON - See `IoTest.CustomId` for the example.
* Modified `g.vertices/edges` and related methods and tests to support non-type specific querying (e.g. `g.V(1)` and `g.V(1L)` should both return the same result now).
* `TinkerGraph` supports an `IdManager` which helps enforce identifier types and improve flexibility in terms of how it will respond to queries around identifiers.
* `DetachedXXX` now uses the standard `structure/` exceptions for unsupported operations.
* Added private constructors to all `Exceptions` inner classes in the respective `structure/` interfaces.
* Re-introduced `ReferenceXXX` to ensure a smaller data footprint in OLAP situation (`DetachedXXX` uses too much data).
* `Attachable` now has a set of static exception messages in an `Exceptions` inner class.
* Added `StarGraph` which is a heap efficient representation of a vertex and its incident edges (useful for `GraphComputer` implementations).
* `TraverserSet` uses a `FastNoSuchElementException` on `remove()` for increased performance.
* Add `Profiling` interface to enable vendors to receive a `Step's MutableMetrics`.

=== TinkerPop 3.0.0.M8 (Release Date: April 6, 2015)

* Removed Neo4j-Gremlin from this distribution due to GPL licensing. Working with Neo4j team to reintroduce by M9.
* Altered structure of plugin directories for Gremlin Server and Gremlin Console to allow for the full `lib` directory with all dependencies and the lighter `plugin` directory which contains filtered dependencies given the path.
* Improved `OptOut` to allow for exclusion of a group of tests by specifying a base test class.
* `GraphComputerTest` is now Java8 specific and much easier to extend with new test cases.
* Merged the `gremlin-algorithm` module into `gremlin-test`.
* Removed `LambdaVertexProgram` and `LambdaMapReduce` as it will be one less thing to maintain.
* Gremlin Console accepts a `max-iteration` configuration via the standard `:set` command to limit result iteration.
* `Vertex.property()` default behavior is now `Cardinality.single`.
* Added `ElementIdStrategy` as a `TraversalStrategy`.
* Introduce `AbstractTransaction` to simplify implementation of standard transactional features for vendors.
* Added `EventStrategy` to generate `Graph` modification events to listeners.
* Added test to enforce return of an empty `Property` on `VertexProperty.property(k)` if no meta properties exist.
* Added methods to registered transaction completion listeners on `Transaction` and provided a default implementation.
* Fixed bug in Neo4j where return of an empty meta property was returning a `NullPointerException`.
* Refactored step API -- the TinkerPop3 steps are the foundation for any domain specific language (including graph).
* `MapReduce` now has `workerStart(Stage)` and `workerEnd(Stage)` methods with analagous semantics to `VertexProgram`.
* Hadoop-Gremlin `ObjectWritable` now leverages Kryo for data serialization.
* `GiraphGraphComputer` supports arbitrary objects as the vertex id -- previously, only long ids were supported.
* Added `VertexProgramPool` to support thread safe pooling of vertex programs for graph computers that provide threaded workers.
* Added `GryoPool` to support thread safe pooling of Gryo readers and writers.
* Added `TraversalSource` which contextualizes a traversal to a graph, DSL, execution engine, and runtime strategies.
* Added `AddVertexStep` (`addV`), `AddPropertyStep` (`property`), and changed `AddEdgeStep` to a map-step instead of a sideEffect-step.
* Added `compile` method to `GremlinExecutor` and related classes.
* Fixed bug in Gremlin Server that was generating extra response messages on script evaluation errors.
* Changed the `Memory` API to not return the mutated value on `or`, `and`, `incr` as it is too difficult to implement faithfully in a distributed system.
* Added `SparkGraphComputer` to Hadoop-Gremlin which uses Apache Spark as the underlying computing engine.
* Renamed "Gremlin Kryo" to "Gryo".
* Refactored `TinkerWorkerPool` to use `ExecutorService` so as to reuse threads when executing graph computer functions.
* Removed `Reducing.Reducer` and `ReducingStrategy`. Previous `Reducing` classes are now `MapReducer` classes.
* Refactored the "process" test suite to allow for better test configuration with respect to different `TraversalEngine` implementations.
* Added `hasNot(traversal)` which is a faster way of doing `has(traversal.count().is(0L))`.
* `TraversalStrategy.apply(traversal)` is the new method signature as the `TraversalEngine` can be retrieved from the `Traversal`.
* `TraversalEngine` is now an interface and provided to the traversal by the graph. `Graph` methods added to set the desired traversal engine to use.
* Added `count(local)`, `sum(local)`, `max(local)`, `min(local)`, `mean(local)`, `dedup(local)`, `sample(local)` and `range(local)` for operating on the local object (e.g. collection, map, etc.).
* `TraversalComparator` exists which allows for `order().by(outE().count(),decr)`.
* Added Apache Rat plugin to detect the proper inclusion of license headers in files.
* A `Traversal` now respects thread interruption during iteration, throwing a `TraversalInterruptionException` if it encounters interruption on the current thread.
* Apache refactoring: `com.tinkerpop` -> `org.apache.tinkerpop`.
* `Traversal` is now `Serializable` and with most queries no longer needing lambdas, Gremlin-Java works over the wire.
* Added `VertexProperty.Cardinality` with `list`, `set`, and `single`. No more `Vertex.singleProperty()` method.
* Added `RangeByIsCountStrategy` that adds a `RangeStep` in front of `.count().is(<predicate>, <value>)` to minimize the amount of fetched elements.
* Added `CoalesceStep` / `coalesce()` that emits the first traversal which emits at least one element.
* Added more syntactic sugar tricks to the Gremlin sugar plugin -- `&`, `|`, `select from`, `gt`, etc.
* `Traversal.Admin` is consistent internal to steps, traversals, strategies, etc. For the user, `Traversal` is all they see.
* `TraversalHolder` is now called `TraversalParent` with the child/parent terminology used throughout.
* Added `GroovyEnvironmentPerformanceSuite`.
* Provided more robust shutdown capabilities for the thread pools used in `GremlinExecutor`.
* A massive `process/` package reorganization -- class names are still the same, just in new packages.
* Bumped `neo4j-graph` to Neo4j 2.1.6.
* Bumped to Groovy 2.4.1.
* Added a new "performance" test suite for Gremlin Process.
* Steps now only operate with traversals -- no more lambdas. Lambda-> `Traversal` conversion utilities added.
* `SideEffectStep` always requires a `Consumer`. Steps that were consumer-less simply extends `AbstractStep`.
* Simplified the `Neo4jGraph` implementation by now allowing `cypher()` mid-traversal. Only available via `g.cypher()`.
* Moved `clock()` out of the Utility plugin. It is now available to both Groovy and Java.
* Changed the `OptOut` annotation to allow for ignoring an entire test case using a wildcard.
* Added `AndStep` and `OrStep` filters to support arbitrary conjunction of traversals.
* `__` is now a class with static `GraphTraversal` methods and thus `repeat(out())` is possible.
* Added `IsStep` / `.is()` that supports filtering scalar values.
* `Neo4jGraph` and `TinkerGraph` no longer create new `Feature` instances on each feature check.
* Added `Compare.inside` and `Compare.outside` for testing ranges. Removed `between()` as now its `has('age',inside,[10,30])`.
* `GraphTraversal.has()` no longer requires the element type to be cast in the traversal definition.
* Fixed a `ConcurrentModificationException` bug in TinkerGraph that occurred when doing full vertex/edge scans and removing elements along the way.
* Added `Scope.local` and `Scope.global` in support of `OrderLocalStep` and `OrderGlobalStep` via `order(scope)`.
* Added `Order.keyIncr`, `Order.keyDecr`, `Order.valueIncr`, and `Order.valueDecr` in support of `Map` sorting.
* Added `Order.shuffle` and removed `shuffle()` in favor of `order().by(shuffle)`.
* Changed `Order implements Comparator<Comparable>` to `Order implements Comparator<Object>` as its now generalized to multiple types of objects.
* The `maxContentLength` setting in Gremlin Server is now respected by the HTTP/REST Gremlin endpoint.
* Fixed resource leak in the HTTP/REST Gremlin endpoint of Gremlin Server.
* Refactored Gremlin Server `start` and `stop` functions to return `CompletableFuture`.
* HTTP REST error response JSON objects from Gremlin Server should no longer have issues with control characters, line feeds, etc.
* Added `MeanStep`, `mean()`, and `MeanNumber` for calculating number averages in a traversal.
* Greatly simplified all the traversal `MapReduce` implementations due to the introduction of `VertexTraversalSideEffects`.
* Added `VertexTraversalSideEffects` as a cheap, static way to get a sideEffect-view of a vertex in OLAP.
* Added `TraversalHelper.isLocalStarGraph()` which determines if a traversal is contained within the local star graph.
* Added `TraversalVerificationStrategy` to verify if the traversal can be executed on respective engine.
* Refactored `GraphTraversal.cap()` to `GraphTraversal.cap(String...)` to support multi-sideEffect grabs.
* Added GraphSON serialization for `Path`.
* Added `Traversal.Admin.getTraverserRequirements()` and removed `TraversalHelper.getTraverserRequirements(Traversal)`.
* `Traversal.equals()` is no longer computed by determining if the objects returned are equal.
* Altered messaging in Gremlin Console when using a remote that is not yet activated.
* Fixed potential for deadlock in Gremlin Driver when waiting for results from the server.
* Added the `useMapperFromGraph` serializer option to the Gremlin Server configuration file to allow auto-registration of serialization classes.
* Refactored Netty pipeline structure to not have a second "Gremlin" executor group and instead used a standard `ExecutorService`.
* Refactored the `GremlinExecutor` to take an optional transformation function so as to allow manipulation of results from `eval` in the same thread of execution.
* Fixed issue with the `HttpGremlinEndpointHandler` where requests were getting blocked when `keep-alive` was on.
* Added `MinStep` and `MaxStep` with respective `min()` and `max()`.
* `CountStep` and `SumStep` now extend `ReducingBarrierStep` and no longer are sideEffect steps.
* `SideEffectCapStep` now extends `SupplyingBarrier` and is much simpler than before.
* Added `SupplyingBarrier` which simply drains the traversal and emits the value of a provided supplier.
* Added `TraversalLambda` which implements function, predicate, and consumer over a provided traversal.
* Any non-core `Step` that takes a function or predicate can now take a traversal which maps to `traversal.next()` (function) and `traversal.hasNext()` (predicate).
* `CollectingBarrierStep` is no longer abstract and added `GraphTraversal.barrier()` which is analogous to `fold().unfold()`, though cheaper.
* Added `TraversalOptionHolder` for branching steps to index works with corresponding `GraphTraversal.option()`.
* `BranchStep` is now a proper generalization of `UnionStep` and `ChooseStep`.
* `SubgraphStep` has changed in support of in-traversal filtering and removing the need for path-based traversers.
* Added `HasTraversalStep` which takes an anonymous traversal to determine whether or not to filter the current object.
* Added `Traversal.Admin.getStartStep()` and `Traversal.Admin.getEndStep()`. Removed `TraversalHelper.getStart()` and `TraversalHelper.getEnd()`.
* Refactored `profile()` to use injected steps. `ProfileStep` can now be used without any special JVM command line parameters.
* Added `ReducingBarrierStep` which acts like `CollectingBarrierStep` but operates on a seed with a bi-function.
* Added a preprocessor for AsciiDocs. Documentation code examples are executed and the results are dynamically inserted into the doc file.
* `LocalStep` traversal is treated as a branch, not an isolated traversal. Moreover, moved `LocalStep` to `branch/`.
* Traversal strategies are now applied when the `TraversalVertexProgram` state is loaded, not when submitted. Less error prone as it guarantees strategy application.
* Reworked `TraversalHolder` where there are "local traversals" and "global traversals". Local traversals are not subject to OLAP message passing.
* Fixed a bug in `DedupStep` that made itself apparent in `DedupOptimizerStrategy`.
* Added `RepeatStep.RepeatEndStep` in order to reduce the complexity of the code on OLAP when the predicates are not at the start of `RepeatStep`.

=== TinkerPop 3.0.0.M7 (Release Date: January 19, 2015)

* Added `SideEffectRegistrar` interface and `SideEffectRegistrationStrategy` for allowing steps to register sideEffects at strategy application time.
* Renamed `Traverser.Admin.setFuture()` and `Traverser.Admin.getFuture()` to `setStepId()` and `getStepId()`, respectively.
* Added `TraversalMatrix` for random access to steps in a traversal by their step id. Used by `TraversalVertexProgram`.
* Added unique identifies to `Step` that are not the user provided labels. `Step.getLabel()` now returns an `Optional<String>`.
* Removed `UnionLinearStrategy`, `ChooseLinearStrategy`, and `RepeatLinearStrategy` as nested traversals are now natively supported in OLAP.
* Fixed `Neo4jGraph` around manual transaction behavior on `commit` and `rollback` such that they would throw exceptions if a transaction was not open.
* Redesigned the hidden step labeling mechanism so its consistent across a cluster, easier for rewrite strategies, and will enable nested OLAP traversals.
* `Traverser.incrLoops()` now takes a string step label to enable nested looping constructs (i.e. loop stacks).
* Added `Traversal.tryNext()` which returns an `Optional`, where the provided default method should be sufficient for all vendors.
* Removed `PathConsumer` in favor of `TraverserRequirement.PATH`-model via `Step.getRequirements()`.
* `Step.getRequirements()` returns a `Set<TraverserRequirement>` which is what is required of the `Traverser` by the `Step`.
* `Traverser` now extends `Cloneable` and `Traverser.clone()` is used to good effect in `Traverser.split()`.
* Added `AbstractTraverser` for which all traversers extend.
* Moved `Traversal.SideEffects` to `TraversalSideEffects` as sideEffects are not necessarily tied to the traversal.
* Removed `Graph.of()` for generating anonymous graph traversals -- replaced by `__`-model.
* Removed `Graph` being stored in `Traversal.SideEffects`. Too dangerous when moving between OLTP and OLAP and its limited uses were worked around easily.
* No need for `DefaultXXXGraphTraversal` unless the vendor is extending with new methods (e.g. `DefaultNeo4jGraphTraversal`).
* Reworked `TraversalStrategies` such that the are "emanating object class"-dependant, not `Traversal` dependent.
* Moved `Traverser.sideEffects()` to `Traverser.asAdmin().getSideEffects()`. Users should use `Traverser.sideEffects(key)` and `Traverser.sideEffects(key,value)`.
* Added `SerializationTest` to the `StructureStandardSuite` in `gremlin-test` which validates serialization at a lower level than `IoTest`.
* Removed `IntervalStep` and renamed `interval()` to `between()` which is simply an alias to a `has().has()` chain.
* Added `__` static interface which allows for `__.out().out()`-style construction of anonymous traversals (instead of `g.of()`).
* The only `GraphTraversal` steps that operate on `Traverser` are the base lambdas and `repeat()` (i.e. `emit()` and `until()`).
* Removed dependency on the `reflections` library in `gremlin-test` which removed the default implementation of `GraphProvider.getImplementations()` - vendors now need to implement this method themselves.
* Relaxed the `<S>` typing requirement for anonymous traversals when applied to `choose()`, `repeat()`, `union()`, etc.
* Removed `LoopStep` and `UntilStep` in favor of the new `RepeatStep` model of looping in Gremlin3.
* `BranchStep` is now exposed in `GraphTraversal` via `branch(function)`.
* `UnionStep` now implements `TraversalHolder`.
* Added `RepeatStep` as the new looping construct supporting do/while, while/do, and emit semantics.
* Moved `Traversal.sideEffects()` to `Traversal.Admin.getSideEffects()` as `cap()` should be used to access the sideEffect data of a traversal.
* Renamed vendor `XXXTraversal` to `XXXGraphTraversal` (interface) and `XXXGraphTraversal` to `DefaultXXXGraphTraversal` (implementation class).
* Modified packaging for console plugins to be more consistent by moving them to the `com.tinkerpop.gremlin.console.groovy.plugin` namespace.
* Removed all TinkerPop specific dependencies to Guava to avoid user version conflicts.
* Added support for `-e` (script file execution) and `-v` (version display) options on `gremlin.sh`.
* GraphSON supports the assignment of multiple custom serialization modules.
* `Traverser.get(stepLabel/sideEffectKey)` no longer exists. There now exists: `Traverser.path(stepLabel)` and `Traverser.sideEffects(sideEffectKey)`.
* `SimpleTraverser` now supports "path" but in a very loose, global cache way. Added `SparsePath` as a `Map`-backed `Path` implementation.
* Provided Neo4j multi-label support in Neo4j-Gremlin. Added three `Neo4jVertex`-specific methods: `addLabel()`, `removeLabel()`, `labels()`.
* Bumped to Groovy 2.3.9.
* Added `Graph.Io` interface which allows for simplified helper methods for end users and a way for vendors to override `GraphReader` and `GraphWriter` initial construction when custom serializers are needed.
* Removed methods from `GraphProvider` related to customizing serializers in `IoTest` from the test suite as the new `Graph.Io` interface now serves that purpose.
* Added `Neo4jGraph.checkElementsInTransaction(boolean)` which will (or not) verify whether elements retrieved via Neo4j global graph operations are transactionally consistent.
* Added `ScriptInputFormat` and `ScriptOutputFormat` to Hadoop-Gremlin for reading and writing a file according to an arbitrary parsing script.
* Added `TimeLimitStep.getTimedOut()` to determine if the step timed out or there were no more objects to process.
* `Graph.System` is now `Graph.Hidden` with "hidden" being the vendor namespace and the key prefix being `~`.
* Much better `toString()` handling in `Step` and `Traversal`.
* `ComparatorHolder<V>` interface returns a `List<Comparator<V>>` instead of a `Comparator<V>[]`.
* `T` now implements `Function<Element,Object>`.
* Added `ElementValueComparator` and `ElementFunctionComparator` in support of vendor introspection on `ComparatorHolder`-steps.
* Renamed `Comparing` marker interface to `ComparatorHolder`.
* `FunctionHolder` interface provides vendor introspection via `ElementValueFunction`.
* Removed `OrderByStep` as it is now just `order()` with a `by()`-based comparator.
* Added `SampleStep` (`sample()`) to allow for sampling the set of previous objects. Useful for doing random walks with `local()`.
* Renamed `random()` to `coin()` to better express that the filter is a random coin toss.
* Added `by()`-projection to modulate the meaning of post-processing steps like `aggregate()`, `groupCount()`, `path()`, `order()`, etc.
* Removed the `Strategy` interface and gave `StrategyGraph` direct access to the `GraphStrategy`.
* Added `Graph.strategy()` to help instantiate `StrategyGraph` instances.
* Modified the signature of all `GraphStrategy` methods to include an parameter that contains a reference to the "composing strategy".
* `PartitionStrategy` hides the specified partition key from view when iterating properties, keys, etc.
* Change construction of `GraphStrategy` implementations to be consistent with singleton instances and builder pattern.
* Added `Graph.Helper` annotation to "protected" certain default interface methods from implementation by vendors.
* Transaction retry functions now work with "manual" transactions.
* Improved error messaging when importing "legacy" GraphSON that was not generated with "extended" properties.
* Renamed "iterator" related methods in the `GraphStrategy` interface to be consistent with the method names they represent.
* `PropertyMapStep` (`valueMap()`) now takes a boolean to state if the tokens of the element are desired along with its properties.
* `HadoopGraph` now connected to the `StructureProcessSuite`.
* `HadoopGraph` no longer supports `Graph.Variables` as they were in-memory. A persistence mechanism can be introduced in the future.
* Hidden properties removed in favor of using `GraphStrategy` for such features.
* `Edge.iterators().vertexIterator(BOTH)` now guarantees `OUT` then `IN` vertex iterator order.
* `Graph.v(Object)` and `Graph.e(Object)` no longer exist. Instead, use `Graph.V(Object... ids)` and `Graph.E(Object... ids)`.
* Added `Graph.Iterators` to allow access to vertex and edge iterators based on element ids and bypassing `GraphTraversal`.
* Renamed `GraphStrategy` implementations to be less verbose - removed the word "Graph" from their names (e.g. `IdGraphStrategy` simply changed to `IdStrategy`).
* Removed `Step.NO_OBJECT` as the problem is solves can be solved with proper use of `flatMap` and `EmptyTraverser`.
* `Path` is now part of `GraphSerializer` and thus, not specific to a particular implementation of `Path`.
* Added messaging to show files being downloaded when using the Gremlin Server "install" command.
* Added test name and class arguments to the `GraphProvider.loadGraphWith` method.
* Merged `ReferencedXXX` and `DetachedXXX` so that all migration of graph element data is via `DetachedXXX`.
* Added `StaticVertexProgram` and `StaticMapReduce` which simply return `this` on `clone()`.
* `VertexProgram` and `MapReduce` now implement `Cloneable` and is used for fast copying across workers within the same machine.
* Added `TraversalHolder` interface which extends `PathConsumer` to determine recursively if nested traversals require path calculations turned on.
* Reworked how a `TraverserGenerator` is retrieved and utilized.
* Added `Traversal.toBulkSet()` to make getting resultant data more efficiently for traversals with repeated data.
* Provided a helper `LocalStep.isLocalStarGraph()` so `GraphComputer` implementers know the requisite data boundaries.
* Created `Traversal.Admin` to hide administrative methods. Added `Traversal.asAdmin()` to get at `Traversal.Admin`.
* Fixed up all `Step` cloning operations realizing that Java8 lambdas are always bound to the calling class (no delegates).
* Usage of `:remote close` without configured remotes shows a reasonable message rather than a stack trace.
* Provided `LocalStep` to signify that the internal traversal is locally bound to the incoming object.
* Failed script evaluation in Gremlin Server now triggers the cancel of the process attempting to timeout the script if it were to run too long.
* Greatly increased the speed of `ScriptEngineLambda` by making use of a static `ScriptEngine` cache.
* Fixed a general bug in all sideEffect using steps where the sideEffect should be accessed via the `Traverser` not `Traversal`.
* `GremlinPlugin` interface no longer has the `additionalDependencies` method - those dependencies are now defined by an entry in the manifest file for the jar called `Gremlin-Plugin-Dependencies`.
* Added `TinkerWorkerPool` which is used for resource efficient threading in `TinkerGraphComputer`.
* `MapReduce.createMapReduce(Configuration)` now exists and serves the same purpose as `VertexProgram.createVertexProgram(Configuration)`.
* Enabled SessionOps to be extended. Added eval handler hook.
* Setting a property with an unsupported data type throw `IllegalArgumentException` instead of `UnsupportedOperationException` as the operation is supported, but the argument is not.

=== TinkerPop 3.0.0.M6 (Release Date: December 2, 2014)

* `javatuples.Pair` avoided on `MapReduce` API in favor of a new `KeyValue` class.
* Renamed `Gremlin-Plugin` manifest entry for plugins to `Gremlin-Plugin-Paths`.
* Added `Gremlin-Plugin-Dependencies` manifest entry to list other dependencies that should be retrieved with a plugin jar.
* `Memory.Admin.asImmutable()` yields an immutable representation of the GraphComputer `Memory`.
* Fixed host selection in `gremlin-driver` by properly accounting for all hosts being marked unavailable at the instantiation of a `Client`.
* Removed Giraph-Gremlin in favor of new Hadoop-Gremlin with `GiraphGraphComputer` support. Future support for `MapReduceGraphComputer`.
* Greatly simplified the `InputFormat` and `OutputFormat` model for working with Giraph (and Hadoop).
* Added a serializer for `Property` for GraphSON correcting format of serialization of a single `Property` on an `Edge`.
* Fixed bug in Gremlin Console that prevented assignments to empty `List` objects.
* Added `VertexProgram.getMessageScopes()` to allow vendors to know which `MessageScopes` at a particular `Memory` state.
* Reduced the number of methods in `MessageScope.Local` as its up to vendors to inspect provided incident `Traversal` accordingly.
* Renamed `MessagesType` to `MessageScope` to make it less ambiguous regarding the class of the messages being sent.
* Changed the message type of `TraversalVertexProgram` to `TraverserSet` to support message combining.
* Added `VertexProgram.getMessageCombiner()` to support the combining of messages in route to a vertex.
* Reduced object creation in `TraversalVertexProgram` around vertex-local traversal sideEffects.
* Renamed `Traverser.Admin.makeChild()` and `Traverser.Admin.makeSibling()` to `Traverser.Admin.split()` to correspond with `merge()`.
* Added `Traverser.Admin.merge(Traverser)` method so that the merging algorithm is with the `Traverser`.
* Added `Operator` enum that contains sack-helpful `BinaryOperators`: sum, minus, mult, div, max, min, etc.
* Added `GraphTraversal.withSack()` and renamed `trackPaths()` and `with()` to `withPath()` and `withSideEffect()`, respectively.
* Added the "Gremlin Sacks" feature to allow a `Traverser` to carry local information along its walk.
* GraphSON format no longer makes use of `hiddens` JSON key. Its all just `properties`.
* Added `DoubleIterator` to make vendor implementations of `Edge.iterators().vertexIterator()` efficient.
* `PropertiesStep` is smart about hiddens vs. properties.
* `Element.iterators().hiddenProperties()` no longer exists. For vendors, simply provide an iterator of properties.
* `GIRAPH_GREMLIN_LIBS` supports colon separated directories for loading jars from multiple paths.
* Introduced method to control the location of dependencies dynamically loaded to the Gremlin Console as part of the `:install` command.
* Fixed problem with the Neo4j Gremlin Plugin not loading properly after Gremlin Console restart.
* Removed the "use" configuration from Gremlin Server.
* Moved `SugarGremlinPlugin` from `gremlin-console` to `gremlin-groovy` so that it could be shared with Gremlin Server.
* Fixed bug in serialization of `null` results returned to the Gremlin Console when serializing to strings.
* Moved the `GremlinPlugin` for `TinkerGraph` to `tinkergraph-gremlin` module (it is no longer in `gremlin-console`).
* Added a `plugin-info.txt` file to Gremlin Console `/ext/{module}` subdirectories to identify the module that was originally requested.
* Gremlin Server now allows for the explicit configuration of plugin activation.
* Refactored `GremlinPlugin` and `AbstractGremlinPlugin` to better account for plugins that run on the server and those that run in the console.
* Added a `plugins` configuration to Gremlin Server to control the plugins that are enabled on initialization.
* Added a builder option to `GremlinExecutor` to control the plugins that are enabled on initialization.
* Added `RemoteException` for usage with `RemoteAcceptor` implementations for the Gremlin Console so as to better standardize their development.
* Standardized all text being written to the Gremlin Console using starting upper case letter.
* Prevented error in the Console when `:submit` is called but no remotes were configured.
* Provided a way to clean the `grapes` directory as part of a standard build with `mvn clean install`.

=== TinkerPop 3.0.0.M5 (Release Date: November 7, 2014)

* Removed `PropertyFilterIterator` as using Java8 streams was just as efficient for the use case.
* Renamed `KryoWritable` to `GremlinWritable` as it is not necessarily Kryo that is the serialization mechanism.
* Fixed an input split bug in Giraph that was making it so that splits were not always at vertex boundaries.
* Fixed a combiner bug in `GirapGraphComputer`. Combiners were always calling `MapReduce.reduce()`, not `MapReduce.combine()`.
* Greatly simplified `SubgraphStrategy` by removing requirements for `Traversal` introspection.
* `StrategyWrappedGraph` mimics vendor use of `GraphStep` and `GraphTraversal` and no longer requires dynamic strategy application.
* `TraversalStrategies` make use of a dependency tree sorting algorithm to ensure proper sorts prior to application.
* `TraversalStrategies` are now immutable and are bound to the `Traversal` class.
* Fixed bug in Gephi Plugin that prevented it from communicating with the Gephi Streaming Server.
* Renamed `MessageType.XXX.to()` to `MessageType.XXX.of()` so it makes sense in both the sending and receiving context.
* Improved messaging with respect to tests that are ignored due to features to make it clear that those tests are not in error.
* Relaxed exception consistency checks in the test suite to only check that a thrown exception from an implementation extends the expected exception class (but no longer validates that it is the exact class or that the message text).
* `VertexProgram` now has `workerIterationStart()` and `workerIterationEnd()` to allow developers to control vertex split static data structures.
* `TraversalVertexProgram` startup time greatly reduced due to being smart about `loadState()` behavior.
* Gremlin Server sessions now allow serialization of results that were part of an open transaction.
* Refactor `OpProcessors` implementations in Gremlin Server for better reusability.
* `Vertex.iterators()` no longer have a `branchFactor`. This is now at the query language level with `localLimit()`.
* Added `limit(long)` and `localLimit(int,int)` which simply call the range equivalents with 0 as the low.
* Added `LocalRangeStep` which supports ranging the edges and properties of an element -- `localRange(int,int)`.
* `GraphTraversal.value(String)` no longer exists. Instead, use `GraphTraversal.values(String)`.
* `HiddenXXXStep` and `ValueXXXStep` no longer exist. `PropertyXXXStep` takes a `PropertyType` to denote value and hidden access.
* Added `PropertyType` to the structure-package which provide markers for denoting property types (vs. property classes).
* Renamed `setWorkingDirectory` to `workingDirectory` in the `KryoReader` builder.
* `Path.get(String)` returns the object if only one object is referenced by label, else it returns a `List` of referenced objects.
* Added overload to `GremlinKryo` to allow a serializer to be configured as a `Function<Kryo,Serializer>` to allow better flexibility in serializer creation.
* Added method to `GraphProvider` to allow implementers to provide a mechanism to convert GraphSON serialized identifiers back to custom identifiers as needed.
* Added methods to `GraphProvider` so that implementers could specify a custom built `GremlinKryo` class and/or `SimpleModule` class in case their implementation had custom classes to be serialized.
* Added `Traversal.forEachRemaining(class,consumer)` for those traversals whose end type is different from declared due to strategy rewriting.
* Removed `Traversal.forEach()` as traversal implements `Iterator` and users should use `forEachRemaining()`.
* `RangeStep` now has an inclusive low and an exclusive high -- a change from Gremlin2.
* `DriverGremlinPlugin` returns raw results with driver results available via the `result` variable.
* Removed test enforcement of `private` constructor for a `Graph` instance.
* `RemoteAcceptor` now supports `@` prefixed lines that will grab the script string from the Gremlin Console shell.
* Modified the signature of `Property.element()` to simply return `Element`
* Added `Reducing` marker and `ReducingStrategy` which supports reduction-functions as a final step in Gremlin OLAP (e.g. `fold()`).
* Once strategies are `complete()`, no more steps can be added to a `Traversal`.
* Renamed `Traversal.strategies()` to `Traversal.getStrategies()` as it is not a "query language"-method.
* Added test to enforce that a `label` on a `VertexProperty` is always set to the key of the owning property.
* Fixed bug with multi-property removal in `Neo4jGraph`.
* Bumped to Neo4j 2.1.5.
* Used standard `UUIDSerializer` from the `kryo-serializers` library for serialization of `UUID` objects.
* Changed GraphSON serialization to only use `iterators()` - there were still remnants of `Traversal` usage from previous refactoring.
* Added overload for `detach` method to allow for the `Element` to be detached as a "reference" only (i.e. without properties).
* Renamed `Item` in `gremlin-driver` to `Result`.
* Renamed `strategy` to `getStrategy` in `StrategyWrappedGraph`.
* Renamed `baseGraph` to `getBaseGraph` in `Neo4jGraph`.
* `Neo4jGraph` now returns an empty property `Vertex.property(k)` when the key is non-existent (a problem only visible when meta/multi property configuration was turned off).
* `Traversal.Strategies.apply()` now takes a `TraversalEngine`. Greatly simplifies strategy application for `STANDARD` or `COMPUTER`.
* Renamed `IdentityReductionStrategy` to `IdentityRemovalStrategy` for reasons of clarity.
* Added `ComparingRemovalStrategy` that removes `Comparing`-marked steps unless they are the end step of the traversal.
* `OrderStep` now works in OLAP, but only makes sense as a traversal end step.
* `MapReduce` API extended to include `getMapKeySort()` and `getReduceKeySort()` to sort outputs accordingly.
* Renamed `TraversalResultMapReduce` to `TraverserMapReduce`. Shorter and makes more sense.
* Improved build automation to package javadocs and asciidoc documentation in the distribution files.
* Improved build automation with a script to automatically bump release versions in the various files that needed it such as the `pom.xml` files.
* The identifier on `VertexProperty` is now read properly to those graphs that can support identifier assignment.
* `GraphSONReader.readGraph()` now properly reads vertex properties.
* Removed `Neo4jGraph.getCypher()` as users should use `Neo4jGraph.cypher()` and get back TinkerPop3 graph objects.
* `GiraphGraph.variables().getConfiguration()` is now replaced by `GiraphGraph.configuration()`.
* Added `Graph.configuration()` which returns the `Configuration` object of `Graph.open()`.
* Removed `TraverserTracker` as now there is only a `TraverserSet` for all halted traversers. A nice simplification of `TraversalVertexProgram`.
* Renamed `Traverser.isDone()` to `Traverser.isHalted()` and `DONE` to `HALT`. Consistent with automata terminology.
* Removed `PathTraverserExecutor` and `SimpleTraverserExecutor` as a single `TraverserExecutor` correctly executes both types of traversers.
* `TraversalVertexProgram` does "reflexive message passing" to reduce the total number of iterations required to execute a traversal.
* `MapReduce` no-argument constructors are private and thus, only for reflection and `loadState()` usage.
* MapReducers for `TraversalVertexProgram` are now smart about `with()` declared data structures.
* Updated `Traversal.SideEffects` to use "registered suppliers" and it now works accordingly in both OLTP and OLAP environments.
* Increased the speed of `FlatMapStep` by approximately 1.5x.

=== TinkerPop 3.0.0.M4 (Release Date: October 21, 2014)

* Added features for `VertexProperty` user supplied ids and related data types.
* Removed `SideEffectCap` marker interface as there is only one `SideEffectCapStep` and thus, `instanceof` is sufficient.
* `Path.getObjects()`/`Path.getLabels()` renamed to `Path.objects()`/`Path.labels()` to be in line with "query language" naming convention.
* Greatly simplified `GiraphInternalVertex` due to `Element.graph()` -- 1/2 the memory footprint and reduced construction time.
* Renamed `Property.getElement()` to `Property.element()` given the "query language" naming convention.
* `Element.graph()` added which returns the `Graph` that the element is contained within.
* Added tests for greater consistency around iterating hidden properties.
* Simplified `TraversalVertexProgram` where only a single `TraverserTracker` exists for both path- and simple-traversers.
* Fixed a major bug where `Arrays.binarySearch` was being used on an unsorted array in TinkerGraph and Neo4jGraph.
* Changed `ComputerResult.getXXX()` to `graph()` and `memory()` to be consistent with "query language" naming convention.
* `Traverser.getXXX()` changed to `loops()`, `bulk()`, `path()`, `sideEffects()` to be consistent with "query language" naming convention.
* Optimization to reduce the number of empty lists created due to no step class existing for respective `TraversalStrategy.apply()`.
* Added `CapTraversal` as a marker interface for the `cap()` method.
* Added `union()` with GraphComputer `UnionLinearStrategy`.
* `TimeLimitStep` was moved to `filter/` package. It was a mistake that it was in `sideEffect/`.
* Provided the configuration for generating both a "full" and "core" set of javadocs, where "full" represents all classes in all projects and "core" is the "user" subset.
* Validated bindings passed to Gremlin Server to ensure that they do not match the most common statically imported values.
* If no script engine name is provided to a `LambdaHolder` it is assumed to be Gremlin-Groovy.
* `MapEmitter` and `ReduceEmitter` have an `emit(value)` default method where the key is the `MapReduce.NullObject` singleton.
* `Traverser.Admin` now implements `Attachable` as the `Traversal.SideEffects` can be generated from the `Vertex`.
* Made a solid effort to ensure that all TinkerPop keys are `Graph.System` to leave `Graph.Key` for users.
* The `Graph.System` prefix is now `^` instead of `%&%`. Simpler and easier on the `toString()`-eyes.
* Added `Traversal.SideEffects.ifPresent(Consumer)` as a default helper method.
* Added `profile()`-step which provides detailed information about the performance of each step in a traversal.
* No more `CountCapStep` and `CountStep`, there is only `CountStep` and it is elegant.
* Created a `AbstractTraversalStrategy` with good `toString()`, `hasCode()`, and `equals()` implementations.
* Added `CountTraversal` as a marker-interface stating that the `Traversal` has a `count() -> Long` method.
* `Traversal` no longer has any step methods as its not required for DSL implementers to have "core steps."
* Added "linearization" strategy for `ChooseStep` so it is executed correctly on GraphComputer.
* Added `GraphTraversalStrategyRegistry` which has respective global strategies to make turning on/off strategies easier.
* Added a generic `BranchStep` to be used for re-writing "meta-steps" for execution on GraphComputer.
* Moved `JumpStep`, `UntilStep`, and `ChooseStep` to a new `branch/` package.
* Added test cases to the Structure Suite to enforce consistent operations of reading properties after removal of their owning `Element`.
* GraphSON format change for full `Graph` serialization - Graph variables are now serialized with the key "variables" as opposed to "properties".
* Relaxed `Graph.toString()` test requirements for implementers.
* Made the `toString` operations in `GraphStrategy` consistent.
* Added `VertexFeatures.supportsRemoveProperty`.
* Added `VertexPropertyFeatures.supportsRemoveProperty`.
* Added `EdgeFeatures.supportsRemoveProperty`.
* Added `VertexFeatures.supportsRemoveVertices`.
* Added `EdgeFeatures.supportsRemoveEdges`.
* Vendors should now get a clear error when mis-spelling something in an `@OptOut` (or more likely if a test name changes) and it now works all the test suites.
* All plugins now have a default prefix of "tinkerpop." as a namespace.
* `GraphComputer` now executes a `Set<MapReduce>` and `hashCode()`/`equals()` were implemented for existing `MapReduce` implementations.
* Changed `Contains.in/notin` to `Contains.within/without` as `in` is a reserved term in most languages (including Java and Groovy).
* Added helper methods for loading data into collections in `TraversalHelper`.
* Core `Traversal` methods are smart about bulking -- e.g. `iterate()`, `fill()`, `remove()`, etc.
* `GroupByStep` and `GroupByMapReduce` leverage `BulkSet` as the default group data structure.
* `Element.Iterator` has renamed methods so implementers can do `MyElement implements Element, Element.Iterators`.
* Renamed `MessageType.Global` and `MessageType.Local` creators from `of()` to `to()` as it makes more sense to send messages `to()`.
* With `Traverser.get/setBulk()` there is no need for a `TraverserMessage`. The `Traverser` is now the message in `TraversalVertexProgram`.
* Provided static `make()` methods for constructing `Path` implementations.
* Provided a more space/time efficient algorithm for `Path.isSimple()`.
* The `JumpStep` GraphComputer algorithm `Queue` is now a `TraverserSet`.
* `AggregateStep` and `StoreStep` now use `BulkSet` as their default backing `Collection` (much more space/time efficient).
* Added `BulkSet` which is like `TraverserSet` but for arbitrary objects (i.e. a weighted set).
* `UnrollJumpStrategy` is no longer a default strategy as it is less efficient with the inclusion of `TraverserSet`.
* Introduced `TraverserSet` with bulk updating capabilities. Like OLAP, OLTP looping is now linear space/time complexity.
* TinkerGraph's MapReduce framework is now thread safe with a parallel execution implementation.
* Added a default `Traverser.asAdmin()` method as a typecast convenience to `Traverser.Admin`.
* Renamed `Traverser.System` to `Traverser.Admin` as to not cause `java.lang.System` reference issues.
* Renamed `Memory.Administrative` to `Memory.Admin` to make it shorter and consistent with `Traverser.Admin`.
* Fixed a TinkerGraph bug around user supplied vertex property ids.
* Most `Step` classes are now defined as `public final class` to prevent inheritance.
* `ShuffleStep` now extends `BarrierStep` which enables semantically correct step-sideEffects.
* Leveraged `Traverser.getBulk()` consistently throughout all steps.

=== TinkerPop 3.0.0.M3 (Release Date: October 6, 2014)

* All `Step` fields are now `private`/`protected` with respective getters as currently needed and will be added to as needed.
* Gremlin Server no longer has the `traverse` operation as lambdas aren't really serialized.
* `Path` is now an interface with `ImmutablePath` and `MutablePath` as implementations (2x speedup on path calculations).
* `Traverser` now implements `Comparable`. If the underlying object doesn't implement `Comparable`, then a runtime exception.
* Added abstract `BarrierStep` which greatly simplifies implementing barriers like `AggregateStep`, `OrderStep`, etc.
* `SelectStep` is now intelligent about when to trigger path computations based on label selectors and barriers.
* `T` no longer has `eq`, `neq`, `lt`, `in`, etc. Renamed all respective enums and with `static import`, good in console (e.g. `Compare.eq`).
* Added `Order` enum which provides `Order.decr` and `Order.incr`.
* `Traverser.loops` and `Jump.loops` are now shorts (`32767` max-loops is probably sufficient for 99.9999% of use cases).
* `Traverser.bulk` exists which is how many instances does the traverser represent. For use in grouping with bulk computations.
* Greatly simplified sideEffect steps where there is no distinction between OLAP vs. OLTP (from the `Step` perspective).
* Removed the need for `Bulkable` and `VertexCentric` marker interfaces in process API.
* Renamed configuration parameters in Giraph-Gremlin to be consistent with a `giraph.gremlin`-prefix.
* Made it possible to pass a `ScriptEngine` name and string script in `TraversalVertexProgram` and `LambdaVertexProgram`.
* Made `TinkerGraph` a plugin for the Console as it is no longer a direct dependency in `gremlin-groovy`.
* Added features for supporting the addition of properties via `Element.property(String,Object)`.
* `GiraphGraph` OLTP tested against Gremlin-Java8 and Gremlin-Groovy -- OLAP tested against Gremlin-Groovy.
* `Neo4jGraph` is now tested against both Gremlin-Java8 and Gremlin-Groovy.
* Renamed the test cases in `ProcessTestSuite` to be consistent with other Gremlin language variants.
* Added a `gremlin-groovy-test` suite that can be used to validate implementations against the Groovy variant of Gremlin.
* `TinkerGraph` is no longer serializable, use a `GraphReader`/`GraphWriter` to serialize the graph data.
* Removed `implements Serializable` on numerous classes to ensure safety and proper usage of utilities for cloning.
* `Traversal` now implements `Cloneable` as this is the means that inter-JVM threads are able to get sibling `Traversals`.
* Created "integration" test for `Neo4jGraph` that runs the test suite with multi/meta property features turned off.
* Added `GraphStrategy` methods for `VertexProperty`.
* Converted the `id` data type from string to integer in the Grateful Dead sample data.
* Removed all notions of serializable lambdas as this is a misconception and should not be part of TinkerPop.
* Greatly simplified `TraversalVertexProgram` with three arguments: a `Traversal<Supplier>`, `Class<Traversal<Supplier>>`, or a script string with `ScriptEngine` name.
* Added `TraversalScript` interface with `GroovyTraversalScript` as an instance. To be used by OLAP engines and any language variant (e.g. gremlin-scala, gremlin-js, etc.).
* `UntilStep` now leverages `UnrollJumpStrategy` accordingly.
* Fixed a bug where the `toString()` of `Traversal` was being hijacked by `SugarGremlinPlugin`.
* Fixed compilation bug in `UntilStep` that is realized when used in multi-machine OLAP.
* Simplified `Enumerator` and implementations for `MatchStep`.

=== TinkerPop 3.0.0.M2 (Release Date: September 23, 2014)

* Added an exhaust `InnerJoinEnumerator` fix in `MatchStep` to get all solutions correctly.
* `Neo4jGraph` can be configured to allow or disallow meta- and multi-properties.
* Added `until()`-step as a simpler way to express while-do looping which compiles down to a `jump()`-step equivalent.
* Added "The Crew" (`CREW`) toy graph which contains multi-properties, meta-properties, graph variables, hiddens, etc.
* If the Giraph job fails, then the subsequent `MapReduce` jobs will not execute.
* Added `Graph.System` class which generates keys prefixed with `%&%` which is considered the vendor namespace and not allowed by users.
* Added `ReferencedVertex` (etc. for all graph object types) for lightweight message passing of graph object ids.
* `T.*` now has `label`, `id`, `key`, `value` and no longer are these `String` representations reserved in TinkerPop.
* `Traverser` now has a transient reference to `Traversal.SideEffects`.
* "Detached" classes are now tested by the standard test suite.
* Compartmentalized `Traverser` interface so there is now a `Traverser.System` sub-interface with methods that users shouldn't call.
* Added `OrderByStep` which orders `Elements` according to the value of a provided key.
* 2x speed increase on steps that rely heavily on `ExpandableStepIterator` with massive memory footprint reduction as well.
* Added `VertexProperty<V>` as the property type for vertices -- provides multi-properties and properties on properties for vertices.
* Changed `VertexProgram` such that `getElementComputeKeys()` is simply a `Set<String>`.
* Significant changes to the format of the `ResponseMessage` for Gremlin Server - these changes break existing clients.
* Close any open transactions on any configured `Graph` when a session in Gremlin Server is killed.
* Grateful Dead Graph now uses vertex labels instead of "type" properties.
* There is now a `GraphComputerStrategy` and `EngineDependent` marker interface to allow steps to decide their algorithm depending if they are OLAP or OLTP.
* A labeled step now stores its current traverser value in `Traversal.SideEffects` (no longer can sideEffectKeys and step labels be the same).
* `GraphFactory` support for opening a `Graph` with multiple `GraphStrategy` instances - if there are multiple strategies they are wrapped in order via `SequenceGraphStrategy`.
* The result type for result termination messages returned from Gremlin Server is now set to "no content".
* The `maxContentLength` setting for Gremlin Driver now blocks incoming frames that are too large.
* After initialization scripts are executed in Gremlin Server, the `Graph` instances are re-bound back to their global references, thus allowing `GraphStrategy` initialization or even dynamic `Graph` creation through scripts.
* Added "Modern" graph back which is basically the "Classic" graph with double values for the "weight" property on edges and non-default vertex labels.
* `Traversal.addStep()` is now hard typed so type casting isn't required and traversal APIs look clean.
* Changed the hidden key prefix from `%$%` to `~` in `Graph.Key.hide()`.
* Added `has(label,key,predicate,value)` to allow for `has('person','name','marko')`. Various overloaded methods provided.
* Update to traversal API where if a `SFunction<S,?>` was required, but can process a `Traverser<S>`, then the function is `SFunction<Traverser<S>,?>`.
* Added `WhereStep` as a way to further constrain `select()` and `match()`.
* Extensive work on `GiraphMemory` and its interaction with Giraph aggregators.
* If the input path of a `GiraphGraphComputer` does not exist, failure happens prior to job submission.
* `SugarPlugin` now has all inefficient methods and Gremlin-Groovy proper is only efficient Groovy techniques.
* Prevented concurrency problems by only modifying bindings within the same thread of execution in the `GremlinExecutor`.
* Calls to `use` on the `DependencyManager` now return the list of `GremlinPlugin` instances to initialize instead of just initializing them automatically because it causes problems with `ScriptEngine` setup if a plugin requires a script to be evaluated and a required dependency is not yet loaded.
* `Traversal.SideEffects` has `getGraph()`, `setGraph()`, and `removeGraph()` default helpers.
* `Traversal.Memory` -> `Traversal.SideEffects` and `GraphComputer.SideEffects` -> `GraphComputer.Memory`.
* `StrategyWrappedVertex` and `StrategyWrappedEdge` properly wrap `Element` objects returned from non-traversal based methods.
* Gremlin-Server now sends a single write with status 200 for Object and empty response messages.
* `GremlinGroovyScriptEngine` allows imports to re-import dependencies added via "use".
* Changed order in which the `GremlinExecutor` is initialized such that dependency loading via "use" are handled first which fixes problems with starting Gremlin Server with `gremlin-server-neo4j.yaml`.
* Corrected issues with the "branch factor" related traversals under `SubgraphStrategy`.  This change also altered the semantics of the `SubgraphStrategy` a bit as it became more restrictive around `Edge` inclusion (requires both vertices to be in the subgraph).
* The Gephi Plugin now visualizes traversals and has numerous configuration options.
* Added more specific features around the types of "identifiers" a graph can support.
* Added a new test graph called `MODERN` that is copy of the `CLASSIC` graph, but represents floats as doubles.  This graph will be the default graph for testing going forward.
* Fix bug in `Neo4jGraph` that was not processing multiple vertex labels properly when doing a `has()` step with `IN`.
* Changed semantics of `@LoadGraphWith` in gremlin-test to only refer to the ability of a test implementation to process the data types of the test graph (not to actually load it).
* `StartStep` is a `SideEffect` as it is a process to get data into the stream (like a keyboard) and more efficient as such.
* Greatly simplified the implementations of `Map`, `FlatMap`, `Filter`, and `SideEffect`.
* `Path` data structure changed to an ordered list of objects with each associated to a `Set<String>` of as-labels.
* All sideEffect-based steps no longer extend `FilterStep` with predicate equal true, but a more efficient `SideEffectStep`.
* `TreeStep` now has `TreeMapReduce` for executing on `GraphComputer`.
* `Neo4jTraversal.cypher()` is fluent throughout.
* Reverted back to TP2 model of `as()` referring to step names, not variable names of sideEffects.
* Updated `AddEdge`-step to support property key/value pairs for appending to newly created edges.
* Renamed `Graph.getFeatures()` to `Graph.features()` to be consistent with other API methods.
* `Vertex` and `Edge` now implement all `GraphTraversal` methods to ensure consistency throughout stack.
* `Neo4jTraversal` is auto-generated from `Neo4jTraversalStub` with technique generalizable to other vendors.
* Added test suite to ensure that all traversals are of the same type: `g.V`, `g.E`, `g.of()`, `v.identity()`, `e.identity()`, v-, e-methods.
* Giraph HDFS helpers now support `hdfs.mkdir(string)` and `local.mkdir(string)`
* Added `@OptIn` and `@OptOut` for implementers to specify on their `Graph` implementations for test compliance information.
* `GraphComputer` `Memory` now immutable after computation is complete.
* Dependency grabbing for plugins filter out slf4j logging dependencies so as to avoid multiple bindings with the standard TinkerPop distributions.
* Fixed `GiraphMemory` to be fully consistent with GraphComputer specification.
* Removed fatJar assembly from Giraph-Graph as it is no longed needed with distributed cache model.
* Reworked `GiraphRemoteAcceptor` to provide a `result` variable back to the console with `ComputerResult`.
* `VertexProgram` is no longer `Serializable` (use `loadState` and `storeState` for wire-propagation).
* Moved `GiraphGraph.getOutputGraph()` to `GiraphHelper`.
* Changed `GIRAPH_GREMLIN_HOME` to `GIRAPH_GREMLIN_LIB` to reference directory where jars are to be loaded.
* Updated README with release instructions.

=== TinkerPop 3.0.0.M1 (Release Date: August 12, 2014)

* First official release of TinkerPop3 and thus, no changes.<|MERGE_RESOLUTION|>--- conflicted
+++ resolved
@@ -20,23 +20,15 @@
 
 image::https://raw.githubusercontent.com/apache/tinkerpop/master/docs/static/images/gremlin-zamfir.png[width=185]
 
-<<<<<<< HEAD
-[[release-3-7.1]]
-=== TinkerPop 3.7.1 (Release Date: NOT OFFICIALLY RELEASED YET)
-
-This release also includes changes from <<release-3-6-XXX, 3.6.XXX>>.
+[[release-3-7-1]]
+=== TinkerPop 3.7.1 (NOT OFFICIALLY RELEASED YET)
+
+This release also includes changes from <<release-3-6-5, 3.6.6>> and <<release-3-5-8, 3.5.8>>.
 
 * Added date manipulation steps `asDate`, `dateAdd` and `dateDiff`.
 * Added new data type `DT` to represent periods of time.
 * Added Gherkin support for Date.
-=======
-[[release-3-7-1]]
-=== TinkerPop 3.7.1 (NOT OFFICIALLY RELEASED YET)
-
-This release also includes changes from <<release-3-6-5, 3.6.6>> and <<release-3-5-8, 3.5.8>>.
-
-
->>>>>>> 109c43e7
+
 
 [[release-3-7.0]]
 === TinkerPop 3.7.0 (Release Date: July 31, 2023)
