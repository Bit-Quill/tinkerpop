--- conflicted
+++ resolved
@@ -23,13 +23,10 @@
 [[release-3-3-5]]
 === TinkerPop 3.3.5 (Release Date: NOT OFFICIALLY RELEASED YET)
 
-<<<<<<< HEAD
 This release also includes changes from <<release-3-2-11, 3.2.11>>.
 
 * Fixed `PersistedOutputRDD` to eager persist RDD by adding `count()` action calls.
-=======
 * gremlin-python: the graphson deserializer for g:Set should return a python set
->>>>>>> 4d2364c3
 
 [[release-3-3-4]]
 === TinkerPop 3.3.4 (Release Date: October 15, 2018)
