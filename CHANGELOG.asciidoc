////
Licensed to the Apache Software Foundation (ASF) under one or more
contributor license agreements.  See the NOTICE file distributed with
this work for additional information regarding copyright ownership.
The ASF licenses this file to You under the Apache License, Version 2.0
(the "License"); you may not use this file except in compliance with
the License.  You may obtain a copy of the License at

  http://www.apache.org/licenses/LICENSE-2.0

Unless required by applicable law or agreed to in writing, software
distributed under the License is distributed on an "AS IS" BASIS,
WITHOUT WARRANTIES OR CONDITIONS OF ANY KIND, either express or implied.
See the License for the specific language governing permissions and
limitations under the License.
////
= TinkerPop CHANGELOG

== TinkerPop 4.0.0

image::https://raw.githubusercontent.com/apache/tinkerpop/master/docs/static/images/gremlin-standing.png[width=185]

[[release-4-0-0]]
=== TinkerPop 4.0.0 (NOT OFFICIALLY RELEASED YET)

* Added support for deserialization of `Set` for `gremlin-javascript`.
* Added integer overflow checks for `sum()`.
* Gremlin Server only supports instantiation of `authentication.authenticationHandler` with three-arg constructor.
* Removed previously deprecated two-arg constructors for `authentication.authenticationHandler` implementations.
* Removed previously deprecated one-arg constructor for `AbstractAuthenticationHandler`.
* Deprecated `withEmbedded()` and `withRemote()` options on `AnonymousTraversalSource`.
* Added `with()` on `AnonymousTraversalSource` to cover both embedded and remote creation options.
* Removed the deprecated `withGraph()` option from `AnonymousTraversalSource`.
<<<<<<< HEAD
* Renamed the traversal discarding `none()` step to `discard()`.
=======
* Bumped to `commons-collection4`.
>>>>>>> dc5b190e

== TinkerPop 3.7.0 (Gremfir Master of the Pan Flute)

image::https://raw.githubusercontent.com/apache/tinkerpop/master/docs/static/images/gremlin-zamfir.png[width=185]

[[release-3-7-2]]
=== TinkerPop 3.7.2 (NOT OFFICIALLY RELEASED YET)


[[release-3-7-1]]
=== TinkerPop 3.7.1 (November 20, 2023)

This release also includes changes from <<release-3-6-6, 3.6.6>> and <<release-3-5-8, 3.5.8>>.

* Added the `asString()`, `length()`, `toLower()`, and `toUpper()` steps to perform `String` manipulations.
* Added Gherkin parsing support for specific string results using `str[]`.
* Added the `trim()`, `lTrim()`, `rTrim()`, and `reverse()` steps to perform `String` manipulations.
* Added `replace()`, `split()` and `substring()` steps to perform `String` manipulations.
* Added `Scope` to `asString()`, `length()`, `toLower()`, `toUpper()`, `trim()`, `lTrim()`, `rTrim()`, replace()`, `split()` and `substring()` to allow `String` manipulation inside incoming lists.
* Update `concat()` to accept `Traversal` varargs.
* Corrected `concat()` signatures in `gremlin-dotnet`, `Concat()` is now used instead of `Concat<object>()`. *(breaking)*
* Update `concat()` to not special treat `inject` in arguments and use `TraversalUtil.apply` on it as with any other child traversals. *(breaking)*
* Added `format()` step to perform `String` manipulations.
* Checked graph features for meta-property support before trying to serialize them in `VertexPropertySerializer` for GraphBinary.
* Fixed multiline query bug in console caused by upgrade to Groovy 4.
* Added date manipulation steps `asDate`, `dateAdd` and `dateDiff`.
* Added new data type `DT` to represent periods of time.
* Added Gherkin support for Date.
* Extended `datetime()` function to produce a current server date.
* Added list filtering functions `all` and `any`.
* Added list/set functions `conjoin`, `combine`, `difference`, `disjunct`, `intersect`, `merge`, and `product`.
* Added getter for `isStart` on `UnionStep`.
* Added `NullVariableResolver` that will quietly produce a `null` for each variable found when parsing with the grammar.
* Changed the `@MultiMetaProperties` testing tag for Gherkin feature tests to instead be separate `@MetaProperties` and `@MultiProperties`.
* Added `agent` parameter to `DriverRemoteConnection` options to allow a user-provided `http.Agent` implementation.
* Fixed deserialization of element properties for GraphBinary.
* Fixed bug in `union()` as a start step where the `Path` was including the starting dummy traverser.
* Moved some TinkerGraph specific transaction tests from `TransactionMultiThreadedTest` to `TinkerTransactionGraphTest`
* Fixed incorrect read operations in some cases for `TinkerTransactionGraph`.
* Improved performance for Element comparison by comparing hashCode() prior to doing more expensive checks.

==== Bugs

* TINKERPOP-2811 ElementIdStrategy doesn't replace all references of an element's id with the specified custom id property
* TINKERPOP-2921 Filters not working when side-effect is used with group()
* TINKERPOP-2976 InvalidOperationException: Collection was modified in GraphBinary serialization
* TINKERPOP-2983 Upgrade Netty for Security Reasons
* TINKERPOP-2996 Golang Translator in core does not properly translate list arguments
* TINKERPOP-2999 3.7.0 Remote Console Sends Incomplete Queries
* TINKERPOP-3000 Issue with union step when using path().by()
* TINKERPOP-3001 Gremlin Console complains about missing serializers field
* TINKERPOP-3004 Low performance for queries with a large number of element comparisons
* TINKERPOP-3009 SubgraphStrategy produces excessive filtering when multiple labels are filtered upon
* TINKERPOP-3010 Move TinkerGraph specific transaction testing
* TINKERPOP-3013 Console not sending scripts to the server when :remote console is enabled
* TINKERPOP-3014 Dependencny jcl-over-slf4j in gremlin-core is declared but unused due to dependency conflict.
* TINKERPOP-3016 TinkerTransactionGraph can incorrectly handle some read operations.

==== Improvements

* TINKERPOP-2334 Add format() step
* TINKERPOP-2672 Add String Manipulation Steps to Gremlin
* TINKERPOP-2802 Support Adding Custom Serializer for Gremlin Go
* TINKERPOP-2830 Handle User-Agent from HTTP Requests to server
* TINKERPOP-2946 Resolve ordering issues in gherkin tests
* TINKERPOP-2951 Add translator to the Go GLV
* TINKERPOP-2964 Many TraversalParent's steps have a replaceLocalChild logic that can result in a new ChildTraversal having an ID that already exists.
* TINKERPOP-2978 Add List Manipulation Steps to Gremlin
* TINKERPOP-2979 Add Date Manipulation Steps to Gremlin
* TINKERPOP-2982 Allow gremlin-driver usage over HTTP
* TINKERPOP-2984 Replace Moq mocking library in .NET tests
* TINKERPOP-2986 StarGraph shall drop edge properties when dropping edges
* TINKERPOP-2988 Serialization error throws an Invalid OpProcessor exception when using stream() API
* TINKERPOP-2991 Reformat Javadoc link in reference docs
* TINKERPOP-2994 PartitionStrategy does not work with mergeV() and mergeE()
* TINKERPOP-2998 UnionStep.isStart needs a public getter
* TINKERPOP-3008 Update concat() to accept traversal varargs and remove special treatment of inject child traversals *(breaking)*

[[release-3-7.0]]
=== TinkerPop 3.7.0 (Release Date: July 31, 2023)

This release also includes changes from <<release-3-6-5, 3.6.5>> and <<release-3-5-7, 3.5.7>>.

* Allowed `mergeV()` and `property(Map)` to more easily define `Cardinality` values for properties for `onMatch` and `onCreate` options.
* Removed `connectOnStartup` configuration option from gremlin-javascript.
* Added marker interface `PBiPredicate` for predefined predicates.
* Changed `Gremlin.version()` to read from the more specifically named `tinkerpop-version` attribute.
* Added warning on vertex property cardinality mismatch when reading GraphML.
* Added a `union()` start step.
* Added the `concat()` step to perform `String` concatenations.
* Added `TinkerTransactionGraph`, a reference implementation of transactional `TinkerGraph`
* Replaced instances of Neo4j transaction graph with `TinkerTransactionGraph` for server, driver, and GLV integration tests
* Bumped to `ws` 8.x for `gremlin-javascript`.
* Added support for mid-traversal `E()`-steps to Gremlin core and GLV's.
* Added nullable annotations to Gremlin.NET.
* Bumped Objenesis to 3.3 in `gremlin-shaded`.
* Moved Java serializer, message and token classes from `gremlin-driver` to a new `gremlin-util` module.
* Moved `SimpleSocketServer` and its initializers to a new `gremlin-tools/gremlin-socket-server` module.
* Configured `gremlin-socket-server` to build a docker image which can be used for testing GLV's. (Can be skipped with -DskipImageBuild)
* Reduced dependency from `gremlin-server` onto `gremlin-driver` to a test scope only.
* Added `RequestOptions` and `RequestOptionsBuilder` types to Go GLV to encapsulate per-request settings and bindings.
* Added `SubmitWithOptions()` methods to `Client` and `DriverRemoteConnection` in Go GLV to pass `RequestOptions` to the server.
* Changed default behavior for returning properties on graph elements for OLTP queries so that properties are now returned.
* Detachment is no longer performed in `TraverserIterator`.
* Prevented `ConcurentModificationException` when removing all labels from a `Step`.
* Added `materializeProperties` request option to control properties serialization.
* Modified serializers in to handle serialization and deserialization of properties.
* Added functional properties to the graph structure components for .NET, GO and Python.
* Modified the `GremlinScriptChecker` to extract the `materializeProperties` request option.
* `Neo4jVertexProperty` no longer throw Exception for `properties()`, but return empty `Iterable`.
* Modified the grammar to allow for parameters to be specified in Gremlin.
* Modified `GremlinLangScriptEngine` to take bindings.
* Removed deprecated `getInstance()` method for grammar `Visitor` implementations.
* Renamed all `MessageSerializer` implementations that used the "d0" suffix to drop that convention.
* Removed deprecated `GraphSONMessageSerializerGremlinV1d0` as this is now `GraphSONMessageSerializerV1` to be consistent with other naming.
* Added `GraphSONUntypedMessageSerializerV1` which was formerly `GraphSONMessageSerializerV1d0` to be consistent with other naming.
* Added `GraphSONUntypedMessageSerializerV3` which essentially matches the format of GraphSON 1.0 in its untyped form.
* Removed `gremlin-io-test` and moved that IO type of testing to `gremlin-util`.
* Bumped Groovy to 4.0.9.
* Bumped GMavenPlus to 2.1.0.
* Bumped Spark to 3.3.2.
* Enabled building and testing with JDK 17.
* Raised minimum node version for gremlin-javascript and gremlint to node 18

==== Bugs

* TINKERPOP-2526 Gremlin Console performance with incomplete multi-line scripts
* TINKERPOP-2677 Upgrade to Groovy 3.x to fix XStream security vulnerability
* TINKERPOP-2708 unhandledRejection upon connection failure *(breaking)*
* TINKERPOP-2734 NullPointerException when calling Client chooseConnection()
* TINKERPOP-2736 PluginAcceptror interface no more available in 3.5.3+ but referred in documentation
* TINKERPOP-2741 GraphMLWriter error message is not properly formatted
* TINKERPOP-2742 IO read may use wrong cardinality for property
* TINKERPOP-2746 Medium security vulnerabilities on logback-core
* TINKERPOP-2751 Transaction: tx.commit() hangs up in javascript client-lib
* TINKERPOP-2754 Javascript client hangs if the server restarts
* TINKERPOP-2765 Race condition during script creation when using UnifiedChannelizer
* TINKERPOP-2767 Repeat Out Times traversal hangs indefinitely on first execution
* TINKERPOP-2768 BranchStep pickToken should be integrated when added as a child option
* TINKERPOP-2769 gremlin-server does not reply with a timeout response to all timed out requests
* TINKERPOP-2771 Critical severity security vulnerabilty in commons-configuration 2.7
* TINKERPOP-2775 Remove dependency on cloudflare CDN
* TINKERPOP-2796 High severity security vulnerability found in snakeyaml
* TINKERPOP-2801 Incorrect deprecation notice on gremlin-python
* TINKERPOP-2803 Incorrect count() with sample() in TinkerGraph
* TINKERPOP-2805 No results returned for multiple labels to select()
* TINKERPOP-2809 High severity security vulnerability found in jackson databind
* TINKERPOP-2815 Critical security vulnerability for apache commons-text
* TINKERPOP-2816 Gherkin test issues for implementers
* TINKERPOP-2817  "Could not find a type identifier for the class : class java.lang.Byte" occurs when dumping graph to graphson format
* TINKERPOP-2820 gremlin-python _close_session race condition/FD leak
* TINKERPOP-2826 Critical security vulnerability in ivy
* TINKERPOP-2836 Github actions do not run java driver integration tests
* TINKERPOP-2840 Test Failures on NonDex
* TINKERPOP-2843 Security vulnerabilities found in netty version 4.1.77
* TINKERPOP-2849 Incorrect implementation for GraphTraversalSource.With in gremlin-go
* TINKERPOP-2855 Performance degradation in TinkerGraph 3.5.4 and 3.5.5
* TINKERPOP-2856 math() step fails if variable name contains a keyword
* TINKERPOP-2858 ConcurrentModificationException in ConnectiveStrategy
* TINKERPOP-2861 Fix incorrect symlinks in source release zip
* TINKERPOP-2863 HasId Step generates incorrect results when given a list of IDs mid-traversal
* TINKERPOP-2870 mergeV requires key of 'new' to be quoted
* TINKERPOP-2878 Incorrect handling of local operations when there are duplicate elements
* TINKERPOP-2888 DefaultTraversal's applyStrategies performance decrease
* TINKERPOP-2891 Inconsistent behavior when comparing a counted value with a negative value
* TINKERPOP-2893 Incorrectly comparing a counted value with multiple predicates
* TINKERPOP-2901 Incorrect result caused by has(key, predicate)
* TINKERPOP-2902 Critical security vulnerability in snakeyaml
* TINKERPOP-2905 gremlin-go gorillaTransporter.logHandler is not initialized correctly and leads to panic
* TINKERPOP-2911 CountStrategy converts count().is(0) wrongly under ConnectiveStrategy
* TINKERPOP-2918 Utils.GenerateUserAgent assumes Gremlin.Net.dll to be present when, in some environments, it is not.
* TINKERPOP-2920 SubgraphStrategy failure when property key not present on vertex in by()
* TINKERPOP-2922 GroovyTranslator produces a Map not parseable by the grammar
* TINKERPOP-2925 mergeE() in javascript producing an error
* TINKERPOP-2926 Gremlin-Java > An UnsupportedOperationException occurs on calling next() after a merge step with the option step modulator if the element does not exist
* TINKERPOP-2928 element() not working in conjunction with edge properties
* TINKERPOP-2937 Throw an error when trying to use a closed connection
* TINKERPOP-2944 Memory leak in Gremlin.Net driver if CancellationToken is used
* TINKERPOP-2945 TextP.regex() Serialization Failing in Java driver
* TINKERPOP-2948 PRISMA security vulnerabilty for jackson-databind 2.14.0 *(breaking)*
* TINKERPOP-2953 Static import for __.values() overriden by Column.values()
* TINKERPOP-2957 mergeV with sideEffect not correctly updating properties
* TINKERPOP-2958 ScheduledExecutorService for timeouts are never cancelled
* TINKERPOP-2965 FilterRankingStrategy removing labels it shouldn't in certain conditions

==== Improvements

* TINKERPOP-1403 Provide support for GraphFilter.vertexProperties() *(breaking)*
* TINKERPOP-2229 JavaScript GLV: Add GraphBinary Support
* TINKERPOP-2348 Enable nullable checks
* TINKERPOP-2373 Bump to Groovy 4.0
* TINKERPOP-2471 Add logging to Gremlin.Net driver
* TINKERPOP-2480 User agent for Gremlin drivers
* TINKERPOP-2622 Enforce ordering semantics in feature tests
* TINKERPOP-2631 GraphSON float serialization when ujson is used is imprecise
* TINKERPOP-2633 Support Gremlin Console on Java 17
* TINKERPOP-2693 Complete GraphBinary support in Python
* TINKERPOP-2696 Refactor Gherkin test framework to better handle bindings
* TINKERPOP-2703 Build on JDK17
* TINKERPOP-2715 remove log4jv1 dependency
* TINKERPOP-2723 Make GraphBinary the default serialization format for .NET and Python
* TINKERPOP-2731 Bump to Spark 3.3.0
* TINKERPOP-2737 Dockerized Build and Test Environments
* TINKERPOP-2747 Add function callback hooks for gremlin-go authentication
* TINKERPOP-2748 Medium security vulnerability on netty-all and netty-codec
* TINKERPOP-2749 Support Windows Build
* TINKERPOP-2761 Gremlin: use another manifest name for version
* TINKERPOP-2762 getScopeKeys should respect the order of keys passed in Step
* TINKERPOP-2764 AWS Neptune returns an inaccessible structured error response
* TINKERPOP-2772 Add Spark utility to load vertices as RDD
* TINKERPOP-2776 Add website analytics for TinkerPop apache site
* TINKERPOP-2779 Floating ConnectedComponent Feature Failures for GitHub Actions on windows
* TINKERPOP-2785 Inability to Mock Returned Result Types in Gremlin-Go Driver
* TINKERPOP-2792 Better exception when JavaTranslator finds a method but not the overload
* TINKERPOP-2794 Allow cancellation of Gremlin.Net async methods
* TINKERPOP-2798 Add support for mid-traversal E()
* TINKERPOP-2804 gherkin feature files should be on the classpath
* TINKERPOP-2806 Provide method for provider plugins to get notified on script/query processing
* TINKERPOP-2808 Improve Compatibility on ARM machines
* TINKERPOP-2810 gremlinpython aiohttp dependency requirement too strict
* TINKERPOP-2813 Improve driver usability for cases where NoHostAvailableException is currently thrown
* TINKERPOP-2814 Add a SSL handshake timeout configuration to the driver
* TINKERPOP-2818 exclude mockito-core in gremlin-core [compile scope] (import by jcabi-manifests)
* TINKERPOP-2824 Properties on Elements *(breaking)*
* TINKERPOP-2834 CloneVertexProgram optimization on SparkGraphComputer
* TINKERPOP-2838 Add UserAgent GLV Tests
* TINKERPOP-2841 Test and Fix Per Request Settings in Go
* TINKERPOP-2842 Expand GremlinScriptChecker to include request id overrides
* TINKERPOP-2844 Test and Fix Per Request Settings in Python
* TINKERPOP-2850 Modifications to mergeV/E semantics
* TINKERPOP-2852 Update Maven plugin for docker-images building for M1 compatibility
* TINKERPOP-2853 Gremlin.Net driver should throw better exception message for unsupported GraphBinary type
* TINKERPOP-2857 GraphSONRecordReader does not allow configure a GraphFilter during deserialization
* TINKERPOP-2865 Add has steps injected by PartitionStrategy at the end of the filter
* TINKERPOP-2873 Allow Union of Traversals
* TINKERPOP-2890 Avoid exceptions on local scope based steps where possible
* TINKERPOP-2899 SampleGlobalStep samples inefficiently with TraverserSet running into hash collisions
* TINKERPOP-2912 Improve error message for addE() when traverser is incorrect
* TINKERPOP-2919 Improve performance of FilterRankingStrategy for deeply nested traversals
* TINKERPOP-2924 Refactor PropertyMapStep to be able to overwrite map method
* TINKERPOP-2929 Introduce new marker interfaces to identify whether a step can perform write or delete or both
* TINKERPOP-2931 Fix a few minor mergeV/E issues
* TINKERPOP-2934 Optimize ObjectWritable for displaying content of Java Collection or Map to reduce OOM
* TINKERPOP-2938 Revisit merge step feature tests
* TINKERPOP-2939 The Merge onMatch map validation is during execution instead of construction
* TINKERPOP-2941 DO NOT purge the output location if it has content in SparkGraphComputer
* TINKERPOP-2947 Provide a plain text serializer for HTTP
* TINKERPOP-2949 More strict handling of predicates
* TINKERPOP-2954 Pass Gremlin Version from Maven to Java Without Manifests
* TINKERPOP-2955 Support SSL in WebSocketClient
* TINKERPOP-2959 Allow the grammar to support parameters
* TINKERPOP-2963 Introduce new mimeType to return GraphSon-1.0 in text format
* TINKERPOP-2967 Add untyped GraphSON 3.0 format
* TINKERPOP-2975 Native transaction support for Tinkerpop
* TINKERPOP-2977 Deprecate Neo4j-Gremlin

== TinkerPop 3.6.0 (Tinkerheart)

image::https://raw.githubusercontent.com/apache/tinkerpop/master/docs/static/images/gremlin-victorian.png[width=185]

[[release-3-6-7]]
=== TinkerPop 3.6.7 (NOT OFFICIALLY RELEASED YET)

* Improved error message from `JavaTranslator` by including exception source.
* Added missing `short` serialization (`gx:Int16`) to GraphSONV2 and GraphSONV3 in `gremlin-python`
* Added tests for error handling for GLV's if tx.commit() is called remotely for graphs without transactions support.
* Introduced multi-architecture AMD64/ARM64 docker images for gremlin-console.
* Fixed bug in `JavaTranslator` where `has(String, null)` could call `has(String, Traversal)` to generate an error.
* Fixed issue where server errors weren't being properly parsed when sending bytecode over HTTP.

[[release-3-6-6]]
=== TinkerPop 3.6.6 (November 20, 2023)

This release also includes changes from <<release-3-5-8, 3.5.8>>.

* Fixed a javadoc comment in `GraphTraversal.not()` method.
* Allowed `gremlin-driver` to be used over HTTP for experimental purposes.
* Added user agent handling to gremlin-server for HTTP requests.
* Allowed `io()` to automatically detect ".graphml" as a file extension.
* Deprecated the `HandshakeInterceptor` in favor of a more generic `RequestInterceptor`.
* Allowed `gremlin-python` to be used over HTTP for experimental purposes.
* Fixed translation of `P`, `TraversalStrategy` and Enums, and added translation for `Vertex`, `Edge`, `VertexProperty`, list, set, dict, number, binding and lambda in Groovy Translator for Python.
* Fixed a bug in `StarGraph` where `EdgeFilter` did not remove associated Edge Properties.
* Added Gremlin translator implementation to the Go GLV.
* Fixed Go translator to handle array arguments.
* In Go GLV `P.Within` and `P.Without` extended to accept array arguments similar to other GLV's
* Improved `SubgraphStrategy` by reducing chance for redundant filtering of adjacent vertices.
* Fixed bug with filtering for `group()` when the side-effect label was defined for it.
* ProjectStep now throws exception when a duplicate key is provided in a query.
* Fixed bug in `replaceLocalChild` where child traversal was not correctly integrated.
* Fixed bug in `ElementIdStrategy` where the order of `hasId` was impacting proper filters.
* Fixed bug in the Java driver configuration for serialization when reading settings from an `InputStream`.
* Fixed bug in `DotNetTranslator` where `PartitionStrategy` usage was not translating properly when specifying the `readPartitions`.
* Fixed bug in `PythonTranslator` where `Set` syntax was not being generated properly.
* Fixed bug in configuration object given to `PartitionStrategy` for Go that prevented `readPartitions` from behing set properly.
* Fixed bug where the `partitionKey` was not being written when using `PartitionStrategy` with `mergeV()` and `mergeE()`
* Added checking for valid UUID requestIds in `gremlin-python` and `gremlin-javascript`.
* Do not use `XOR` for hashCode computation of Step when only simple keys are used and duplicate keys are allowed.

==== Bugs

* TINKERPOP-2423 hashCode collision for steps with different attributes
* TINKERPOP-2811 ElementIdStrategy doesn't replace all references of an element's id with the specified custom id property
* TINKERPOP-2921 Filters not working when side-effect is used with group()
* TINKERPOP-2976 InvalidOperationException: Collection was modified in GraphBinary serialization
* TINKERPOP-2983 Upgrade Netty for Security Reasons
* TINKERPOP-2996 Golang Translator in core does not properly translate list arguments
* TINKERPOP-3001 Gremlin Console complains about missing serializers field
* TINKERPOP-3009 SubgraphStrategy produces excessive filtering when multiple labels are filtered upon

==== Improvements

* TINKERPOP-2802 Support Adding Custom Serializer for Gremlin Go
* TINKERPOP-2830 Handle User-Agent from HTTP Requests to server
* TINKERPOP-2951 Add translator to the Go GLV
* TINKERPOP-2964  Many TraversalParent's steps have a replaceLocalChild logic that can result in a new ChildTraversal having an ID that already exists.
* TINKERPOP-2982 Allow gremlin-driver usage over HTTP
* TINKERPOP-2984 Replace Moq mocking library in .NET tests
* TINKERPOP-2986 StarGraph shall drop edge properties when dropping edges
* TINKERPOP-2988 Serialization error throws an Invalid OpProcessor exception when using stream() API
* TINKERPOP-2991 Reformat Javadoc link in reference docs
* TINKERPOP-2994 PartitionStrategy does not work with mergeV() and mergeE()
* TINKERPOP-3006 Allow gremlin-python usage over HTTP

[[release-3-6-5]]
=== TinkerPop 3.6.5 (Release Date: July 31, 2023)

This release also includes changes from <<release-3-5-7, 3.5.7>>.

* Added `text/plain` MIME type to the HTTP endpoint to return a Gremlin Console-like representation of the data.
* Added GraphBinary serialization option to the HTTP endpoint.
* Fixed bug with `fail` step not working with a `VertexProgram` running on the server.
* Introduced mime type `application/vnd.gremlin-v1.0+json;typed=false` to allow direct specification of GraphSON 1.0 without types.
* Introduced mime type `application/vnd.gremlin-v2.0+json;typed=false` to allow direct specification of GraphSON 2.0 without types.
* Removed `final` class declaration for `LabelStep`.
* Fixed MergeE/MergeV steps to always throw exception for invalid `onMatch` option.
* TINKERPOP-2802: Add support for custom deserializers to the Gremlin-Go Driver

==== Bugs

* TINKERPOP-2920 SubgraphStrategy failure when property key not present on vertex in by()
* TINKERPOP-2937 Throw an error when trying to use a closed connection
* TINKERPOP-2948 PRISMA security vulnerabilty for jackson-databind 2.14.0 *(breaking)*
* TINKERPOP-2953 Static import for __.values() overriden by Column.values()
* TINKERPOP-2958 ScheduledExecutorService for timeouts are never cancelled
* TINKERPOP-2965 FilterRankingStrategy removing labels it shouldn't in certain conditions

==== Improvements

* TINKERPOP-1403 Provide support for GraphFilter.vertexProperties() *(breaking)*
* TINKERPOP-2938 Revisit merge step feature tests
* TINKERPOP-2939 The Merge onMatch map validation is during execution instead of construction
* TINKERPOP-2941 DO NOT purge the output location if it has content in SparkGraphComputer
* TINKERPOP-2947 Provide a plain text serializer for HTTP
* TINKERPOP-2954 Pass Gremlin Version from Maven to Java Without Manifests
* TINKERPOP-2955 Support SSL in WebSocketClient
* TINKERPOP-2956 Update gremlint version for the published application
* TINKERPOP-2963 Introduce new mimeType to return GraphSon-1.0 in text format
* TINKERPOP-2977 Deprecate Neo4j-Gremlin

[[release-3-6-4]]
=== TinkerPop 3.6.4 (Release Date: May 12, 2023)

* Fixed bug in `TextP.regex` and `TextP.notRegex` serialization for Java GLV.
* Fixed a memory leak in the Gremlin.Net driver that only occurred if a `CancellationToken` was provided.

==== Bugs

* TINKERPOP-2945 TextP.regex() Serialization Failing in Java driver
* TINKERPOP-2944 Memory leak in Gremlin.Net driver if CancellationToken is used

[[release-3-6-3]]
=== TinkerPop 3.6.3 (Release Date: May 1, 2023)

This release also includes changes from <<release-3-5-6, 3.5.6>>.

* Fixed bug in `element()` when traversing from edges where bulking was enabled.
* Refactored `PropertyMapStep` to improve extensibility by providers. Removed `final` class declaration for `ProjectStep` and `CoalesceStep`.
* Fixed bug in grammar that prevented declaration of a `Map` key named `new` without quotes.
* Fixed bug in grammar that prevented parsing of `Map` key surrounded by parenthesis which is allowable in Groovy.
* Fixed bug in `GroovyTranslator` that surrounded `String` keys with parenthesis for `Map` when not necessary.
* Added support to the grammar allowing `List` and `Map` key declarations for `Map` entries.
* Fixed `Direction` enum bug in `gremlin-javascript` where `Direction.from_` and `Direction.to` was not properly aliased to `Direction.OUT` and `Direction.IN`
* Fixed `Direction` enum in `gremlin-python` where `Direction.from_` and `Direction.to` were not added, and they can now be used instead of defining `from_=Direction.OUT` and `to=Direction.IN`
* Improved performance of comparison (equals) between not compatible types and nulls.
* Fixed `mergeV()` and `mergeE()` steps to work when `onCreate` is immutable map.
* Introduced `Writing` and `Deleting` marker interfaces to identify whether a step can perform write or delete or both on Graph.
* For `mergeV()` and `mergeE()`, added checks for illegal hidden keys and refactored `searchVertices` to allow subclasses to override search criteria.
* Added static map capturing possible `Traversal` steps that shall be added to traversal for a given operator.
* Fixed bug which caused some traversals to throw `GremlinTypeErrorException` to users.

==== Bugs

* TINKERPOP-2526 Gremlin Console performance with incomplete multi-line scripts
* TINKERPOP-2767 Repeat Out Times traversal hangs indefinitely on first execution
* TINKERPOP-2820 gremlin-python _close_session race condition/FD leak
* TINKERPOP-2855 Performance degradation in TinkerGraph 3.5.4 and 3.5.5
* TINKERPOP-2856 math() step fails if variable name contains a keyword
* TINKERPOP-2861 Fix incorrect symlinks in source release zip
* TINKERPOP-2863 HasId Step generates incorrect results when given a list of IDs mid-traversal
* TINKERPOP-2870 mergeV requires key of 'new' to be quoted
* TINKERPOP-2878 Incorrect handling of local operations when there are duplicate elements
* TINKERPOP-2888 DefaultTraversal's applyStrategies performance decrease
* TINKERPOP-2891 Inconsistent behavior when comparing a counted value with a negative value
* TINKERPOP-2893 Incorrectly comparing a counted value with multiple predicates
* TINKERPOP-2901 Incorrect result caused by has(key, predicate)
* TINKERPOP-2902 Critical security vulnerability in snakeyaml
* TINKERPOP-2905 gremlin-go gorillaTransporter.logHandler is not initialized correctly and leads to panic
* TINKERPOP-2911 CountStrategy converts count().is(0) wrongly under ConnectiveStrategy
* TINKERPOP-2918 Utils.GenerateUserAgent assumes Gremlin.Net.dll to be present when, in some environments, it is not.
* TINKERPOP-2922 GroovyTranslator produces a Map not parseable by the grammar
* TINKERPOP-2925 mergeE() in javascript producing an error
* TINKERPOP-2926 Gremlin-Java > An UnsupportedOperationException occurs on calling next() after a merge step with the option step modulator if the element does not exist
* TINKERPOP-2928 element() not working in conjunction with edge properties

==== Improvements

* TINKERPOP-2841 Test and Fix Per Request Settings in Go
* TINKERPOP-2852 Update Maven plugin for docker-images building for M1 compatibility
* TINKERPOP-2857 GraphSONRecordReader does not allow configure a GraphFilter during deserialization
* TINKERPOP-2865 Add has steps injected by PartitionStrategy at the end of the filter
* TINKERPOP-2890 Avoid exceptions on local scope based steps where possible
* TINKERPOP-2899 SampleGlobalStep samples inefficiently with TraverserSet running into hash collisions
* TINKERPOP-2912 Improve error message for addE() when traverser is incorrect
* TINKERPOP-2919 Improve performance of FilterRankingStrategy for deeply nested traversals
* TINKERPOP-2924 Refactor PropertyMapStep to be able to overwrite map method
* TINKERPOP-2929 Introduce new marker interfaces to identify whether a step can perform write or delete or both
* TINKERPOP-2931 Fix a few minor mergeV/E issues
* TINKERPOP-2934 Optimize ObjectWritable for displaying content of Java Collection or Map to reduce OOM

[[release-3-6-2]]
=== TinkerPop 3.6.2 (Release Date: January 16, 2023)

This release also includes changes from <<release-3-5-5, 3.5.5>>.

* Fixed bug in the Gremlin grammar for parsing of empty queries.
* Provided mechanism for provider plugins to get notified on script/query processing via `GraphManager`.
* Fixed bug in `select()` when using multiple labels.
* Moved Gherkin feature tests to `gremlin-test` resources so that they are more easily referenced by providers.
* Made quality of life changes to semantics for `mergeV/E` based on initial feedback.

==== Bugs

* TINKERPOP-2765 Race condition during script creation when using UnifiedChannelizer
* TINKERPOP-2769 gremlin-server does not reply with a timeout response to all timed out requests
* TINKERPOP-2771 Critical severity security vulnerabilty in commons-configuration 2.7
* TINKERPOP-2796 High severity security vulnerability found in snakeyaml
* TINKERPOP-2801 Incorrect deprecation notice on gremlin-python
* TINKERPOP-2803 Incorrect count() with sample() in TinkerGraph
* TINKERPOP-2805 No results returned for multiple labels to select()
* TINKERPOP-2809 High severity security vulnerability found in jackson databind
* TINKERPOP-2815 Critical security vulnerability for apache commons-text
* TINKERPOP-2816 Gherkin test issues for implementers
* TINKERPOP-2817  "Could not find a type identifier for the class : class java.lang.Byte" occurs when dumping graph to graphson format
* TINKERPOP-2826 Critical security vulnerability in ivy
* TINKERPOP-2836 Github actions do not run java driver integration tests
* TINKERPOP-2840 Test Failures on NonDex
* TINKERPOP-2843 Security vulnerabilities found in netty version 4.1.77
* TINKERPOP-2849 Incorrect implementation for GraphTraversalSource.With in gremlin-go

==== Improvements

* TINKERPOP-2471 Add logging to Gremlin.Net driver
* TINKERPOP-2480 User agent for Gremlin drivers
* TINKERPOP-2622 Enforce ordering semantics in feature tests
* TINKERPOP-2696 Refactor Gherkin test framework to better handle bindings
* TINKERPOP-2737 Dockerized Build and Test Environments
* TINKERPOP-2772 Add Spark utility to load vertices as RDD
* TINKERPOP-2779 Floating ConnectedComponent Feature Failures for GitHub Actions on windows
* TINKERPOP-2785 Inability to Mock Returned Result Types in Gremlin-Go Driver
* TINKERPOP-2792 Better exception when JavaTranslator finds a method but not the overload
* TINKERPOP-2794 Allow cancellation of Gremlin.Net async methods
* TINKERPOP-2804 gherkin feature files should be on the classpath
* TINKERPOP-2806 Provide method for provider plugins to get notified on script/query processing
* TINKERPOP-2808 Improve Compatibility on ARM machines
* TINKERPOP-2813 Improve driver usability for cases where NoHostAvailableException is currently thrown
* TINKERPOP-2814 Add a SSL handshake timeout configuration to the driver
* TINKERPOP-2818 exclude mockito-core in gremlin-core [compile scope] (import by jcabi-manifests)
* TINKERPOP-2833 TestSupport loads files too slow
* TINKERPOP-2834 CloneVertexProgram optimization on SparkGraphComputer
* TINKERPOP-2842 Expand GremlinScriptChecker to include request id overrides
* TINKERPOP-2850 Modifications to mergeV/E semantics

[[release-3-6-1]]
=== TinkerPop 3.6.1 (Release Date: July 18, 2022)

This release also includes changes from <<release-3-5-4, 3.5.4>>.

* Made GraphBinary the default serialization format for .NET and Python.
* Added missing `ResponseStatusCodeEnum` entry for 595 for .NET.
* Fix a javadoc comment in `Cluster.Builder` regarding maxInProcessPerConnection.

==== Bugs

* TINKERPOP-2734 NullPointerException when calling Client chooseConnection()
* TINKERPOP-2736 PluginAcceptor interface no more available in 3.5.3+ but referred in documentation
* TINKERPOP-2741 GraphMLWriter error message is not properly formatted
* TINKERPOP-2746 Medium security vulnerabilities on logback-core
* TINKERPOP-2751 Transaction: tx.commit() hangs up in javascript client-lib
* TINKERPOP-2754 Javascript client hangs if the server restarts
* TINKERPOP-2768 BranchStep pickToken should be integrated when added as a child option

==== Improvements

* TINKERPOP-2229 JavaScript GLV: Add GraphBinary Support
* TINKERPOP-2631 GraphSON float serialization when ujson is used is imprecise
* TINKERPOP-2693 Complete GraphBinary support in Python
* TINKERPOP-2715 remove log4jv1 dependency
* TINKERPOP-2723 Make GraphBinary the default serialization format for .NET and Python *(breaking)*
* TINKERPOP-2740 first request suspend more than 9s when using gremlin-java-driver
* TINKERPOP-2748 Medium security vulnerability on netty-all and netty-codec
* TINKERPOP-2762 getScopeKeys should respect the order of keys passed in Step
* TINKERPOP-2764 AWS Neptune returns an inaccessible structured error response

[[release-3-6-0]]
=== TinkerPop 3.6.0 (Release Date: April 4, 2022)

This release also includes changes from <<release-3-5-3, 3.5.3>>.

* Added parser support for `NaN` and `Infinity`.
* Implemented comparability/orderability semantics defined in the Graph Provider documentation.
* Added `TextP.regex` and `TextP.notRegex`.
* Changed TinkerGraph to allow identifiers to be heterogeneous when filtering.
* Prevented values of `T` to `property()` from being `null`.
* Added throwing `ArithmeticException` when arithmetic operations overflow for byte, short, int and long arguments.
* Added `element()` step.
* Added `call()` step.
* Added `fail()` step.
* Added `mergeV()` and `mergeE()` steps.
* Added `Direction` aliases of `from` and `to`.
* Moved `TraversalOptionParent.Pick` to its own class as `Pick`.
* Introduced Pythonic Gremlin step names using snake case and deprecated camel case naming.
* Improved Gherkin test framework to allow for asserting traversal exceptions as a behavior.
* Fixed query indentation for profile metrics where indent levels were not being respected.
* `TraversalOpProcessor` no longer accepts a `String` representation of `Bytecode` for the "gremlin" argument which was left to support older versions of the drivers.
* Removed requirement that "ids" used to filter vertices and edges need to be all of a single type.
* Created `gremlin-annotations` module where the `@GremlinDsl` annotation and related code has been moved.
* Moved `GremlinScriptChecker` to `gremlin-core` from `gremlin-groovy` since it is not Groovy dependent.
* Removed `groovy` and `groovy-json` dependencies from `gremlin-driver` as well as related `JsonBuilder` serialization support.
* Replaced log4j usage with logback where builds rely on and packaged distributions now contain the latter.
* Improved behavior of `V()` and `E()` when `null` is an argument producing a filtering behavior rather than an exception.
* Prevented metrics computation unless the traversal is in a locked state.
* Added syntax to Gremlin grammar to explicitly define `byte`, `short` and `BigInteger`.
* Added syntax to Gremlin grammar to allow construction of a reference `Vertex`.
* Changed Gremlin grammar to allow for Groovy-like syntax when parsing a `Map` literal.
* Created a way to produce a corpus of Gremlin traversals via `FeatureReader` and `DocumentationReader` in `gremlin-language`.
* Changed mechanism for determining if `id` equality with `toString()` is used by validating that elements of the predicate collection are all `String` rather than enforcing homogenous collections in the process.
* Exposed Gherkin tests as part of the provider test suite.
* Packaged Gherkin tests and data as standalone package as a convenience distribution.
* Removed `ProductiveByStrategy` as a strategy that is applied by default.
* Changed `by()` modulator semantics to consistently filter.
* Removed previously deprecated Gryo `MessageSerializer` implementations.
* Removed previously deprecated `AuthenticationSettings.enableAuditLog`.
* Removed previously deprecated `GroovyTranslator` from `gremlin-groovy` module.
* Removed previously deprecated Gremlin steps that conflicted with Python keywords.
* Removed the dependency on `six` from `gremlin-python`.
* Bumped to Apache Hadoop 3.3.1.
* Bumped to Apache Spark 3.2.0.
* Bumped node.js in `gremlin-javascript` to v16.13.0.
* Changed `NumberHelper` to properly cast to `byte` and `short` rather than default coercing to `Integer`.
* Modified some driver defaults (maximum content length, pool size, maximum in process) to be more consistent with one another.
* Fixed a potential connection load balancing issue due to a race condition not updating the usage count.
* Extended `property()` to allow for setting a `Map` of property values.

==== Bugs

* TINKERPOP-2358 Potential connection leak on client disposing
* TINKERPOP-2486 Client does not load balance requests across available connections
* TINKERPOP-2507 Remove requirement that Graph implementations must filter on homogeneous identifiers *(breaking)*
* TINKERPOP-2522 DefaultTraversalMetrics::toString does not indent annotations correctly
* TINKERPOP-2554 Extracting step metrics from ProfileStep throws NPE if the step was not triggered
* TINKERPOP-2565 GraphMLWriter does not check vertexLabelKey conflict
* TINKERPOP-2566 Incomplete error message in bytecode step generation
* TINKERPOP-2568 Graph instance not set for child traversals
* TINKERPOP-2569 Reconnect to server if Java driver fails to initialize
* TINKERPOP-2578 Set arguments to P within/without are wrapped in List
* TINKERPOP-2579 EventStrategy doesn't work with anonymous traversal
* TINKERPOP-2580 Update the custom DSL documentation
* TINKERPOP-2585 Traversal failed for different strategies order
* TINKERPOP-2589 XML External Entity (XXE) vulnerability
* TINKERPOP-2597 NullPointerException while initializing connection pool
* TINKERPOP-2598 within(null) NPE
* TINKERPOP-2603 TinkerGraph sometimes could not query float values.
* TINKERPOP-2604 TinkerGraph could not order vertex/edge without specified property.
* TINKERPOP-2606 Neo4j-Gremlin could not order vertex/edge without specified property
* TINKERPOP-2609 HTTP returns serialization exceptions for the GraphTraversalSource
* TINKERPOP-2610 NumberHelper can return values in the form of their original type smaller than int *(breaking)*
* TINKERPOP-2621 toString for traversals such as within with empty array returns empty string as argument instead of brackets
* TINKERPOP-2626 RangeGlobalStep closes traversal prematurely
* TINKERPOP-2649 Unable to translate gremlin query to java
* TINKERPOP-2658 Translator in gremlin-javascript has trouble with array arguments
* TINKERPOP-2661 GremlinGroovyScriptEngine handling of null arguments
* TINKERPOP-2662 Unclosed client session and stacktrace pops up when cleanup is missed
* TINKERPOP-2670 JavaDocs do not build when using JDK 11
* TINKERPOP-2694 Bug of TinkerGraph gremlin api "has()"
* TINKERPOP-2702 property(null) throws NPE
* TINKERPOP-2706 Traversal clone() not resetting the close state
* TINKERPOP-2712 PropertyChangedEvent is triggered before Property is actually changed
* TINKERPOP-2717 Gremlin.NET : WebSocketConnection does not check for MessageType.Close, causing error InvalidOperationException: "Received data deserialized into null object message. Cannot operate on it."
* TINKERPOP-2719 hasNext is called on TraverserIterator after transaction is committed
* TINKERPOP-2726 Python's GroovyTranslator translates boolean wrong

==== Improvements

* TINKERPOP-2367 Gremlin Translators for .NET
* TINKERPOP-2379 Consistent defaults and initialization APIs for drivers
* TINKERPOP-2411 Move GremlinDslProcessor to its own artifact *(breaking)*
* TINKERPOP-2467 Follow python naming conventions for Gremlin syntax
* TINKERPOP-2504 Intermittently failing server/driver integration tests
* TINKERPOP-2518 Enhance .NET gherkin framework to deal with more advanced assertions
* TINKERPOP-2524 Expand support for number types in grammar
* TINKERPOP-2525 Extend Gherkin tests to cover strategies
* TINKERPOP-2534 Log4j flagged as critical security violation
* TINKERPOP-2548 Add getter for indexer used in IndexStep
* TINKERPOP-2551 Setup scripts to publish Gremint to npm
* TINKERPOP-2555 Support for remote transactions in Python
* TINKERPOP-2556 Support remote transactions in .NET
* TINKERPOP-2557 Support remote transactions in Javascript
* TINKERPOP-2559 Stop sending the close message for .NET
* TINKERPOP-2560 Stop sending close message for Python
* TINKERPOP-2561 Stop sending close message in Javascript
* TINKERPOP-2562 Remove GraphSON 2 option in TraversalOpProcessor *(breaking)*
* TINKERPOP-2570 Support custom type in GraphBinary for .NET
* TINKERPOP-2576 Setup automatic updates via Dependabot for Gremlin.NET
* TINKERPOP-2577 Remove unused test coverage dependencies from Gremlin.NET
* TINKERPOP-2582 Construct traversals from gremlin-language
* TINKERPOP-2583 Make gremlin-groovy processing optional in Gremlin Server
* TINKERPOP-2591 Administrative adjustments to gremlint site
* TINKERPOP-2592 Align the style guides
* TINKERPOP-2593 Remove Groovy as a dependency from gremlin-driver *(breaking)*
* TINKERPOP-2596 datetime function
* TINKERPOP-2601 Unify Gremlin testing behind Gherkin
* TINKERPOP-2605 Further enforce and refine null semantics
* TINKERPOP-2608 Enhance sample().by() semantics when by produces a null *(breaking)*
* TINKERPOP-2611 Prevent property(id,null) and addV(null) *(breaking)*
* TINKERPOP-2613 Improve behavior of V/E(null)
* TINKERPOP-2615 Expand testing of path() with null values
* TINKERPOP-2616 Provide better exceptions with SSL related failures *(breaking)*
* TINKERPOP-2620 Clean up NullPointerExceptions related to null arguments on property related steps
* TINKERPOP-2630 Clarify that a server cannot support Graphson1.0 over HTTP
* TINKERPOP-2632 Netty 4.1.61 flagged with two high severity security violations
* TINKERPOP-2635 Consistent by() behavior *(breaking)*
* TINKERPOP-2636 Remove ProductiveByStrategy as a default *(breaking)*
* TINKERPOP-2637 Enhance logging in the Python
* TINKERPOP-2639 Remove previously deprecated GryoMessageSerializer infrastructure *(breaking)*
* TINKERPOP-2640 Remove previously deprecated AuthenticationSettings.enableAuditLog setting *(breaking)*
* TINKERPOP-2641 Allow orderability on any type
* TINKERPOP-2645 Improve behavior of hasId(null)
* TINKERPOP-2646 Make .NET StreamExtensions public for GraphBinary
* TINKERPOP-2650 Remove deprecated Gremlin step overloads of python keywords *(breaking)*
* TINKERPOP-2651 Update to .NET 6
* TINKERPOP-2652 Add TextP.regex to the text predicate set
* TINKERPOP-2656 Provide a no syntax sugar translator for python
* TINKERPOP-2657 Remove GroovyTranslator from gremlin-groovy *(breaking)*
* TINKERPOP-2659 Bump javascript runtimes to node v16
* TINKERPOP-2660 Bring back close message for drivers
* TINKERPOP-2663 Support Vertex references in grammar
* TINKERPOP-2665 Add the ability for property() to take a map
* TINKERPOP-2666 Create an anonymizing Translator for logging traversals without user data
* TINKERPOP-2667 Allow fold() with addAll to work on Map
* TINKERPOP-2668 Updating aiohttp requirements at germin-python due to vulnerability
* TINKERPOP-2669 Netty 4.1.61 flagged with medium severity security violations
* TINKERPOP-2671 Add tx() support to grammar
* TINKERPOP-2676 Refactor GremlinScript checker out of groovy package *(breaking)*
* TINKERPOP-2678 jackson-databind medium security issue identified
* TINKERPOP-2679 Update JavaScript driver to support processing messages as a stream
* TINKERPOP-2680 Create call() step to allow for calling procedures
* TINKERPOP-2681 Create merge() step to codify best practice for upsert pattern
* TINKERPOP-2682 Enable WebSocket compression in .NET by default
* TINKERPOP-2687 Gremlin Boolean Value Expressions 2.0 with Ternary Boolean Logics
* TINKERPOP-2688 Investigate two .NET test failures
* TINKERPOP-2689 VertexProperty Gherkin support for .NET
* TINKERPOP-2690 VertexProperty Gherkin support for Javascript
* TINKERPOP-2691 VertexProperty Gherkin support for Python
* TINKERPOP-2695 Support NaN/Inf in Parser and Gherkin
* TINKERPOP-2705 Support null as an argument where it makes sense in Gremlin.NET
* TINKERPOP-2707 Closing parent connection in python should close tx() connections
* TINKERPOP-2711 Make gremlin-language optional as it brings in CDDL/GPL dependencies
* TINKERPOP-2713 Create an element() step that maps a Property to its Element.
* TINKERPOP-2716 Enable eslint for gremlin-javascript project
* TINKERPOP-2725 Traversal Strategy Mix Up In Gremlin-Python
* TINKERPOP-2727 HasContainer should allow a null key
* TINKERPOP-2728 jackson-databind high security issue identified

== TinkerPop 3.5.0 (The Sleeping Gremlin: No. 18 Entr'acte Symphonique)

image::https://raw.githubusercontent.com/apache/tinkerpop/master/docs/static/images/gremlin-sleeping-beauty.png[width=185]

[[release-3-5-8]]
=== TinkerPop 3.5.8 (Release Date: November 20, 2023)

* Fixed a bug in Gremlin.Net that can lead to an `InvalidOperationException` due to modifying a collection while iterating over it in the serializers.
* Bumped Netty to 4.1.96

==== Bugs

* TINKERPOP-2976 InvalidOperationException: Collection was modified in GraphBinary serialization
* TINKERPOP-2983 Upgrade Netty for Security Reasons

==== Improvements

* TINKERPOP-2984 Replace Moq mocking library in .NET tests
* TINKERPOP-2991 Reformat Javadoc link in reference docs


[[release-3-5-7]]
=== TinkerPop 3.5.7 (Release Date: July 31, 2023)

* Bumped `jackson-databind` to 2.15.2 to fix security vulnerability.
* Introduced `maxNumberLength`, `maxStringLength`, and `maxNestingDepth` configs for `GraphSON` serializers.
* Fixed a memory leak in the Gremlin.Net driver that only occurred if a `CancellationToken` was provided.
* Fixed gremlin-python `Client` problem where calling `submit()` after` `close()` would hang the system.
* Added `gremlin.spark.dontDeleteNonEmptyOutput` to stop deleting the output folder if it is not empty in `spark-gremlin`.
* Fixed a bug in `SubgraphStrategy` where the vertex property filter produced errors if a `Vertex` was missing the key provided to `by()` as a token.
* Upgraded `gremlin-javascript` and `gremlint` to Node 16.20.0.
* Upgraded `gremlin-go` to Go 1.20.
* Improved the python `Translator` class with better handling for `P`, `None` and subclasses of `str`.
* Fixed bug in `FilterRankingStrategy` that was preventing certain traversals from recognizing labels in child traversals.
* Added `gremlin-java8.bat` file as a workaround to allow loading the console using Java 8 on Windows.
* Fixed a bug in `gremlin-server` where timeout tasks were not cancelled and could cause very large memory usage when timeout is large.
* Removed `jcabi-manifests` dependency from `gremlin-core`, `gremlin-driver`, and `gremlin-server`.
* Fixed a bug that caused the `GremlinGroovyScriptEngine` to throw a `MissingMethodException` when calling a static method in __ with the same name as an enum.
* Deprecated Neo4j-Gremlin
* Added `VertexPropertyFilter` to `GraphComputer`

==== Bugs

* TINKERPOP-2920 SubgraphStrategy failure when property key not present on vertex in by()
* TINKERPOP-2937 Throw an error when trying to use a closed connection
* TINKERPOP-2944 Memory leak in Gremlin.Net driver if CancellationToken is used
* TINKERPOP-2948 PRISMA security vulnerabilty for jackson-databind 2.14.0 *(breaking)*
* TINKERPOP-2953 Static import for __.values() overriden by Column.values()
* TINKERPOP-2958 ScheduledExecutorService for timeouts are never cancelled
* TINKERPOP-2965 FilterRankingStrategy removing labels it shouldn't in certain conditions

==== Improvements

* TINKERPOP-1403 Provide support for GraphFilter.vertexProperties() *(breaking)*
* TINKERPOP-2941 DO NOT purge the output location if it has content in SparkGraphComputer
* TINKERPOP-2954 Pass Gremlin Version from Maven to Java Without Manifests
* TINKERPOP-2955 Support SSL in WebSocketClient
* TINKERPOP-2977 Deprecate Neo4j-Gremlin

[[release-3-5-6]]
=== TinkerPop 3.5.6 (Release Date: May 1, 2023)

* Added `GraphFilter` support to `GraphSONRecordReader`.
* gremlin-python aiohttp dependency requirement upper bound relaxed to <4.0.0.
* Fixed network connection closing for sessions and transactions in `gremlin-python`.
* Fixed memory cleanup for sessions and transactions in `gremlin-python` and `gremlin-go`.
* Fixed bug in `CountStrategy` where `or()` and `and()` filters were not being rewritten properly for some patterns.
* Changed `PartitionStrategy` to force its filters to the end of the chain for `Vertex` and `Edge` read steps, thus preserving order of the `has()`.
* Added `RequestOptions` and `RequestOptionsBuilder` types to Go GLV to encapsulate per-request settings and bindings.
* Improved `addE()` error messaging when traverser is not a `Vertex`.
* Added `SubmitWithOptions()` methods to `Client` and `DriverRemoteConnection` in Go GLV to pass `RequestOptions` to the server.
* Fixed bug in which `gremlin-server` would not respond to clients if an `Error` was thrown during bytecode traversals.
* Added ability to deploy multi-arch Docker images for server and console. Server image now supports AMD64 and ARM64.
* Changed `with()` configuration for `ARGS_BATCH_SIZE` and `ARGS_EVAL_TIMEOUT` to be more forgiving on the type of `Number` used for the value.
* Changed `gremlin-console` to add imports via an ImportCustomizer to reduce time spent resolving imports.
* Bumped to Groovy 2.5.22.
* Fixed `generateUserAgent()` in `gremlin-javascript` and `gremlin-dotnet` to handle null and undefined properly, and updated Java UserAgent error handling
* Fixed bug in parsing of `math()` expressions where variables were not being identified if they contained a text associated with a function.
* Refactored `FilterRankingStrategy` to improve performance for deeply nested traversals.
* Refactored strategy application to improve performance by avoiding some excessive recursion.
* Added `Traversal.lock()` to provide an explicit way to finalize a traversal object.
* Changed `Traversal.getGraph()` to get its `Graph` object from itself or, if not available, its parent.
* Added `AuthInfoProvider` interface and `NewDynamicAuth()` to gremlin-go for dynamic authentication support.
* Fixed bug where `hasId()` unrolls ids in Java arrays to put into `P.within` but not ids in lists, this also aligned behavior of start-step and mid-traversal hasId().
* Bumped to `snakeyaml` 2.0 to fix security vulnerability.
* Bumped to Apache `commons-configuration` 2.9.0 to fix security vulnerability.
* Fixed `CountStrategy` bug for cases where predicates contain negative numbers by disabling the optimization.
* Improved `count` step optimization for negative values in input for 'eq' comparison.
* Fixed performance issue when using `SampleGlobalStep` with a traverser that has either a `LABELED_PATH` or `PATH` requirement.
* Reduce the `toString()` of `ObjectWritable` to avoid OOM for running OLAP queries on Spark.

==== Bugs

* TINKERPOP-2526 Gremlin Console performance with incomplete multi-line scripts
* TINKERPOP-2767 Repeat Out Times traversal hangs indefinitely on first execution
* TINKERPOP-2820 gremlin-python _close_session race condition/FD leak
* TINKERPOP-2855 Performance degradation in TinkerGraph 3.5.4 and 3.5.5
* TINKERPOP-2856 math() step fails if variable name contains a keyword
* TINKERPOP-2861 Fix incorrect symlinks in source release zip
* TINKERPOP-2863 HasId Step generates incorrect results when given a list of IDs mid-traversal
* TINKERPOP-2878 Incorrect handling of local operations when there are duplicate elements
* TINKERPOP-2888 DefaultTraversal's applyStrategies performance decrease
* TINKERPOP-2891 Inconsistent behavior when comparing a counted value with a negative value
* TINKERPOP-2893 Incorrectly comparing a counted value with multiple predicates
* TINKERPOP-2902 Critical security vulnerability in snakeyaml
* TINKERPOP-2905 gremlin-go gorillaTransporter.logHandler is not initialized correctly and leads to panic
* TINKERPOP-2911 CountStrategy converts count().is(0) wrongly under ConnectiveStrategy
* TINKERPOP-2918 Utils.GenerateUserAgent assumes Gremlin.Net.dll to be present when, in some environments, it is not.

==== Improvements

* TINKERPOP-2841 Test and Fix Per Request Settings in Go
* TINKERPOP-2852 Update Maven plugin for docker-images building for M1 compatibility
* TINKERPOP-2857 GraphSONRecordReader does not allow configure a GraphFilter during deserialization
* TINKERPOP-2865 Add has steps injected by PartitionStrategy at the end of the filter
* TINKERPOP-2890 Avoid exceptions on local scope based steps where possible
* TINKERPOP-2899 SampleGlobalStep samples inefficiently with TraverserSet running into hash collisions
* TINKERPOP-2912 Improve error message for addE() when traverser is incorrect
* TINKERPOP-2919 Improve performance of FilterRankingStrategy for deeply nested traversals
* TINKERPOP-2934 Optimize ObjectWritable for displaying content of Java Collection or Map to reduce OOM

[[release-3-5-5]]
=== TinkerPop 3.5.5 (Release Date: January 16, 2023)

* Changed the `Result` struct in gremlin-go to make it more suitable for mocking in tests.
* Changed label generation in `PathProcessorStrategy` to be more deterministic.
* Bumped to Apache `commons-configuration` 2.8.0 to fix security vulnerability.
* Fixed issue where the `GremlinGroovyScriptEngine` reused the same translator concurrently which lead to incorrect translations.
* Fixed bug where tasks that haven't started running yet time out due to `evaluationTimeout` and never send a response back to the client.
* Set the exact exception in `initializationFailure` on the Java driver instead of the root cause.
* Improved error message for when `from()` and `to()` are unproductive for `addE()`.
* Added `SparkIOUtil` utility to load graph into Spark RDD.
* Improved performance of `CloneVertexProgram` by bypassing the shuffle state of `SparkGraphComputer`.
* Changed `JavaTranslator` exception handling so that an `IllegalArgumentException` is used for cases where the method exists but the signature can't be discerned given the arguments supplied.
* Dockerized all test environment for .NET, JavaScript, Python, Go, and Python-based tests for Console, and added Docker as a build requirement.
* Async operations in .NET can now be cancelled. This however does not cancel work that is already happening on the server.
* Bumped to `snakeyaml` 1.32 to fix security vulnerability.
* Update docker/build.sh to work with docker-compose dockerized tests changes.
* Fix permission issues with Docker generated files by setting permission to current user, so sudo isn't needed for maven operations.
* Updated base images for gremlin-server and gremlin-console docker images to support arm64.
* Use Go embed for error/logger resources for `gremlin-go` to avoid missing resource files when using binaries.
* Added user agent to web socket handshake in java driver. Can be controlled by a new enableUserAgentOnConnect configuration. It is enabled by default.
* Added user agent to web socket handshake in Gremlin.Net driver. Can be controlled by `EnableUserAgentOnConnect` in `ConnectionPoolSettings`. It is enabled by default.
* Added user agent to web socket handshake in go driver. Can be controlled by a new `EnableUserAgentOnConnect` setting. It is enabled by default.
* Added user agent to web socket handshake in python driver. Can be controlled by a new `enable_user_agent_on_connect` setting. It is enabled by default.
* Added user agent to web socket handshake in javascript driver. Can be controlled by a new `enableUserAgentOnConnect` option. It is enabled by default.
* Added logging in .NET.
* Added `addDefaultXModule` to `GraphSONMapper` as a shortcut for including a version matched GraphSON extension module.
* Modified `GraphSONRecordReader` and `GraphSONRecordWriter` to include the GraphSON extension module by default.
* Bumped `jackson-databind` to 2.14.0 to fix security vulnerability.
* Bumped to Groovy 2.5.15.
* Bumped to Netty 4.1.86.
* Bumped `ivy` to 2.5.1 to fix security vulnerability
* Removed default SSL handshake timeout. The SSL handshake timeout will instead be capped by setting `connectionSetupTimeoutMillis`.
* Improved logging for `gremlin-driver`.
* Modified `Connection` and `Host` job scheduling in `gremlin-driver` by dividing their work to two different thread pools and sparing work from the primary pool responsible for submitting requests and reading results.
* Prevented usage of the fork-join pool for `gremlin-driver` job scheduling.
* Modified `GremlinScriptChecker` to extract the `Tokens.REQUEST_ID` from Gremlin scripts.
* Changed `Host` initialization within a `Client` to be parallel again in `gremlin-driver`.
* Changed mechanism for determining `Host` health which should make the driver more resilient to intermittent network failures.
* Removed the delay for reconnecting to a potentially unhealthy `Host` only marking it as unavailable after that initial retry fails.
* Prevented fast `NoHostAvailableException` in favor of more direct exceptions when borrowing connections from the `ConnectionPool`.
* Improved Gherkin tests for more consistent results.
* Provides users with potentially more information to driver TimeoutExceptions.
* Fixed an issue in Go and Python GLVs where modifying per request settings to override request_id's was not working correctly.
* Fixed incorrect implementation for `GraphTraversalSource.With` in `gremlin-go`.
* Changed `Gremlin.version()` to return "VersionNotFound" if the version is missing from the manifest.
* Fixed local steps to avoid throwing an exception for non-iterable input.
* Fixed a case sensitivity issue when comparing request UUIDs in `gremlin-javascript`.

==== Bugs

* TINKERPOP-2765 Race condition during script creation when using UnifiedChannelizer
* TINKERPOP-2769 gremlin-server does not reply with a timeout response to all timed out requests
* TINKERPOP-2771 Critical severity security vulnerabilty in commons-configuration 2.7
* TINKERPOP-2796 High severity security vulnerability found in snakeyaml
* TINKERPOP-2803 Incorrect count() with sample() in TinkerGraph
* TINKERPOP-2809 High severity security vulnerability found in jackson databind
* TINKERPOP-2815 Critical security vulnerability for apache commons-text
* TINKERPOP-2816 Gherkin test issues for implementers
* TINKERPOP-2817 Support java.lang.Byte in hadoop GraphSONRecordWriter/GraphSONRecordReader
* TINKERPOP-2826 Critical security vulnerability in ivy
* TINKERPOP-2836 Github actions do not run java driver integration tests
* TINKERPOP-2840 Test Failures on NonDex
* TINKERPOP-2843 Security vulnerabilities found in netty version 4.1.77
* TINKERPOP-2849 Incorrect implementation for GraphTraversalSource.With in gremlin-go

==== Improvements

* TINKERPOP-2471 Add logging to Gremlin.Net driver
* TINKERPOP-2480 User agent for Gremlin drivers
* TINKERPOP-2737 Dockerized Build and Test Environments
* TINKERPOP-2772 Add Spark utility to load vertices as RDD
* TINKERPOP-2779 Floating ConnectedComponent Feature Failures for GitHub Actions on windows
* TINKERPOP-2785 Inability to Mock Returned Result Types in Gremlin-Go Driver
* TINKERPOP-2792 Better exception when JavaTranslator finds a method but not the overload
* TINKERPOP-2794 Allow cancellation of Gremlin.Net async methods
* TINKERPOP-2808 Improve Compatibility on ARM machines
* TINKERPOP-2813 Improve driver usability for cases where NoHostAvailableException is currently thrown
* TINKERPOP-2814 Add a SSL handshake timeout configuration to the driver
* TINKERPOP-2833 TestSupport loads files too slow
* TINKERPOP-2834 CloneVertexProgram optimization on SparkGraphComputer
* TINKERPOP-2842 Expand GremlinScriptChecker to include request id overrides

[[release-3-5-4]]
=== TinkerPop 3.5.4 (Release Date: July 18, 2022)

* Added exception to Gremlin Server that is thrown when using a transaction on a non-transaction graph.
* Exposed error message sent by the server as a property on `GremlinServerError` for gremlin-python
* Allowed `datetime()` syntax to accept zone offset with colon separators and seconds.
* Fixed a minor problem in the Gremlin parser where a `GraphTraversalSource` may not have been initialized.
* Added getters to high and low properties in `RangeLocalStep`.
* Added `Pick` traversal to the return from `getGlobalChildren()` for `BranchStep`.
* Ensured `Pick` traversal was an integrated child.
* Added GraphBinary serialization support to gremlin-javascript.
* Improved startup time by removing unnecessary DNS lookup.
* Bumped to logback 1.2.9.
* Bumped to netty 4.1.77.
* Fixed bug in `submitAsync()` in gremlin-python where the deprecated version was not returning its result.
* Added missing `ResponseStatusCodeEnum` entries for 403, 429, 497, and 596 for .NET.
* Added GraphBinary support in gremlin-python for short, bigdecimal and biginteger.
* Fixed bug in `PartitionStrategy` where the use of `AbstractLambdaTraversal` caused an unexpected exception.
* Fixed bug where close requests for sessions were improperly validating the request in the `UnifiedChannelizer`.
* Deprecated and removed functionality of the `connectOnStartup` option in `gremlin-javascript` to resolve potential `unhandledRejection` and race conditions.
* Ensured `Graph` instance was set between `TraversalStrategy` executions.
* Fixed potential `NullPointerException` in `gremlin-driver` where initialization of a `ConnectionPool` would fail but not throw an exception due to centralized error check being satisfied by a different process.
* Fixed a bug where the JavaScript client would hang indefinitely on traversals if the connection to the server was terminated.
* Fix a javadoc comment in Cluster.Builder regarding maxInProcessPerConnection.
* Added a getter for selectKeys in SelectStep

==== Bugs

* TINKERPOP-2734 NullPointerException when calling Client chooseConnection()
* TINKERPOP-2735 IllegalStateException: Unrecognized content of the 'gremlin' argument... on connection close
* TINKERPOP-2736 PluginAcceptror interface no more available in 3.5.3+ but referred in documentation
* TINKERPOP-2741 GraphMLWriter error message is not properly formatted
* TINKERPOP-2751 Transaction: tx.commit() hangs up in javascript client-lib
* TINKERPOP-2754 Javascript client hangs if the server restarts
* TINKERPOP-2763 client.submitAsync returns None value
* TINKERPOP-2768 BranchStep pickToken should be integrated when added as a child option

==== Improvements

* TINKERPOP-2229 JavaScript GLV: Add GraphBinary Support
* TINKERPOP-2631 GraphSON float serialization when ujson is used is imprecise
* TINKERPOP-2693 Complete GraphBinary support in Python
* TINKERPOP-2740 first request suspend more than 9s when using gremlin-java-driver
* TINKERPOP-2748 Medium security vulnerability on netty-all and netty-codec
* TINKERPOP-2762 getScopeKeys should respect the order of keys passed in Step
* TINKERPOP-2764 AWS Neptune returns an inaccessible structured error response

[[release-3-5-3]]
=== TinkerPop 3.5.3 (Release Date: April 4, 2022)

* Added support for using a readable stream when submitting scripts through the JavaScript driver which allows processing each batch of result sets as they come in, rather than waiting for the entire result set to complete before allowing processing.
* Fixed issue with implicit conversion of `Infinity` number instances into `BigDecimal`.
* Ensured that new properties are added before triggering the associated event.
* Added support for WebSocket compression in the .NET driver. (Only available on .NET 6.)
* Added Groovy `Translator` for .NET.
* Bumped to `jackson-databind` 2.13.2.2.
* Fixed bug in `DefaultTraversal.clone()` where the resulting `Traversal` copy could not be re-iterated.
* Fixed bug in `JavaTranslator` that did not handle `has()` well where `null` was the first argument.
* Renamed `GremlinBaseVisitor` to `DefaultGremlinBaseVisitor` in `gremlin-core` to prevent conflict with the generated `GremlinBaseVisitor` in `gremlin-language`.
* Tracked transaction spawned connections and closed them when the parent connection was closed for `gremlin-python`.
* Prevented unintentionally opening another transaction in `TraversalOpProcessor`` and `SessionOpProcessor` of Gremlin Server.
* Fixed bug in `Translator` of `gremlin-python` around translation of Booleans.

==== Bugs

* TINKERPOP-2694 Bug of TinkerGraph gremlin api "has()"
* TINKERPOP-2706 Traversal clone() not resetting the close state
* TINKERPOP-2712 PropertyChangedEvent is triggered before Property is actually changed
* TINKERPOP-2717 Gremlin.NET : WebSocketConnection does not check for MessageType.Close, causing error InvalidOperationException: "Received data deserialized into null object message. Cannot operate on it."
* TINKERPOP-2719 hasNext is called on TraverserIterator after transaction is committed
* TINKERPOP-2726 Python's GroovyTranslator translates boolean wrong

==== Improvements

* TINKERPOP-2367 Gremlin Translators for .NET
* TINKERPOP-2518 Enhance .NET gherkin framework to deal with more advanced assertions
* TINKERPOP-2651 Update to .NET 6
* TINKERPOP-2679 Update JavaScript driver to support processing messages as a stream
* TINKERPOP-2682 Enable WebSocket compression in .NET by default
* TINKERPOP-2707 Closing parent connection in python should close tx() connections
* TINKERPOP-2711 Make gremlin-language optional as it brings in CDDL/GPL dependencies
* TINKERPOP-2716 Enable eslint for gremlin-javascript project
* TINKERPOP-2725 Traversal Strategy Mix Up In Gremlin-Python
* TINKERPOP-2727 HasContainer should allow a null key
* TINKERPOP-2728 jackson-databind high security issue identified

[[release-3-5-2]]
=== TinkerPop 3.5.2 (Release Date: January 10, 2022)

This release also includes changes from <<release-3-4-13, 3.4.13>>.

* Added an `AnonymizingTypeTranslator` for use with `GroovyTranslator` which strips PII (anonymizes any String, Numeric, Date, Timestamp, or UUID data)
* Added support for `g.tx()` in Python.
* Added logging in in Python.
* Added `tx()` syntax to `gremlin-language`.
* Fixed shutdown cleanup issue in Python aiohttp transport layer.
* Added a `NoSugarTranslator` translator to `PythonTranslator` which translates Gremlin queries to Python without syntactic sugar (ex `g.V().limit(1)` instead of `g.V()[0:1]`)
* Added support for `g.Tx()` in .NET.
* Added support for `with()` constant options to `io()`.
* Changed `GroovyTranslator` to generate code more compatible to Java with `Date` and `Timestamp`.
* Fixed bug in the processing of the `io()` step when constructing a `Traversal` from the grammar.
* Added the `ConnectedComponent` tokens required to properly process the `with()` of the `connectedComponent()` step.
* Fixed `DotNetTranslator` bugs where translations produced Gremlin that failed due to ambiguous step calls to `has()`.
* Fixed bug where `RepeatUnrollStrategy`, `InlineFilterStrategy` and `MessagePassingReductionStrategy` were all being applied more than necessary.
* Modified grammar to accept the `datetime()` function so that Gremlin scripts have a way to natively construct a `Date`.
* Ensured `PathRetractionStrategy` is applied after `InlineFilterStrategy` which prevents an error in traverser mapping in certain conditions.
* Deprecated `JsonBuilder` serialization for GraphSON and Gryo.
* Added `ProductiveByStrategy` to ensure consistency of `by()` modulator behaviors when child traversal arguments contained no elements.
* Changed drivers to once again send the previously deprecated and removed "close" message for sessions.
* Modified `fold()` to merge `Map` instances with `addAll`.
* Allowed `null` string values in the Gremlin grammar.
* Fixed support for `SeedStrategy` in the Gremlin Grammar.
* Fixed bug in `Translator` of `gremlin-javascript` around array translation.
* Fixed bugs in `PythonTranslator`, `JavascriptTranslator` and `DotNetTranslator` when translating `TraversalStrategy` objects to Javascript.
* Prevented exception with `hasLabel(null)` and `hasKey(null)` and instead filter away traversers as these structural components can't ever be null.
* Improved handling of `null` when passed to `P` predicates.
* Handled `null` for mathematical reducing operations of `sum()`, `mean()`, `max()` and `min()`.
* Allowed `null` values in `Memory` for `GraphComputer`.
* Allowed `null` assignment in `withSideEffect()`.
* Allowed labelling of steps that emit a traverser carrying `null`.
* Fixed bug in filtering for `null` property key arguments to `valueMap()`, `elementMap()`, `properties()` and `values()`.
* Modified grammar to allow a call to `within()` and `without()` with no arguments.
* Fixed problems with `inject(null)` variations where `null` was the only value being submitted.
* Fixed problem with `GroovyTranslator` and `inject(null,null)` which could be interpreted as the Groovy JDK extension `inject(Object,Closure)`.
* Fixed error where certain variants of `inject()` with `null` might not properly construct a traversal in .NET.
* Prevented exception with  `hasValue(null)` and allowed filtering as expected.
* Refined `DotNetTranslator` to be more explicit with `null` arguments to ensure that the right overloads are called.
* Created `GremlinParser` to construct `Traversal` objects from `gremlin-language`.
* Added `GremlinLangScriptEngine` as a `GremlinScriptEngine` implementation that users the grammar and `JavaTranslator` to evaluate Gremlin.
* Added getter method for `bypassTraversal` in `AbstractLambdaTraversal`.
* Added support for custom GraphBinary types in .NET.
* Removed some unnecessary exception wrapping around `gremlin-driver` errors now producing a more immediate view of the actual error cause.

==== Bugs

* TINKERPOP-2569 Reconnect to server if Java driver fails to initialize
* TINKERPOP-2585 Traversal failed for different strategies order
* TINKERPOP-2589 XML External Entity (XXE) vulnerability
* TINKERPOP-2597 NullPointerException while initializing connection pool
* TINKERPOP-2598 within(null) NPE
* TINKERPOP-2603 TinkerGraph sometimes could not query float values.
* TINKERPOP-2609 HTTP returns serialization exceptions for the GraphTraversalSource
* TINKERPOP-2621 toString for traversals such as within with empty array returns empty string as argument instead of brackets
* TINKERPOP-2626 RangeGlobalStep closes traversal prematurely
* TINKERPOP-2649 Unable to translate gremlin query to java
* TINKERPOP-2658 Translator in gremlin-javascript has trouble with array arguments
* TINKERPOP-2662 Unclosed client session and stacktrace pops up when cleanup is missed
* TINKERPOP-2670 JavaDocs do not build when using JDK 11

==== Improvements

* TINKERPOP-2504 Intermittently failing server/driver integration tests
* TINKERPOP-2555 Support for remote transactions in Python
* TINKERPOP-2556 Support remote transactions in .NET
* TINKERPOP-2570 Support custom type in GraphBinary for .NET
* TINKERPOP-2582 Construct traversals from gremlin-language
* TINKERPOP-2583 Make gremlin-groovy processing optional in Gremlin Server
* TINKERPOP-2591 Administrative adjustments to gremlint site
* TINKERPOP-2592 Align the style guides
* TINKERPOP-2596 datetime function
* TINKERPOP-2605 Further enforce and refine null semantics
* TINKERPOP-2615 Expand testing of path() with null values
* TINKERPOP-2616 Provide better exceptions with SSL related failures *(breaking)*
* TINKERPOP-2620 Clean up NullPointerExceptions related to null arguments on property related steps
* TINKERPOP-2630 Clarify that a server cannot support Graphson1.0 over HTTP
* TINKERPOP-2632 Netty 4.1.61 flagged with two high severity security violations
* TINKERPOP-2637 Enhance logging in the Python
* TINKERPOP-2646 Make .NET StreamExtensions public for GraphBinary
* TINKERPOP-2656 Provide a no syntax sugar translator for python
* TINKERPOP-2660 Bring back close message for drivers
* TINKERPOP-2666 Create an anonymizing Translator for logging traversals without user data
* TINKERPOP-2667 Allow fold() with addAll to work on Map
* TINKERPOP-2668 Updating aiohttp requirements at germin-python due to vulnerability
* TINKERPOP-2669 Netty 4.1.61 flagged with medium severity security violations
* TINKERPOP-2671 Add tx() support to grammar

[[release-3-5-1]]
=== TinkerPop 3.5.1 (Release Date: July 19, 2021)

This release also includes changes from <<release-3-4-12, 3.4.12>>.

* Added support for `g.tx()` in Javascript.
* Fixed bug in Javascript error message related to validating anonymous traversal spawns.
* Changed close of Python and Javascript connections to no longer send a "close message" as the server no longer acknowledges it as of 3.5.0.
* Fixed bug where the `Graph` instance was not being assigned to child traversals.
* Removed sending of deprecated session close message from Gremlin.Net driver.

==== Bugs

* TINKERPOP-2358 Potential connection leak on client disposing
* TINKERPOP-2554 Extracting step metrics from ProfileStep throws NPE if the step was not triggered
* TINKERPOP-2565 GraphMLWriter does not check vertexLabelKey conflict
* TINKERPOP-2566 Incomplete error message in bytecode step generation
* TINKERPOP-2568 Graph instance not set for child traversals
* TINKERPOP-2578 Set arguments to P within/without are wrapped in List
* TINKERPOP-2579 EventStrategy doesn't work with anonymous traversal
* TINKERPOP-2580 Update the custom DSL documentation

==== Improvements

* TINKERPOP-2548 Add getter for indexer used in IndexStep
* TINKERPOP-2551 Setup scripts to publish Gremint to npm
* TINKERPOP-2557 Support remote transactions in Javascript
* TINKERPOP-2559 Stop sending the close message for .NET
* TINKERPOP-2560 Stop sending close message for Python
* TINKERPOP-2561 Stop sending close message in Javascript
* TINKERPOP-2576 Setup automatic updates via Dependabot for Gremlin.NET
* TINKERPOP-2577 Remove unused test coverage dependencies from Gremlin.NET

[[release-3-5-0]]
=== TinkerPop 3.5.0 (Release Date: May 3, 2021)

This release also includes changes from <<release-3-4-11, 3.4.11>>.

* Changed transport implementation to use AIOHTTP instead of Tornado for gremlin-python.
* Added max_content_length and unit test for it in gremlin-python.
* Removed compression_option support for transport in gremlin-python.
* Fixed event loop issues and added unit test for it in gremlin-python.
* Fixed DriverRemoteConnection multithreading issues and added unit test for it in gremlin-python.
* Fixed heartbeat timeout issues and tested with local server manually for gremlin-python.
* Fixed build errors emitted for gremlin-python (asyncio task destroyed but is pending error).
* Added `gremlin-language` module.
* Allowed the possibility for the propagation of `null` as a `Traverser` in Gremlin.
* Added a fully shaded version of `gremlin-driver`.
* Exposed websocket connection status in JavaScript driver.
* Fixed a bug where spark-gremlin was not re-attaching properties when using `dedup()`.
* Fixed a bug in `WsAndHttpChannelizer` pipeline configuration where failed object aggregation could not write back HTTP responses.
* Ensured better consistency of the use of `null` as arguments to mutation steps.
* Added a `ResponseStatusCode` to indicate that a client should retry its request.
* Added `TemporaryException` interface to indicate that a transaction can be retried.
* Prevented `TraversalStrategy` instances from being added more than once, where the new instance replaces the old.
* Improved error message for `addE()` when the `from()` or `to()` does not resolve to a `Vertex`.
* Improved error message for `addE()` when cardinality is specified on `property()` assignments.
* Allowed `property(T.label,Object)` to be used if no value was supplied to `addV(String)`.
* Dropped support for .NET Standard 1.3 in Gremlin.Net. Only .NET Standard 2.0 is supported starting with this version.
* Added GraphBinary support for .NET.
* Added `UnifiedChannelizer` which exposes HTTP and Websockets connections and processes both sessionless and in-session requests with the same `gremlinPool`.
* Bounded the `gremlinPool` in Gremlin Server to enforce rate limiting which will then produce a `TOO_MANY_REQUESTS` response status code.
* Switched from `Newtonsoft.Json` to `System.Text.Json` as the JSON library for Gremlin.Net.
* Allowed additional arguments to `Client.submit()` in Javascript driver to enable setting of parameters like `scriptEvaluationTimeout`.
* Gremlin.Net driver no longer supports skipping deserialization by default. Users can however create their own `IMessageSerializer` if they need this functionality.
* Supported deserialization of `dict` and `list` as a key in a `dict` for Python.
* Changed the aliased `Client` to proxy `close()` methods to its underlying client.
* Added support for remote `g.tx()` usage.
* Added support for bytecode-based sessions.
* Added a `Graph.Feature` for `supportsNullPropertyValues`.
* Modified `TokenTraversal` to support `Property` thus `by(key)` and `by(value)` can now apply to `Edge` and meta-properties.
* Added `SeedStrategy` to allow deterministic behavior for `coin()`, `sample()` and `Order.shuffle`.
* Added `Grouping` step interface.
* Added `TraversalParent.replaceTraversal()` which can replace a direct child traversal.
* Added `ByModulatorOptimizationStrategy` which replaces certain standard traversals w/ optimized traversals (e.g. `TokenTraversal`).
* Improved `IdentityRemovalStrategy` by accounting for `EndStep` situations.
* Added `IdentityRemovalStrategy` to the standard list of `TraversalStrategies`.
* Modified `PathRetractionStrategy` to leave labels more often with `match()` cases to return more consistent results.
* Refactored `MapStep` to move its logic to `ScalarMapStep` so that the old behavior could be preserved while allow other implementations to have more flexibility.
* Modified TinkerGraph to support `null` property values and can be configured to disable that feature.
* Modified `null` handling in mutations to be consistent for a new `Vertex` as well as update to an existing one.
* Enforced use of anonymous child traversals.
* Removed support for Python 2.x in gremlinpython.
* Upgraded to Apache Commons Configuration2.
* Renamed `StoreStep` to `AggregateLocalStep`.
* Renamed `AggregateStep` to `AggregateGlobalStep`.
* Renamed `SERVER_ERROR_SCRIPT_EVALUATION` to `SERVER_ERROR_EVALUATION` given that this response code applies to remote traversals as well as scripts.
* Refactored `TraversalStrategies` to implement `Iterable`.
* Refactored `Traversal` semantics to always expect `EmptyStep` as a parent if it is meant to be the root `Traversal`.
* Configured GraphBinary as the default binary serialization format for the Java Driver.
* Configured GraphSON 3.0 as the default text serialization format when no serializer can be determined.
* Configured GraphSON 3.0 as the default setting for the `GraphSONMapper`.
* Added `JavascriptTranslator` for Java.
* Added `DotNetTranslator` for Java.
* Added Groovy `Translator` for Python.
* Fixed bug in `PythonTranslator` for processing `TraversalStrategy` instances in GraphBinary.
* Fixed bug in bytecode `Bindings` where calling `of()` prior to calling a child traversal in the same parent would cause the initial binding to be lost.
* Migrated from Tornado to AIOHTTP for gremlinpython.
* Bumped to Neo4j 3.4.11.
* Bumped to Spark 3.0.0.
* Bumped to Jackson 2.11.x.
* Supported build for Java 11.
* Added `MessageSerializer.getMapper()` to return the underlying object that handles serialization for a particular implementation.
* Added a parameterized `TypeTranslator` for use with `GroovyTranslator` that should produce more cache hits.
* Added support for `TextP` in Neo4j using its string search functions.
* Added a kerberos KDC to the docker container for testing GLV's.
* Added kerberos authentication to Gremlin-Python.
* Added audit logging to bytecode-based traversals.
* Changed `TraversalStrategy` application methodology to apply each strategy in turn to each level of the traversal hierarchy starting from root down to children.
* Added a VertexProgramRestrictionStrategy.
* Prevented more than one `Client` from connecting to the same Gremlin Server session.
* Changed the Groovy to an optional dependency in `gremlin-driver`.
* Added support for configuring an `Authorizer` implementation to Gremlin Server, allowing for authorization of individual gremlin requests.
* Added `gremlint` module to house the Gremlin query formatting JavaScript library powering gremlint.com.
* Removed internal functionality for the session close message in Gremlin Server - the message is accepted but ignored if sent.
* Removed `Property.Exceptions.propertyValueCanNotBeNull` exception type as `null` now has meaning in Gremlin.
* Removed the "experimental" support for multi/meta-properties in Neo4j.
* Removed Gryo serialization configurations from Gremlin Server sample configurations and default configurations.
* Removed previously deprecated custom keep-alive functionality in the Java driver.
* Removed previously deprecated `BytecodeUtil`.
* Removed previously deprecated `Cluster.maxWaitForSessionClose` configuration option.
* Removed previously deprecated `TraversalStrategies.applyStrategies()`.
* Removed previously deprecated `scriptEvaluationTimeout`.
* Removed previously deprecated `NioChannelizer` and related classes.
* Removed previously deprecated remote traversal side-effects and related infrastructure.
* Removed previously deprecated `Serializers.DEFAULT_RESULT_SERIALIZER` and `Serializers.DEFAULT_REQUEST_SERIALIZER`.
* Removed previously deprecated `decr` and `incr` from `Order`.
* Removed previously deprecated `TraversalSource.withRemote()`.
* Removed previously deprecated `ResponseHandlerContext` infrastructure.
* Removed previously deprecated `VertexProgram` related infrastructure.
* Removed previously deprecated SSL settings: `keyCertChainFile`, `keyFile`, `keyPassword` and `trustCertChainFile` and related infrastructure.
* Removed previously deprecated `PropertyMapStep` constructor and `isIncludeTokens`.
* Removed previously deprecated `StarGraph.builder()` and `StarGraph.Builder.create()`.
* Removed previously deprecated `AbstractOpProcessor.generateMetaData(ChannelHandlerContext, RequestMessage, ResponseStatusCode, Iterator)`
* Removed previously deprecated `BulkDumperVertexProgram` and `BulkLoaderVertexProgram`.

==== Bugs

* TINKERPOP-1619 TinkerGraphComputer worker count affects OptionalStep query results
* TINKERPOP-2107 Spark fails to reattach properties
* TINKERPOP-2157 SparkStarBarrierInterceptor injects (Byte) 0
* TINKERPOP-2159 EventStrategy doesn't handle multi-valued properties
* TINKERPOP-2175 Executor thread is not returned on channel close
* TINKERPOP-2185 Use commons-configuration2 instead of commons-configuration *(breaking)*
* TINKERPOP-2192 Gremlin.Net.Driver.Connection.Parse throws a NullReferenceException
* TINKERPOP-2224 Detect and fix resource leak
* TINKERPOP-2230 match() step unexpected behaviours
* TINKERPOP-2232 RemoteStrategy does not call parent class TraversalStrategy __init__
* TINKERPOP-2238 Fix remaining iterator leaks marked by @IgnoreIteratorLeak
* TINKERPOP-2241 Client exception don't match Server exception when server  throw StackOverflowError
* TINKERPOP-2248 Instability of driver for blocked requests
* TINKERPOP-2257 transaction itty  may still be visited after commit
* TINKERPOP-2264 Gremlin Python should deserialize g:Date to UTC
* TINKERPOP-2266 Keep alive not started at connection creation
* TINKERPOP-2274 Test of TinkerGraph Gremlin fail on Windows and non EN locale
* TINKERPOP-2276 No constructor for remote connection in DSL generated traversal source
* TINKERPOP-2283 GraphStep's ids null exception
* TINKERPOP-2285 Error object is unreachable
* TINKERPOP-2288 Get ConnectionPoolBusyException and then ServerUnavailableExceptions
* TINKERPOP-2289 Use address instead of hostname for connection
* TINKERPOP-2290 Javascript GLV connection refused error handling
* TINKERPOP-2291 TraversalExplanation deserialization in GraphSON
* TINKERPOP-2298 Bytecode.java  flattenArguments throw exception when null
* TINKERPOP-2303 GremlinDsl generate addV instead of addE
* TINKERPOP-2318 Edge properties dedup() not work with spark-gremlin *(breaking)*
* TINKERPOP-2337 In upgrade guide for 3.4.2, the option RemoteConnection.PER_REQUEST_TIMEOUT does not exist
* TINKERPOP-2338 drop() not removing all edge/meta properties
* TINKERPOP-2341 GremlinClientExtensions.SubmitAsync hangs as it tries to dispose connection
* TINKERPOP-2345 NullPointerException when Map key is not found for math()
* TINKERPOP-2347 Remove invalid service descriptors from gremlin-shaded
* TINKERPOP-2350 clone() is not deep copying Traversal internals
* TINKERPOP-2351 Local Map ordering of keys can generate cast errors
* TINKERPOP-2352 Gremlin Python driver default pool size makes Gremlin keep-alive difficult
* TINKERPOP-2353 Error while Shutting Down Gremlin Server
* TINKERPOP-2360 failed to deserializer int32 when gremlin-python submit bytecode with a big int value
* TINKERPOP-2364 Injected ProfileStep should not be displayed in child traversals
* TINKERPOP-2365 LazyBarrierStrategy adds a NoOpBarrierStep when profile() is present
* TINKERPOP-2368 JAVA_OPTIONS are not properly expanded in gremlin-console
* TINKERPOP-2369 Connections in ConnectionPool are not replaced in background when underlying channel is closed
* TINKERPOP-2374 SaslAndHttpBasicAuthenticationHandler can't extract authorization
* TINKERPOP-2383 has(T,Traversal) does not return results
* TINKERPOP-2384 Inject and withSideEffect causing different outcomes in order step
* TINKERPOP-2388 gremlinpython: Can't close DriverRemoteConnection
* TINKERPOP-2403 Gremlin javascript Translator does not handle child traversals
* TINKERPOP-2405 gremlinpython: traversal hangs when the connection is established but the servers stops responding later
* TINKERPOP-2408 Iterator leak in HasContainer
* TINKERPOP-2409 js: DriverRemoteConnection never times out if server uri not available.
* TINKERPOP-2410 Free up server threads when client is closed
* TINKERPOP-2425 Server closes HTTP connection for keepAlive as true
* TINKERPOP-2432 Generate correct toString() representation of bytecode in Javascript
* TINKERPOP-2433 typo in javadocs match() Type Parameters
* TINKERPOP-2435 Gremlin Python sugar syntax for values() can lead to unexpected problems
* TINKERPOP-2437 gremlin-driver hangs if ResultSet.statusAttributes().get() is called when the request throws
* TINKERPOP-2439 P and TextP toString() is broken
* TINKERPOP-2458 Bytecode Bindings lost when followed by a child traversal
* TINKERPOP-2465 TestHelper.generateTempFileFromResource file handling is invalid on windows
* TINKERPOP-2475 Barrier step touches one more element of next loop
* TINKERPOP-2478 Console byte code translator has issues with "new Date()"
* TINKERPOP-2496 GremlinDslProcessor fails when SocialTraversalSourceDsl overrides close
* TINKERPOP-2505 Gremlin Python Client Query Times out at 30 seconds instead of the server timeout
* TINKERPOP-2512 Duplicate jars in classpath when running gremlin-server.sh
* TINKERPOP-2513 Generics insufficiently strict on property()
* TINKERPOP-2514 Java client driver requests with same request ids hang
* TINKERPOP-2516 Property folding has trouble with coalesce
* TINKERPOP-2529 Global dedup() in reducing by() of group() detaches elements for OLTP
* TINKERPOP-2531 Gremlin .NET driver ConnectionPool can remain without connections if server is down for 1-2 minutes

==== Improvements

* TINKERPOP-709 Consider Bounding Gremlin Pool Queue Size
* TINKERPOP-1084 Branch option tokens should be allowed to be traversals.
* TINKERPOP-1553 Deprecate store() in favor of aggregate(Scope)
* TINKERPOP-1568 Change strategy application order *(breaking)*
* TINKERPOP-1641 Kerberos authentication for gremlin-python
* TINKERPOP-1682 by-modulator optimization strategy
* TINKERPOP-1733 hasKey, hasValues should work on Element and Property
* TINKERPOP-1810 Add Lambda.binaryOperator and Lambda.unaryOperator
* TINKERPOP-1838 Python sample script
* TINKERPOP-1886 Gremlin Python driver to periodically issue ping / heartbeat to gremlin server
* TINKERPOP-1921 Support hasNext terminal step in GLVs
* TINKERPOP-1994 LazyBarrierStrategy fully responsible for barrier() additions
* TINKERPOP-2001 Support lambdas in Javascript
* TINKERPOP-2014 Allow an ability to specify seeding for random methods such as coin, sample and Order.shuffle
* TINKERPOP-2020 Support withComputer() for javascript
* TINKERPOP-2046 Gremlin-Python: Support custom request headers in WebSocket request
* TINKERPOP-2054 Support TraversalStrategy specification in gremlin-javascript
* TINKERPOP-2076 Build with Java 11
* TINKERPOP-2080 Remove deprecated TraversalSource.withRemote() *(breaking)*
* TINKERPOP-2099 Property setting with null has different behavior between add and update *(breaking)*
* TINKERPOP-2133 Use neo4j index lookup in Neo4jGraphStep with HasContainers containing TextP predicates
* TINKERPOP-2168 GraphSON: P deserialization should be optimized
* TINKERPOP-2213 Replace scriptEvaluationTimeout in favor of something more suitable to bytecode
* TINKERPOP-2215 Better exception message for connection problems
* TINKERPOP-2223 Update jackson databind to 2.9.9
* TINKERPOP-2231 Remove deprecated bulk dumping/loading VertexPrograms *(breaking)*
* TINKERPOP-2233 Remove deprecated Order decr/incr *(breaking)*
* TINKERPOP-2235 Better handle the concept of null in traversals *(breaking)*
* TINKERPOP-2236 Improve error messaging for TinkerGraph IdManagers that fail on conversions
* TINKERPOP-2237 Prevent error when closing sessions that don't exist *(breaking)*
* TINKERPOP-2239 Remove previously deprecated SSL configuration options *(breaking)*
* TINKERPOP-2242 Bump to netty 4.1.36
* TINKERPOP-2243 Add user-agent to RequestOptions
* TINKERPOP-2245 Consolidate the executor for bytecode & string based client
* TINKERPOP-2246 Consolidate the error propagation to the client
* TINKERPOP-2250 Support toString serialization in GraphBinary
* TINKERPOP-2251 Remove deprecated VertexProgram-related methods *(breaking)*
* TINKERPOP-2252 A meaningful way to support session based byteCode interaction through gremlin-driver
* TINKERPOP-2254 Rename AggregateStep and StoreStep given aggregate(Scope,String) *(breaking)*
* TINKERPOP-2256 processAllStarts of AggregateStep should only be called when barrier is empty
* TINKERPOP-2259 Default Java based driver and server operations to GraphBinary and remove Gryo *(breaking)*
* TINKERPOP-2260 Update jackson databind 2.9.9.1
* TINKERPOP-2262 Improve Netty protocol handling
* TINKERPOP-2265 Deprecate Traversal.getSideEffects() functionality for remoting purposes
* TINKERPOP-2269 Remove remote side-effect related infrastructure *(breaking)*
* TINKERPOP-2270 Deprecate multi/metaproperty support in Neo4j
* TINKERPOP-2271 Add console preference to control server-originated warning display
* TINKERPOP-2272 Rename steps and tokens that conflict with standard python functions
* TINKERPOP-2273 Remove deprecated ResponseHandlerContext infrastructure *(breaking)*
* TINKERPOP-2277 Python sdk postpone the timing to create transport
* TINKERPOP-2279 GraphBinary support in Python
* TINKERPOP-2280 Prevent use of T values as property key overloads
* TINKERPOP-2284 Make it easier to return more structure of graph elements
* TINKERPOP-2295 Remove deprecated scriptEvaluationTimeout *(breaking)*
* TINKERPOP-2296 Per query timeout not working from Python
* TINKERPOP-2302 Add isOnGraphComputer() field accessor to ElementMapStep
* TINKERPOP-2307 Add better error message for badly configured Channelizer
* TINKERPOP-2310 Reduce Traversal.isRoot() to a check of EmptyStep *(breaking)*
* TINKERPOP-2311 TraversalStrategies implementing Iterable *(breaking)*
* TINKERPOP-2312 Empty keys to group() should group to null
* TINKERPOP-2314 Employ by(String) for Map when possible and improve errors around incorrect types
* TINKERPOP-2315 Implement some form of clone() or reset() for Traversal in GLVs
* TINKERPOP-2317 Remove Python 2 support *(breaking)*
* TINKERPOP-2320 [SECURITY] XMLInputFactory initialization in GraphMLReader introduces
* TINKERPOP-2325 Generate traversals that will better yield index lookups with SPARQL
* TINKERPOP-2327 Remove deprecated NIO protocol support *(breaking)*
* TINKERPOP-2328 Do not close all connections if just one has became closed
* TINKERPOP-2335 Drop support for older GLV runtimes
* TINKERPOP-2336 Allow close of channel without having to wait for server
* TINKERPOP-2349 Switch from Newtonsoft.Json to System.Text.Json *(breaking)*
* TINKERPOP-2354 Document recommendation to reuse graph traversal source
* TINKERPOP-2356 Bump to Jackson 2.10.x
* TINKERPOP-2357 Add a command to clear the Gremlin Console screen
* TINKERPOP-2361 Prevent using GraphTraversalSource spawned traversals as children *(breaking)*
* TINKERPOP-2371 Add possibility to import constants with ImportGremlinPlugin
* TINKERPOP-2376 Probability distribution controlled by weight when using sample step
* TINKERPOP-2377 Investigate intermittent .NET GLV test failures
* TINKERPOP-2389 Authorization support in TinkerPop
* TINKERPOP-2391 Drop GLV Templating System
* TINKERPOP-2392 Improve module level documentation for GLVs
* TINKERPOP-2394 Unable to use __ class of a custom DSL when passing a script even if this class is imported *(breaking)*
* TINKERPOP-2395 Gremlin Python doesn't support list as keys in groupCount
* TINKERPOP-2396 TraverserSet should be extendable for GraphDB provider
* TINKERPOP-2397 Don't create the default Gyro serializer if the caller specifies a different one
* TINKERPOP-2401 Upgrade Jackson-databind to 2.11.x
* TINKERPOP-2406 Delegate processing from event loop to worker threads
* TINKERPOP-2407 Support deserialization of a dict that has a dict as a key
* TINKERPOP-2412 Add missing query tests
* TINKERPOP-2413 Prefer withEmbedded() to withGraph() on AnonymousTraversalSource
* TINKERPOP-2415 Avoid unnecessary detached objects if not required
* TINKERPOP-2416 MultiIterator should implement AutoCloseable
* TINKERPOP-2418 Store authenticated user on server pipeline
* TINKERPOP-2420 Support per query request options in .NET
* TINKERPOP-2421 Support per query options in javascript
* TINKERPOP-2426 Use Netty's WebSocketClientProtocolHandler
* TINKERPOP-2427 Simplify Netty reference counting
* TINKERPOP-2430 Looping Recipies
* TINKERPOP-2431 Operating on Dropped Elements Recipes
* TINKERPOP-2436 The gremlin server starts even if all graphs instantiation has failed
* TINKERPOP-2438 Provide a way for scripts to respect with() specification of timeout
* TINKERPOP-2440 Simplify driver by delegating keepAlive logic to Netty
* TINKERPOP-2441 Add compression to WebSocket frames sent from client
* TINKERPOP-2442 Make Translators that work in Java part of gremlin-core
* TINKERPOP-2443 Improve testing of Translator instances for non-JVM languages with focus on Python as a model
* TINKERPOP-2445 Speed up client initialization *(breaking)*
* TINKERPOP-2446 Add Recipe for Optional Looping
* TINKERPOP-2447 Improve handling of StackOverflowError for long traversals
* TINKERPOP-2451 JavascriptTranslator for Java
* TINKERPOP-2452 DotNetTranslator for Java
* TINKERPOP-2453 Add WebSocket compression to gremlin-python
* TINKERPOP-2455 Remove deprecated custom keep-alive functionality in the Java driver Channelizer *(breaking)*
* TINKERPOP-2457 Add a max_content_length parameter to DriverRemoteConnection in the Python client
* TINKERPOP-2460 Change groovy to provided scope in gremlin-driver *(breaking)*
* TINKERPOP-2461 Align CoreImports with GroovyTranslator
* TINKERPOP-2462 Duplicated BytecodeUtil and BytecodeHelper classes
* TINKERPOP-2466 Improve syntax for Groovy scripts that use withStrategies()
* TINKERPOP-2468 Stabilize shouldProcessSessionRequestsInOrder() test
* TINKERPOP-2469 KrbException - Principal does not exist in test
* TINKERPOP-2470 Bump gremlinpython to tornado 6.x
* TINKERPOP-2472 GraphBinary support in .NET
* TINKERPOP-2473 Prevent TraversalStrategy instances of the same type to be added to a TraversalSource
* TINKERPOP-2474 withSack() Groovy translation output could be simplified
* TINKERPOP-2476 Provide fully shaded version of Java driver
* TINKERPOP-2479 Provide a way to set a custom GraphSONMapper for :bytecode command
* TINKERPOP-2481 IdentityRemovalStrategy not installed *(breaking)*
* TINKERPOP-2482 Rename wsConnectionTimeout to connectionSetupTimeout
* TINKERPOP-2484 Python  IOLoop close errors
* TINKERPOP-2485 Invalid http tests with ?gremlin=1-1
* TINKERPOP-2494 Document Translator parameter extraction functionality
* TINKERPOP-2499 PathRetractionStrategy returns inconsistent results when match() is not detected as the final step *(breaking)*
* TINKERPOP-2500 Add none() step for all GLVs
* TINKERPOP-2506 Expose client WebSocket connection status
* TINKERPOP-2517 Introduce a retry status code to the server protocol
* TINKERPOP-2527 Add a GroovyTranslator equivalent method to the Python client
* TINKERPOP-2530 Transfer OyvindSabo/gremlint and OyvindSabo/gremlint.com to apache/tinkerpop/gremlint
* TINKERPOP-2532 MaxBarrierSize of NoOpBarrierStep should be accessible
* TINKERPOP-2533 Develop a grammar for Gremlin
* TINKERPOP-2535 Netty 4.1.52 flagged as medium security violation
* TINKERPOP-2537 Support bytecode based requests in sessions and remote tx()
* TINKERPOP-2544 Modify site publishing scripts to include gremlint
* TINKERPOP-2546 Change transport layer to use AIOHTTP instead of Tornado
* TINKERPOP-2547 Provide an option to supply a callback before handshake submission
* TINKERPOP-2550 Deadlock on Client initialization

== TinkerPop 3.4.0 (Avant-Gremlin Construction #3 for Theremin and Flowers)

image::https://raw.githubusercontent.com/apache/tinkerpop/master/docs/static/images/avant-gremlin.png[width=185]

[[release-3-4-13]]
=== TinkerPop 3.4.13 (Release Date: January 10, 2022)

* Fixed `RangeGlobalStep` which was prematurely closing the iterator.
* Added explicit state to `DefaultTraversal` to track whether or not it was fully iterated and closed to ensure it released resources properly.
* Prevented XML External Entity (XXE) style attacks via `GraphMLReader` by disabling DTD and external entities by default.
* Improved error message for failed serialization for HTTP-based requests.
* Fixed a `NullPointerException` that could occur during a failed `Connection` initialization due to uninstantiated `AtomicInteger`.
* Minor changes to the initialization of Java driver `Cluster` and `Client` such that hosts are marked as available only after successfully initializing connection pools.
* `NoHostAvailableException` now contains a cause for the failure.
* Bumped to Netty 4.1.72.
* Added user-friendly message in Gremlin console for unavailable hosts upon initiation and fixed possible leak in `RemoteCommand.groovy` upon `RemoteException`.

==== Bugs

* TINKERPOP-2569 Reconnect to server if Java driver fails to initialize
* TINKERPOP-2589 XML External Entity (XXE) vulnerability
* TINKERPOP-2597 NullPointerException while initializing connection pool
* TINKERPOP-2603 TinkerGraph sometimes could not query float values.
* TINKERPOP-2609 HTTP returns serialization exceptions for the GraphTraversalSource
* TINKERPOP-2626 RangeGlobalStep closes traversal prematurely

==== Improvements

* TINKERPOP-2504 Intermittently failing server/driver integration tests
* TINKERPOP-2616 Provide better exceptions with SSL related failures *(breaking)*
* TINKERPOP-2630 Clarify that a server cannot support Graphson1.0 over HTTP
* TINKERPOP-2632 Netty 4.1.61 flagged with two high severity security violations
* TINKERPOP-2669 Netty 4.1.61 flagged with medium severity security violations

[[release-3-4-12]]
=== TinkerPop 3.4.12 (Release Date: July 19, 2021)

* Coerced single `set` arguments to `P.within` and `P.without` to `list` in Python which serializes to a more expected form for `P` instances.
* Fixed bug in the `vertexLabelKey` validation for `GraphMLWriter` which was inadvertently validating the `edgeLabelKey`.
* Changed `IndexStep` to make it easier for providers to determine the type of indexer being used.
* Allowed Javascript `Translator` to take `Bytecode` or a `Traversal`.
* Addressed CVE-2021-32640 for gremlin-javascript.
* Allowed construction of `DriverRemoteConnection` in .NET to use host and port specification similar to Java syntax.
* Defaulted `DriverRemoteConnection` to "g" if it the `TraversalSource` binding isn't supplied in Python.
* Initialized metrics in `ProfileStep` even if the step hasn't iterated.

==== Bugs

* TINKERPOP-2358 Potential connection leak on client disposing
* TINKERPOP-2554 Extracting step metrics from ProfileStep throws NPE if the step was not triggered
* TINKERPOP-2565 GraphMLWriter does not check vertexLabelKey conflict
* TINKERPOP-2578 Set arguments to P within/without are wrapped in List
* TINKERPOP-2580 Update the custom DSL documentation

==== Improvements

* TINKERPOP-2548 Add getter for indexer used in IndexStep
* TINKERPOP-2577 Remove unused test coverage dependencies from Gremlin.NET

[[release-3-4-11]]
=== TinkerPop 3.4.11 (Release Date: May 3, 2021)

* Prevented Java driver from sending multiple request messages with the same identifier.
* Improved error message for `property(T,Object)` when mutating graph elements.
* Added method caching for GraphSON 3.0 deserialization of `P` and `TextP` instances.
* Allowed setting `ssl_options` for gremlin-python.
* Fixed bug with global `dedup()` when used in reducing `by()` of `group()`.
* Fixed bug with Javascript Groovy `Translator` when generating Gremlin with multiple embedded traversals.
* Modified Gremlin Server `Settings` to be more extensible allowing for custom options with the YAML parser.
* Fixed `toString()` representation of `P` when string values are present in Javascript.
* Exposed barrier size with getter for `NoOpBarrierStep`.
* Bumped to Netty 4.1.61.
* Added `max_content_length` as a Python driver setting.
* Fixed bug in Java `Client` initialization, reconnect and shutdown where certain thread pool configurations might produce a deadlock.
* Ensured that `barrier()` additions by strategies were controlled solely by `LazyBarrierStrategy`.
* Fixed `NullPointerException` in `ResponseMessage` deserialization for GraphSON.
* Enabled the Gremlin.Net driver to repair its connection pool after the server was temporarily unavailable.
* Added the ability to supply a `HandshakeInterceptor` to a `Cluster` which will provide access to the initial HTTP request that establishes the websocket.
* Fixed a possible leakage of connections in the Gremlin.NET driver that could happen if `Dispose()` was called while the pool was creating connections.

==== Bugs

* TINKERPOP-2512 Duplicate jars in classpath when running gremlin-server.sh
* TINKERPOP-2514 Java client driver requests with same request ids hang
* TINKERPOP-2516 Property folding has trouble with coalesce
* TINKERPOP-2529 Global dedup() in reducing by() of group() detaches elements for OLTP
* TINKERPOP-2531 Gremlin .NET driver ConnectionPool can remain without connections if server is down for 1-2 minutes

==== Improvements

* TINKERPOP-1994 LazyBarrierStrategy fully responsible for barrier() additions
* TINKERPOP-2168 GraphSON: P deserialization should be optimized
* TINKERPOP-2457 Add a max_content_length parameter to DriverRemoteConnection in the Python client
* TINKERPOP-2532 MaxBarrierSize of NoOpBarrierStep should be accessible
* TINKERPOP-2535 Netty 4.1.52 flagged as medium security violation
* TINKERPOP-2547 Provide an option to supply a callback before handshake submission
* TINKERPOP-2550 Deadlock on Client initialization

[[release-3-4-10]]
=== TinkerPop 3.4.10 (Release Date: January 18, 2021)

* Added `GremlinScriptChecker` to provide a way to extract properties of scripts before doing an actual `eval()`.
* Added `none()` step for all language variants.
* Fixed bug in `PythonTranslator` which was improperly translating `Lambda` scripts.
* Fixed bug in `GremlinDslProcessor` where certain return types in `TraversalSource` definitions were not generating code that would compile.
* Changed the default read and write timeout values for the `TornadoTransport` to `None` to disable it.
* Bumped to Groovy 2.5.14.

==== Bugs

* TINKERPOP-2496 GremlinDslProcessor fails when SocialTraversalSourceDsl overrides close
* TINKERPOP-2505 Gremlin Python Client Query Times out at 30 seconds instead of the server timeout

==== Improvements

* TINKERPOP-2447 Improve handling of StackOverflowError for long traversals
* TINKERPOP-2485 Invalid http tests with ?gremlin=1-1
* TINKERPOP-2500 Add none() step for all GLVs

[[release-3-4-9]]
=== TinkerPop 3.4.9 (Release Date: December 7, 2020)

* Modified the text of `profile()` output to hide step instances injected for purpose of collecting metrics.
* Bumped to Jackson 2.11.x.
* Bumped Netty 4.1.52.
* Added lambda support for `gremlin-javascript`.
* Provided a more concise syntax for constructing strategies in Groovy.
* Aligned `CoreImports` with `GroovyTranslator` to generate more succinct syntax.
* Improved `gremlin-groovy` understanding of `withSack()` overloads to avoid forced casts.
* Moved `Translator` instances to `gremlin-core`.
* Prevented barriers from over-reaching their limits by one.
* Added `CheckedGraphManager` to prevent Gremlin Server from starting if there are no graphs configured.
* Fixed bug in bytecode `Bindings` where calling `of()` prior to calling a child traversal in the same parent would cause the initial binding to be lost.
* Established a default read and write timeout for the `TornadoTransport` in Python, allowing it to be configurable.
* Delegated handling of erroneous response to the worker thread pool instead of event loop thread pool in Java Driver.
* Removed `Connection` from `Connection Pool` when server closes a connection with no pending requests in Java Driver.
* Improved initialization time of Java Driver if the default serializer is replaced.
* Deprecated `withGraph()` in favor of `withEmbedded()` on `AnonymousTraversalSource`.
* Added support for per-request level configurations, like timeouts, in .NET, Python and Javascript.
* Fixed bug in Javascript `Translator` that wasn't handling child traversals well.
* Prevented Gremlin Python sugar from being confused by Python magic methods.
* Allowed Gremlin Python sugar calls from anonymous context.
* Implemented `AutoCloseable` on `MultiIterator`.
* Fixed an iterator leak in `HasContainer`.
* Fixed bug in `:bytecode` command preventing translations with whitespace from working properly.
* Added `reset` and `config` options to the `:bytecode` command to allow for greater customization options.
* Added GraphSON extension module and the `TinkerIoRegistry` to the default `GraphSONMapper` configuration used by the `:bytecode` command.
* Added `GremlinASTChecker` to provide a way to extract properties of scripts before doing an actual `eval()`.
* Avoided creating unnecessary detached objects in JVM.
* Added support for `TraversalStrategy` usage in Javascript.
* Added `Traversal.getTraverserSetSupplier()` to allow providers to supply their own `TraverserSet` instances.
* Release server threads waiting on connection if the connection is dead.
* Fixed bug where server closes HTTP connection on request error even if keep alive is set to true.
* Deprecated driver `Channelizer` keep-alive related methods.
* Delegate handling of WebSocket handshake to Netty instead of custom code in Java Driver.
* Delegate detection of idle connection to Netty instead of custom keep alive logic for `WebSocketChannelizer`.
* Added support for WebSocket frame compression extension ( [RFC7692](https://tools.ietf.org/html/rfc7692) ) for `WebSocketChannelizer` in Java/Python driver.
* Added server support for WebSocket compression extension ( [RFC7692](https://tools.ietf.org/html/rfc7692) ).
* Fixed bug with Bytecode serialization when `Bytecode.toString()` is used in Javascript.
* Fixed "toString" for P and TextP to produce valid script representation from bytecode glv steps containing a string predicate in Javascript.
* Fixed a bug which could cause Java driver to hang when using `ResultSet.statusAttributes()`
* Added a listener to javascript's `DriverRemoteConnection` to find note errors from websocket connection setup.
* Fixed bug with `ReservedVerificationStrategy.getConfiguration()` which was omitting the reserved `keys` value.
* Changed all configuration keys on `AbstractWarningVerificationStrategy` implementations to `public`.
* Deprecated `BytecodeUtil` and merged its functionality to the existing `BytecodeHelper`.
* Added configuring implementation in HasStep
* Remove static initialization for `GraphSONMessageSerializerV1d0` and `GraphSONMessageSerializerV1d0` in Java driver.
* Connections to the server in a connection pool are created in parallel instead of serially in Java Driver.
* Connection pools for multiple endpoints are created in parallel instead of serially in Java Driver.
* Introduced new HostNotAvailable exception to represent cases when no server with active connection is available.
* Don't wait for new requests during shutdown of event loop group in Java Driver.

==== Bugs

* TINKERPOP-2364 Injected ProfileStep should not be displayed in child traversals
* TINKERPOP-2369 Connections in ConnectionPool are not replaced in background when underlying channel is closed
* TINKERPOP-2403 Gremlin javascript Translator does not handle child traversals
* TINKERPOP-2405 gremlinpython: traversal hangs when the connection is established but the servers stops responding later
* TINKERPOP-2408 Iterator leak in HasContainer
* TINKERPOP-2409 js: DriverRemoteConnection never times out if server uri not available.
* TINKERPOP-2410 Free up server threads when client is closed
* TINKERPOP-2425 Server closes HTTP connection for keepAlive as true
* TINKERPOP-2432 Generate correct toString() representation of bytecode in Javascript
* TINKERPOP-2433 typo in javadocs match() Type Parameters
* TINKERPOP-2435 Gremlin Python sugar syntax for values() can lead to unexpected problems
* TINKERPOP-2437 gremlin-driver hangs if ResultSet.statusAttributes().get() is called when the request throws
* TINKERPOP-2439 P and TextP toString() is broken
* TINKERPOP-2458 Bytecode Bindings lost when followed by a child traversal
* TINKERPOP-2465 TestHelper.generateTempFileFromResource file handling is invalid on windows
* TINKERPOP-2475 Barrier step touches one more element of next loop
* TINKERPOP-2478 Console byte code translator has issues with "new Date()"

==== Improvements

* TINKERPOP-2001 Support lambdas in Javascript
* TINKERPOP-2054 Support TraversalStrategy specification in gremlin-javascript
* TINKERPOP-2296 Per query timeout not working from Python
* TINKERPOP-2392 Improve module level documentation for GLVs
* TINKERPOP-2396 TraverserSet should be extendable for GraphDB provider
* TINKERPOP-2397 Don't create the default Gyro serializer if the caller specifies a different one
* TINKERPOP-2401 Upgrade Jackson-databind to 2.11.x
* TINKERPOP-2406 Delegate processing from event loop to worker threads
* TINKERPOP-2412 Add missing query tests
* TINKERPOP-2413 Prefer withEmbedded() to withGraph() on AnonymousTraversalSource
* TINKERPOP-2415 Avoid unnecessary detached objects if not required
* TINKERPOP-2416 MultiIterator should implement AutoCloseable
* TINKERPOP-2420 Support per query request options in .NET
* TINKERPOP-2421 Support per query options in javascript
* TINKERPOP-2426 Use Netty's WebSocketClientProtocolHandler
* TINKERPOP-2427 Simplify Netty reference counting
* TINKERPOP-2430 Looping Recipies
* TINKERPOP-2431 Operating on Dropped Elements Recipes
* TINKERPOP-2436 The gremlin server starts even if all graphs instantiation has failed
* TINKERPOP-2438 Provide a way for scripts to respect with() specification of timeout
* TINKERPOP-2440 Simplify driver by delegating keepAlive logic to Netty
* TINKERPOP-2441 Add compression to WebSocket frames sent from client
* TINKERPOP-2442 Make Translators that work in Java part of gremlin-core
* TINKERPOP-2445 Speed up client initialization *(breaking)*
* TINKERPOP-2446 Add Recipe for Optional Looping
* TINKERPOP-2453 Add WebSocket compression to gremlin-python
* TINKERPOP-2461 Align CoreImports with GroovyTranslator
* TINKERPOP-2462 Duplicated BytecodeUtil and BytecodeHelper classes
* TINKERPOP-2466 Improve syntax for Groovy scripts that use withStrategies()
* TINKERPOP-2468 Stabilize shouldProcessSessionRequestsInOrder() test
* TINKERPOP-2469 KrbException - Principal does not exist in test
* TINKERPOP-2474 withSack() Groovy translation output could be simplified
* TINKERPOP-2479 Provide a way to set a custom GraphSONMapper for :bytecode command
* TINKERPOP-2482 Rename wsConnectionTimeout to connectionSetupTimeout

[[release-3-4-8]]
=== TinkerPop 3.4.8 (Release Date: August 3, 2020)

* Fixed bug in `has(T,Traversal)` where results were not being returned.
* Fixed bug in `select(Traversal)` where side-effects were getting lost if accessed from the child traversal.
* Fixed authorization bug when using `WsAndHttpChannelizerHandler` with keep-alive enabled.
* Fixed bug in option-less construction of `DriverRemoteConnection` in Javascript.
* Bumped Jackson to 2.9.10.5.
* Improved sampling distribution for global scope `sample()` operations.

==== Bugs

* TINKERPOP-2288 Get ConnectionPoolBusyException and then ServerUnavailableExceptions
* TINKERPOP-2352 Gremlin Python driver default pool size makes Gremlin keep-alive difficult
* TINKERPOP-2374 SaslAndHttpBasicAuthenticationHandler can't extract authorization
* TINKERPOP-2383 has(T,Traversal) does not return results
* TINKERPOP-2384 Inject and withSideEffect causing different outcomes in order step

==== Improvements

* TINKERPOP-2328 Do not close all connections if just one has became closed
* TINKERPOP-2376 Probability distribution controlled by weight when using sample step

[[release-3-4-7]]
=== TinkerPop 3.4.7 (Release Date: June 1, 2020)

This release also includes changes from <<release-3-3-11, 3.3.11>>.

* Gremlin.NET driver: Fixed a `NullReferenceException` and throw clear exception if received message is empty.
* Bumped to Groovy 2.5.11.
* Modified `ImportGremlinPlugin` to allow for field imports.
* Improved error message for `math()` when the selected key in a `Map` is `null` or not a `Number`.
* Added `:cls` command to Gremlin Console to clear the screen.
* Bumped Netty 4.1.49.

==== Bugs

* TINKERPOP-2192 Gremlin.Net.Driver.Connection.Parse throws a NullReferenceException
* TINKERPOP-2345 NullPointerException when Map key is not found for math()
* TINKERPOP-2347 Remove invalid service descriptors from gremlin-shaded
* TINKERPOP-2350 clone() is not deep copying Traversal internals
* TINKERPOP-2351 Local Map ordering of keys can generate cast errors
* TINKERPOP-2353 Error while Shutting Down Gremlin Server
* TINKERPOP-2355 Jackson-databind version in Gremlin shaded dependency needs to be increased  - introduces vulnerability issues
* TINKERPOP-2360 failed to deserializer int32 when gremlin-python submit bytecode with a big int value
* TINKERPOP-2365 LazyBarrierStrategy adds a NoOpBarrierStep when profile() is present
* TINKERPOP-2368 JAVA_OPTIONS are not properly expanded in gremlin-console

==== Improvements

* TINKERPOP-2215 Better exception message for connection problems
* TINKERPOP-2336 Allow close of channel without having to wait for server
* TINKERPOP-2339 Gremlin.Net: Update System.Net.WebSockets.Client dependency
* TINKERPOP-2354 Document recommendation to reuse graph traversal source
* TINKERPOP-2357 Add a command to clear the Gremlin Console screen
* TINKERPOP-2371 Add possibility to import constants with ImportGremlinPlugin

[[release-3-4-6]]
=== TinkerPop 3.4.6 (Release Date: February 20, 2020)

* Fixed bug in `drop()` of properties which was introduced in 3.4.5.

==== Bugs

* TINKERPOP-2338 drop() not removing all edge/meta properties

[[release-3-4-5]]
=== TinkerPop 3.4.5 (Release Date: February 3, 2020)

This release also includes changes from <<release-3-3-10, 3.3.10>>.

* Expanded the use of `by(String)` modulator so that it can work on `Map` as well as `Element`.
* Improved error messaging for `by(String)` so that it is more clear as to what the problem is
* Bumped to Netty 4.1.42
* Improved SPARQL query translation to better allow for index optimizations during execution.
* Improved Gremlin Server websocket handling preventing automatic server close of the channel for protocol errors.
* Introduced internal `Buffer` API as a way to wrap Netty's Buffer API and moved `GraphBinaryReader`, `GraphBinaryWriter` and `TypeSerializer<T>` to `gremlin-core`.
* Unified the behavior of property comparison: only compare key&value.
* Supported `hasKey()` and `hasValue()` step for edge property and meta property, like `g.E().properties().hasKey('xx')`.
* Modified driver to send `overrideRequestId` and `userAgent` to server when they are present in `RequestOptions` for bytecode requests.

==== Bugs

* TINKERPOP-2175 Executor thread is not returned on channel close
* TINKERPOP-2266 Keep alive not started at connection creation
* TINKERPOP-2274 Test of TinkerGraph Gremlin fail on Windows and non EN locale
* TINKERPOP-2318 Edge properties dedup() not work with spark-gremlin *(breaking)*
* TINKERPOP-2332 JavaScript GLV: structure element toString() should internally call toString()
* TINKERPOP-2333 JavaScript GLV: GraphSON2/3 Edge deserialization is invalid

==== Improvements

* TINKERPOP-1733 hasKey, hasValues should work on Element and Property
* TINKERPOP-2262 Improve Netty protocol handling
* TINKERPOP-2305 GraphBinary: Wrap Buffer API
* TINKERPOP-2307 Add better error message for badly configured Channelizer
* TINKERPOP-2309 Bump gremlinpython to Tornado 5.x
* TINKERPOP-2314 Employ by(String) for Map when possible and improve errors around incorrect types
* TINKERPOP-2315 Implement some form of clone() or reset() for Traversal in GLVs
* TINKERPOP-2320 [SECURITY] XMLInputFactory initialization in GraphMLReader introduces
* TINKERPOP-2322 Deprecate Jython support
* TINKERPOP-2324 Deprecate the raw NIO support in the Java driver
* TINKERPOP-2325 Generate traversals that will better yield index lookups with SPARQL
* TINKERPOP-2329 JavaScript GLV: Update websocket library dependency
* TINKERPOP-2330 JavaScript GLV should expose GraphSON2Writer and GraphSONReader

[[release-3-4-4]]
=== TinkerPop 3.4.4 (Release Date: October 14, 2019)

This release also includes changes from <<release-3-3-9, 3.3.9>>.

* Provided support for DSLs by way of remote connections through `AnonymousTraversalSource`.
* Added `elementMap()` step.
* Added GraphBinary support for Python.
* Allowed for embedded map assertions in GLV tests.
* Added `Direction` deserialization support in GLVs.

==== Bugs

* TINKERPOP-2159 EventStrategy doesn't handle multi-valued properties
* TINKERPOP-2276 No constructor for remote connection in DSL generated traversal source
* TINKERPOP-2283 GraphStep's ids null exception
* TINKERPOP-2285 Error object is unreachable
* TINKERPOP-2289 Use address instead of hostname for connection
* TINKERPOP-2290 Javascript GLV connection refused error handling
* TINKERPOP-2291 TraversalExplanation deserialization in GraphSON
* TINKERPOP-2298 Bytecode.java  flattenArguments throw exception when null
* TINKERPOP-2303 GremlinDsl generate addV instead of addE

==== Improvements

* TINKERPOP-1810 Add Lambda.binaryOperator and Lambda.unaryOperator
* TINKERPOP-1838 Python sample script
* TINKERPOP-2046 Gremlin-Python: Support custom request headers in WebSocket request
* TINKERPOP-2213 Replace scriptEvaluationTimeout in favor of something more suitable to bytecode
* TINKERPOP-2275 Update jackson databind 2.9.9.3+
* TINKERPOP-2277 Python sdk postpone the timing to create transport
* TINKERPOP-2279 GraphBinary support in Python
* TINKERPOP-2280 Prevent use of T values as property key overloads
* TINKERPOP-2284 Make it easier to return more structure of graph elements
* TINKERPOP-2302 Add isOnGraphComputer() field accessor to ElementMapStep

[[release-3-4-3]]
=== TinkerPop 3.4.3 (Release Date: August 5, 2019)

This release also includes changes from <<release-3-3-8, 3.3.8>>.

* Improved error messaging on timeouts returned to the console from `:>`.
* Added a `toString()` serializer for GraphBinary.
* Configured the Gremlin Console to use GraphBinary by default.
* Fixed transaction management for empty iterators in Gremlin Server.
* Deprecated `MessageSerializer` implementations for Gryo in Gremlin Server.
* Deprecated `Serializers` enum values of `GRYO_V1D0` and `GRYO_V3D0`.
* Deprecated `SerTokens` values of `MIME_GRYO_V1D0` and `MIME_GRYO_V3D0`.
* Added a Docker command to start Gremlin Server with the standard GLV test configurations.
* Added `aggregate(Scope,String)` and deprecated `store()` in favor of `aggregate(local)`.
* Modified `NumberHelper` to better ignore `Double.NaN` in `min()` and `max()` comparisons.
* Bumped to Netty 4.1.36.
* Bumped to Groovy 2.5.7.
* Added `userAgent` to RequestOptions. Gremlin Console sends `Gremlin Console/<version>` as the `userAgent`.
* Fixed DriverRemoteConnection ignoring `with` `Token` options when multiple were set.
* Added `:set warnings <true|false>` to Gremlin Console.

==== Bugs

* TINKERPOP-1619 TinkerGraphComputer worker count affects OptionalStep query results
* TINKERPOP-2157 SparkStarBarrierInterceptor injects (Byte) 0
* TINKERPOP-2224 Detect and fix resource leak
* TINKERPOP-2230 match() step unexpected behaviours
* TINKERPOP-2232 RemoteStrategy does not call parent class TraversalStrategy __init__
* TINKERPOP-2238 Fix remaining iterator leaks marked by @IgnoreIteratorLeak
* TINKERPOP-2241 Client exception don't match Server exception when server  throw StackOverflowError
* TINKERPOP-2248 Instability of driver for blocked requests
* TINKERPOP-2257 transaction itty  may still be visited after commit
* TINKERPOP-2264 Gremlin Python should deserialize g:Date to UTC

==== Improvements

* TINKERPOP-1084 Branch option tokens should be allowed to be traversals.
* TINKERPOP-1553 Deprecate store() in favor of aggregate(Scope)
* TINKERPOP-1921 Support hasNext terminal step in GLVs
* TINKERPOP-2020 Support withComputer() for javascript
* TINKERPOP-2223 Update jackson databind to 2.9.9
* TINKERPOP-2236 Improve error messaging for TinkerGraph IdManagers that fail on conversions
* TINKERPOP-2237 Prevent error when closing sessions that don't exist *(breaking)*
* TINKERPOP-2242 Bump to netty 4.1.36
* TINKERPOP-2243 Add user-agent to RequestOptions
* TINKERPOP-2246 Consolidate the error propagation to the client
* TINKERPOP-2250 Support toString serialization in GraphBinary
* TINKERPOP-2256 processAllStarts of AggregateStep should only be called when barrier is empty
* TINKERPOP-2260 Update jackson databind 2.9.9.1
* TINKERPOP-2265 Deprecate Traversal.getSideEffects() functionality for remoting purposes
* TINKERPOP-2270 Deprecate multi/metaproperty support in Neo4j
* TINKERPOP-2271 Add console preference to control server-originated warning display
* TINKERPOP-2272 Rename steps and tokens that conflict with standard python functions

[[release-3-4-2]]
=== TinkerPop 3.4.2 (Release Date: May 28, 2019)

This release also includes changes from <<release-3-3-7, 3.3.7>>.

* Allow a `Traversal` to know what `TraversalSource` it spawned from.
* Fixed problem with connection pool sizing and retry.
* Added status attribute for warnings to be returned to the client.
* Modified Gremlin Console to report warning status attributes.
* Changed `:>` in Gremlin Console to submit the client-side timeout on each request.
* Provided method to override the request identifier with `RequestOptions`.
* Added option to set per-request settings on a `Traversal` submitted via `Bytecode`.
* Fixed the Gryo registration for `OptionsStrategy` as it was not serializing state properly.

==== Bugs

* TINKERPOP-2090 After running backend for a day or so System.IO.IOException keep throwing
* TINKERPOP-2112 Folding in property() step is not being optimally performed
* TINKERPOP-2180 gremlin.sh doesn't work when directories contain spaces
* TINKERPOP-2183 InterpreterModeASTTransformation needs to be more specific about what it transforms
* TINKERPOP-2189 ConnectedComponent test assumes fixed order of vertices
* TINKERPOP-2194 Enforcing an order on properties in one test method of ChooseTest
* TINKERPOP-2196 PartitionStrategy with includeMetaProperties(true) can't add labeled vertex
* TINKERPOP-2198 Documentation for Store contradicts itself
* TINKERPOP-2199 within step does not work with more than two parameters with python
* TINKERPOP-2200 AddEdgeStartStep used DetachedFactory.detach instead of EventStrategy.detach
* TINKERPOP-2204 Client receives no response on failed request
* TINKERPOP-2206 Certain types in javascript don't appear to serialize with a GraphSON type
* TINKERPOP-2212 Path is not detaching properly under certain conditions
* TINKERPOP-2217 Race condition in Gremlin.net driver connection

==== Improvements

* TINKERPOP-2089 Javascript DSL support
* TINKERPOP-2179 Have o.a.t.g.driver.ser.SerializationException extend IOException
* TINKERPOP-2181 Allow ctrl+c to break out of a long running process in Gremlin Console
* TINKERPOP-2182 Remove gperfutils from Gremlin Console *(breaking)*
* TINKERPOP-2190 Document Gremlin sanitization best practices
* TINKERPOP-2191 Implement EdgeLabelVerificationStrategy
* TINKERPOP-2193 Allow a Traversal to know what TraversalSource it spawned from
* TINKERPOP-2203 Bind the console timeout to the request timeout
* TINKERPOP-2208 Include inject() in DSLs generated with Java annotation processor
* TINKERPOP-2211 Provide API to add per request option for a bytecode
* TINKERPOP-2216 Consider adding conventional status attribute key for warnings
* TINKERPOP-2219 Upgrade Netty version

[[release-3-4-1]]
=== TinkerPop 3.4.1 (Release Date: March 18, 2019)

This release also includes changes from <<release-3-3-6, 3.3.6>>.

* Gremlin.NET driver: Fixed removal of closed connections and added round-robin scheduling.
* Added GraphBinary serializer for TraversalMetrics
* Added registration for `SparqlStrategy` for GraphSON.
* Fixed up `SparqlStrategy` so that it could be used properly with `RemoteStrategy`.
* Fixed `ByteBuffer` serialization for GraphBinary.
* Fixed `Path.toString()` in `gremlin-javascript` which was referencing an invalid object.
* Fixed potential for an infinite loop in connection creation for `gremlin-dotnet`.
* Added fallback resolver to `TypeSerializerRegistry` for GraphBinary.
* Added easier to understand exceptions for connection problems in the Gremlin.Net driver.
* Support configuring the type registry builder for GraphBinary.
* Bumped to Groovy 2.5.6.
* Release working buffers in case of failure for GraphBinary.
* GraphBinary: Use the same `ByteBuf` instance to write during serialization. Changed signature of write methods in type serializers.
* Remove unused parameter in GraphBinary's `ResponseMessageSerializer`.
* Changed `SparqlTraversalSource` so as to enable Gremlin steps to be used to process results from the `sparql()` step.
* GraphBinary: Cache expression to obtain the method in `PSerializer`.

==== Bugs

* TINKERPOP-1992 count has negative time in profile
* TINKERPOP-2126 toString() methods not thread-safe
* TINKERPOP-2135 Gremlin.Net ConnectionPool doesn't handle closed idle connections properly
* TINKERPOP-2139 Errors during request serialization in WebSocketGremlinRequestEncoder/NioGremlinRequestEncoder are not reported to the client
* TINKERPOP-2141 ByteBufferSerializer modifies buffer's position
* TINKERPOP-2148 "no connection available!" is being thrown despite lots of free connections
* TINKERPOP-2152 Path toString fails in Gremlin JavaScript
* TINKERPOP-2153 Remove unused parameter from ResponseMessageSerializer *(breaking)*
* TINKERPOP-2154 GraphBinary: Serializers should release resources in case of failures
* TINKERPOP-2155 Situation can occur that causes infinite amount of connection to be opened, causing System.Net.WebSockets.WebSocketException
* TINKERPOP-2161 GraphBinary: Write serialization performance issue
* TINKERPOP-2169 Responses exceeding maxContentLength cause subsequent queries to hang
* TINKERPOP-2172 PartitionStrategy doesn't apply to AddEdgeStartStep
* TINKERPOP-2173 Incorrect reset of log level in integration test
* TINKERPOP-2177 Streaming response immediately after authentication stops after first partial response

==== Improvements

* TINKERPOP-1435 Support for extended GraphSON in gremlin-python
* TINKERPOP-1882 Apply range and limit steps as early as possible
* TINKERPOP-1998 IoGraphTest use different schemas for standard and readGraph configurations
* TINKERPOP-2088 Enable SourceLink for Gremlin.Net
* TINKERPOP-2098 Improve gremlin-server.sh help output
* TINKERPOP-2122 Expose status codes from server errors
* TINKERPOP-2124 InlineFilterStrategy produces wrong result
* TINKERPOP-2125 Extend release validation script
* TINKERPOP-2127 Add g:TraversalMetrics and g:Metrics deserializers for gremlinpython
* TINKERPOP-2129 Mask security secret or password in logs
* TINKERPOP-2130 Cannot instantiate DriverRemoteConnection without passing an options object
* TINKERPOP-2131 NoConnectionAvailableException doesn't reveal the reason
* TINKERPOP-2134 Bump to Groovy 2.5.6
* TINKERPOP-2136 Inside lower bound inclusion (documentation)
* TINKERPOP-2138 Provide a configuration to disable the global closure cache
* TINKERPOP-2140 Test build with Docker automatically
* TINKERPOP-2144 Better handle Authenticator instance failures
* TINKERPOP-2147 Add GraphBinary serializer for TraversalMetrics
* TINKERPOP-2149 GraphBinary: Make type serializer resolution pluggable
* TINKERPOP-2150 GraphBinary: Support configuring the TypeSerializerRegistry builder class in config
* TINKERPOP-2163 JavaTranslator performance enhancements
* TINKERPOP-2164 Bytecode's hashCode impl (and its inner classes) can produce hash collisions
* TINKERPOP-2165 Prefer commons-lang3 to commons-lang
* TINKERPOP-2166 GraphBinary: P deserialization should be optimized
* TINKERPOP-2167 Gremlin Javascript Traversal as async iterable
* TINKERPOP-2171 Allow SPARQL to be extended with Gremlin steps
* TINKERPOP-2174 Improve Docker Image Security

[[release-3-4-0]]
=== TinkerPop 3.4.0 (Release Date: January 2, 2019)

This release also includes changes from <<release-3-3-4, 3.3.4>> and <<release-3-3-5, 3.3.5>>.

* Changed Python "bindings" to use an actual `Bindings` object rather than a 2-tuple.
* Improved the Gremlin.NET driver: It now uses request pipelining and its `ConnectionPool` has a fixed size.
* Implemented `IndexStep` which allows to transform local collections into indexed collections or maps.
* Made `valueMap()` aware of `by` and `with` modulators and deprecated `valueMap(boolean)` overloads.
* Use `Compare.eq` in `Contains` predicates to ensure the same filter behavior for numeric values.
* Added `OptionsStrategy` to allow traversals to take arbitrary traversal-wide configurations.
* Added text predicates.
* Added `BulkSet` as a GraphSON type with support in all language variants.
* Added `ReferenceElementStrategy` to auto-detach elements to "reference" from a traversal.
* Added initial release of the GraphBinary serialization format with Java support.
* Allowed `ImportCustomizer` to accept fields.
* Removed groovy-sql dependency.
* Modified `Mutating` steps so that they are no longer marked as `final`.
* Rewrote `ConnectiveStrategy` to support an arbitrary number of infix notations in a single traversal.
* GraphSON `MessageSerializer` s will automatically register the GremlinServerModule to a provided GraphSONMapper.
* Removed support for `-i` option in Gremlin Server which was previously deprecated.
* Implemented `ShortestPathVertexProgram` and the `shortestPath()` step.
* `AbstractGraphProvider` uses `g.io()` for loading test data.
* Added the `io()` start step and `read()` and `write()` termination steps to the Gremlin language.
* Added `GraphFeatures.supportsIoRead()` and `GraphFeatures.supportsIoWrite()`.
* Deprecated `Graph.io()` and related infrastructure.
* `GraphMLReader` better handles edge and vertex properties with the same name.
* Maintained order of annotations in metrics returned from `profile()`-step.
* Refactored `TypeTranslator` to be directly extensible for `ScriptTranslator` functions.
* Bumped to Netty 4.1.25.
* Bumped to Spark 2.4.0.
* Bumped to Groovy 2.5.4.
* Modified Gremlin Server to return a "host" status attribute on responses.
* Added ability to the Java, .NET, Python and JavaScript drivers to retrieve status attributes returned from the server.
* Modified Java and Gremlin.Net `ResponseException` to include status code and status attributes.
* Modified Python `GremlinServerError` to include status attributes.
* Modified the return type for `IGremlinClient.SubmitAsync()` to be a `ResultSet` rather than an `IReadOnlyCollection`.
* Deprecated two `submit()`-related methods on the Java driver `Client` class.
* Added `Client.submit()` overloads that accept per-request `RequestOptions`.
* Added sparql-gremlin.
* Fixed a bug in dynamic Gryo registration where registrations that did not have serializers would fail.
* Moved `Parameterizing` interface to the `org.apache.tinkerpop.gremlin.process.traversal.step` package with other marker interfaces of its type.
* Replaced `Parameterizing.addPropertyMutations()` with `Configuring.configure()`.
* Changed interface hierarchy for `Parameterizing` and `Mutating` interfaces as they are tightly related.
* Introduced the `with(k,v)` and `with(k)` step modulators which can supply configuration options to `Configuring` steps.
* Added `OptionsStrategy` to allow traversals to take arbitrary traversal-wide configurations.
* Introduced the `with(k,v)` and `with(k)` traveral source configuration options which can supply configuration options to the traversal.
* Added `connectedComponent()` step and related `VertexProgram`.
* Added `supportsUpsert()` option to `VertexFeatures` and `EdgeFeatures`.
* `min()` and `max()` now support all types implementing `Comparable`.
* Change the `toString()` of `Path` to be standardized as other graph elements are.
* `hadoop-gremlin` no longer generates a test artifact.
* Allowed `GraphProvider` to expose a cached `Graph.Feature` object so that the test suite could re-use them to speed test runs.
* Fixed a bug in `ReducingBarrierStep`, that returned the provided seed value despite no elements being available.
* Changed the order of `select()` scopes. The order is now: maps, side-effects, paths.
* Moved `TraversalEngine` to `gremlin-test` as it has long been only used in testing infrastructure.
* Nested loop support added allowing `repeat()` steps to be nested.
* Events from `EventStrategy` raised from "new" mutations will now return a `KeyedVertexProperty` or `KeyedProperty` as is appropriate.
* `MutationListener#vertexPropertyChanged(Vertex, VertexProperty, Object, Object...)` no longer has a default implementation.
* Deprecated `GraphSONMessageSerializerV2d0` as it is now analogous to `GraphSONMessageSerializerGremlinV2d0`.
* Moved previously deprecated `RemoteGraph` to `gremlin-test` as it is now just a testing component.
* Removed previously deprecated `RemoteStrategy.instance()` and the strategy no longer has any connection to `RemoteGraph`.
* Removed previously deprecated methods in `SubgraphStrategy` and `PartitionStrategy` builders.
* Removed previously deprecated Credentials DSL infrastructure.
* Removed previously deprecated `RemoteConnection#submit(Traversal)` and `RemoteConnection#submit(Bytecode)` methods.
* Removed previously deprecated `MutationListener#vertexPropertyChanged(Vertex, Property, Object, Object...)`.
* Removed previously deprecated `OpSelectorHandler` constructor.
* Removed previously deprecated `close()` from `GremlinGroovyScriptEngine` which no longer implements `AutoCloseable`.
* Removed previously deprecated `getGraphInputFormat()` and `getGraphOutputFormat()` from `HadoopConfiguration`.
* Removed previously deprecated `AbstractOpProcessor#makeFrame()` method.
* Removed previously deprecated `AuthenticationSettings.className` configuration option in Gremlin Server.
* Removed previously deprecated `GraphManager` methods `getGraphs()` and `getTraversalSources()`.
* Removed previously deprecated Gremlin Server setting for `serializedResponseTimeout`.
* Removed previously deprecated Structure API exceptions related to "element not found" situations.
* Removed previously deprecated `rebindings` options from the Java driver API.
* Removed previously deprecated `LambdaCollectingBarrierStep.Consumers` enum.
* Removed previously deprecated `HasContainer#makeHasContainers(String, P)`
* Removed support for Giraph.
* Removed previously deprecated JavaScript Driver property `traversers` of the `ResultSet`.
* gremlin-python: use explicit Bindings object for python instead of a 2-tuple

==== Bugs

* TINKERPOP-1777 Gremlin .max step returns -2147483648 for empty result sets *(breaking)*
* TINKERPOP-1869 Profile step and iterate do not play nicely with each other
* TINKERPOP-1898 Issue with bindings in strategies and lambdas
* TINKERPOP-1927 Gherkin scenario expects list with duplicates, but receives g:Set
* TINKERPOP-1933 gremlin-python maximum recursion depth exceeded on large responses
* TINKERPOP-1947 Path history isn't preserved for keys in mutations
* TINKERPOP-1949 Formatting error on website
* TINKERPOP-1958 TinkerGraphCountStrategy can return wrong counts
* TINKERPOP-1961 Duplicate copies of images directory in docs
* TINKERPOP-1962 GroovyTranslator doesn't handle empty maps
* TINKERPOP-1963 Use of reducing step in choose()
* TINKERPOP-1972 inject() tests are throwing exceptions in .NET GLV tests
* TINKERPOP-1978 Check for Websocket connection state when retrieved from Connection Pool missing
* TINKERPOP-1979 Several OLAP issues in MathStep
* TINKERPOP-1988 minor error in documentation
* TINKERPOP-1999 [Java][gremlin-driver] Query to a remote server via the websocket client hangs indefinitely if the server becomes unavailable
* TINKERPOP-2005 Intermittent NullPointerException in response handling
* TINKERPOP-2006 GraphML serialization invalid if a vertex and edge have similar named property
* TINKERPOP-2009 Pick.any and Pick.none should be exposed in Gremlin-JavaScript
* TINKERPOP-2021 Prevent maximum recursion depth failure
* TINKERPOP-2028 AbstractGraphSONMessageSerializerV2d0 should register GremlinServerModule when mapper is provided
* TINKERPOP-2029 ConcurrentModificationException for InlineFilterStrategy
* TINKERPOP-2030 KeepAlive task executed for every Connection.write call
* TINKERPOP-2032 Update jython-standalone
* TINKERPOP-2044 Cannot reconnect to Azure cosmos host that becomes available again
* TINKERPOP-2058 Contains predicates should rely on Compare predicates *(breaking)*
* TINKERPOP-2081 PersistedOutputRDD materialises rdd lazily with Spark 2.x
* TINKERPOP-2091 Wrong/Missing feature requirements in StructureStandardTestSuite
* TINKERPOP-2094 Gremlin Driver Cluster Builder serializer method does not use mimeType as suggested
* TINKERPOP-2095 GroupStep looks for irrelevant barrier steps
* TINKERPOP-2096 gremlinpython: AttributeError when connection is closed before result is received
* TINKERPOP-2100 coalesce() creating unexpected results when used with order()
* TINKERPOP-2113 P.Within() doesn't work when given a List argument

==== Improvements

* TINKERPOP-550 Gremlin IO needs to support both OLTP and OLAP naturally.
* TINKERPOP-967 Support nested-repeat() structures
* TINKERPOP-1113 GraphComputer subclasses should support native methods
* TINKERPOP-1143 Remove deprecated TraversalSource.Builder and TraversalEngine. *(breaking)*
* TINKERPOP-1296 Remove deprecated serializedResponseTimeout from Gremlin Server *(breaking)*
* TINKERPOP-1342 Allow setting scriptEvaluationTimeout in driver
* TINKERPOP-1365 Log the seed used to initialize Random in tests
* TINKERPOP-1410 mvn install -Dmaven.test.skip=true doesn't work on a clean machine *(breaking)*
* TINKERPOP-1446 Add a StringFactory for Path which prefixes with type.
* TINKERPOP-1447 Add some JavaScript intelligence to the documentation so that comments and output are not copied in a copy paste
* TINKERPOP-1494 Means of exposing execution information from a result produced by RemoteConnection
* TINKERPOP-1518 Provide a way for providers to expose static Graph.Features to tests
* TINKERPOP-1522 Order of select() scopes *(breaking)*
* TINKERPOP-1595 Go through TraversalVertexProgram with a profile and optimize.
* TINKERPOP-1628 Implement TraversalSelectStep
* TINKERPOP-1685 Introduce optional feature to allow for upserts without read-before-write
* TINKERPOP-1705 Remove deprecated rebindings option *(breaking)*
* TINKERPOP-1707 Remove deprecated AuthenticationSettings.className option *(breaking)*
* TINKERPOP-1755 No docs for ReferenceElements
* TINKERPOP-1769 Python graph[empty] string representation is confusing
* TINKERPOP-1774 Gremlin .NET: Support min and max sizes in Connection pool
* TINKERPOP-1775 Gremlin .NET: Implement a Connection write queue to support request pipelining
* TINKERPOP-1778 Do not promote timedInterrupt option for Gremlin Server script processing
* TINKERPOP-1780 Add authentication tests for gremlin-python
* TINKERPOP-1831 Refactor EventStrategy  *(breaking)*
* TINKERPOP-1836 .NET sample project
* TINKERPOP-1841 Include Python GLV tests on TravisCI
* TINKERPOP-1849 Provide a way to fold() with an index
* TINKERPOP-1864 Gremlin Python tests for GraphSON 2.0 and 3.0
* TINKERPOP-1878 Sparql to Gremlin Compiler
* TINKERPOP-1888 Extend max and min to all Comparable properties, not just Numbers *(breaking)*
* TINKERPOP-1889 JavaScript GLV: Use heartbeat to prevent connection timeout
* TINKERPOP-1897 Provide Docker images of Gremlin Server and Console
* TINKERPOP-1906 Make ResponseException explorable
* TINKERPOP-1912 Remove MD5 checksums
* TINKERPOP-1913 Expose metadata from Gremlin Server to Clients
* TINKERPOP-1930 Drop support for Giraph *(breaking)*
* TINKERPOP-1934 Bump to latest version of httpclient
* TINKERPOP-1936 Performance enhancement to Bytecode deserialization
* TINKERPOP-1941 Remove deprecated Structure API exception methods *(breaking)*
* TINKERPOP-1942 Binary serialization format
* TINKERPOP-1945 Add support for extended GraphSon types to Gremlin.net
* TINKERPOP-1946 Remove the deprecated Credentials DSL infrastructure *(breaking)*
* TINKERPOP-1950 Traversal construction performance enhancements
* TINKERPOP-1951 gremlin-server.bat doesn't support paths containing spaces
* TINKERPOP-1953 Bump to Groovy 2.4.15
* TINKERPOP-1954 Remove deprecated GraphManager methods *(breaking)*
* TINKERPOP-1959 Provide a way to submit scripts to the server in gremlin-javascript
* TINKERPOP-1967 Add a connectedComponent() step
* TINKERPOP-1968 Refactor elements of Gremlin Server testing
* TINKERPOP-1975 Introduce with() step modulator *(breaking)*
* TINKERPOP-1976 Include Computer tests for GLVs
* TINKERPOP-1977 Gremlin-JavaScript: Support SASL authentication
* TINKERPOP-1984 Allow support for multiple serializer versions in Gremlin Server HTTP *(breaking)*
* TINKERPOP-1985 Update position on bulk loading
* TINKERPOP-1986 Remove deprecation from PartitionStrategy, SubgraphStrategy and GremlinScriptEngine *(breaking)*
* TINKERPOP-1987 Bump to Netty 4.1.x
* TINKERPOP-1989 Preserve order that plugins are applied in Gremlin Console
* TINKERPOP-1990 Add a shortestPath() step
* TINKERPOP-1993 Bump to Spark 2.3.1
* TINKERPOP-1995 DriverRemoteConnection close() method returns undefined
* TINKERPOP-1996 Introduce read() and write() steps
* TINKERPOP-2002 Create a blog post explaining the value of using TinkerPop
* TINKERPOP-2010 Generate jsdoc for gremlin-javascript
* TINKERPOP-2011 Use NumberHelper on choose()
* TINKERPOP-2012 Target .NET Standard 2.0 for Gremlin.Net
* TINKERPOP-2013 Process tests that are auto-ignored stink
* TINKERPOP-2015 Allow users to configure the WebSocket connections
* TINKERPOP-2016 Upgrade Jackson FasterXML to 2.9.5 or later to fix security vulnerability
* TINKERPOP-2017 Check for Column in by()
* TINKERPOP-2018 Generate API docs for Gremlin.Net
* TINKERPOP-2022 Cluster SSL should trust default ca certs by default
* TINKERPOP-2023 Gremlin Server should not create self-signed certs *(breaking)*
* TINKERPOP-2024 Gremlin Server Application archetype should connect via withRemote
* TINKERPOP-2025 Change to SHA-256/512 and drop SHA-1 for releases
* TINKERPOP-2026 Gremlin.Net.Driver should check ClientWebSocket.State before closing
* TINKERPOP-2031 Remove support for -i in gremlin-server.sh *(breaking)*
* TINKERPOP-2033 Maintain order of profile() annotations
* TINKERPOP-2034 Register synchronizedMap() with Gryo
* TINKERPOP-2037 Remove unused groovy-sql dependency
* TINKERPOP-2038 Make groovy script cache size configurable
* TINKERPOP-2039 Bump to Groovy 2.5.2 *(breaking)*
* TINKERPOP-2040 Improve flexibility of GroovyTranslator to handle custom types
* TINKERPOP-2041 Text Predicates
* TINKERPOP-2045 Remove non-indy groovy dependencies
* TINKERPOP-2049 Single argument with() overload
* TINKERPOP-2050 Add a :bytecode command to Gremlin Console
* TINKERPOP-2053 Provider OptionsStrategy for traversal configurations
* TINKERPOP-2055 Provide support for special number cases like Infinity in GraphSON
* TINKERPOP-2056 Use NumberHelper in Compare
* TINKERPOP-2059 Modulation of valueMap() *(breaking)*
* TINKERPOP-2060 Make Mutating steps non-final
* TINKERPOP-2061 Add with() configuration as global to a traversal
* TINKERPOP-2062 Add Traversal class to CoreImports
* TINKERPOP-2064 Add status attributes to results for gremlin-javascript
* TINKERPOP-2065 Optimize iterate() for remote traversals
* TINKERPOP-2066 Bump to Groovy 2.5.3
* TINKERPOP-2067 Allow getting raw data from Gremlin.Net.Driver.IGremlinClient
* TINKERPOP-2068 Bump Jackson Databind 2.9.7
* TINKERPOP-2069 Document configuration of Gremlin.Net
* TINKERPOP-2070 gremlin-javascript: Introduce Connection representation
* TINKERPOP-2071 gremlin-python: the graphson deserializer for g:Set should return a python set
* TINKERPOP-2072 Refactor custom type translation for ScriptTranslators *(breaking)*
* TINKERPOP-2073 Generate tabs for static code blocks
* TINKERPOP-2074 Ensure that only NuGet packages for the current version are pushed
* TINKERPOP-2075 Introduce ReferenceElementStrategy
* TINKERPOP-2077 VertexProgram.Builder should have a default create() method with no Graph
* TINKERPOP-2078 Hide use of EmptyGraph or RemoteGraph behind a more unified method for TraversalSource construction
* TINKERPOP-2079 Move RemoteGraph to test package *(breaking)*
* TINKERPOP-2084 For remote requests in console display the remote stack trace
* TINKERPOP-2092 Deprecate default GraphSON serializer fields
* TINKERPOP-2093 Bump to Groovy 2.5.4
* TINKERPOP-2097 Create a DriverRemoteConnection with an initialized Client
* TINKERPOP-2101 Support Spark 2.4
* TINKERPOP-2103 Remove deprecated submit() options on RemoteConnection *(breaking)*
* TINKERPOP-2104 Allow ImportCustomizer to handle fields
* TINKERPOP-2106 When gremlin executes timeout, throw TimeoutException instead of TraversalInterruptedException/InterruptedIOException
* TINKERPOP-2110 Allow Connection on Different Path (from /gremlin)
* TINKERPOP-2111 Add BulkSet as a GraphSON type *(breaking)*
* TINKERPOP-2114 Document common Gremlin anti-patterns
* TINKERPOP-2116 Explicit Bindings object for Python *(breaking)*
* TINKERPOP-2117 gremlin-python: Provide a better data structure for a Binding
* TINKERPOP-2119 Validate C# code samples in docs
* TINKERPOP-2121 Bump Jackson Databind 2.9.8

== TinkerPop 3.3.0 (Gremlin Symphony #40 in G Minor)

image::https://raw.githubusercontent.com/apache/tinkerpop/master/docs/static/images/gremlin-mozart.png[width=185]

[[release-3-3-11]]
=== TinkerPop 3.3.11 (Release Date: June 1, 2020)

* Added `trustStoreType` such that keystore and truststore can be of different types in the Java driver.
* Added session support to all GLVs: Javascript, .NET and Python.
* Fixed bug in Gremlin Server shutdown if failures occurred during `GraphManager` initialization.
* Modified Gremlin Server to close the session when the channel itself is closed.
* Fixed bug in `Order` where comparisons of `enum` types wouldn't compare with `String` values.
* Added `maxWaitForClose` configuration option to the Java driver.
* Deprecated `maxWaitForSessionClose` in the Java driver.
* Bumped to Jackson 2.9.10.4.
* Remove invalid service descriptors from gremlin-shaded.
* Fixed bug in Python and .NET traversal `clone()` where deep copies of bytecode were not occurring.
* Fixed bug where `profile()` was forcing `LazyBarrierStrategy` to add an extra `barrier()` to the end of traversals.
* Fixed bug in Python about integer serializer which was out of range of `g:Int32`
* Bumped commons-codec 1.14

==== Bugs

* TINKERPOP-2347 Remove invalid service descriptors from gremlin-shaded
* TINKERPOP-2350 clone() is not deep copying Traversal internals
* TINKERPOP-2351 Local Map ordering of keys can generate cast errors
* TINKERPOP-2353 Error while Shutting Down Gremlin Server
* TINKERPOP-2355 Jackson-databind version in Gremlin shaded dependency needs to be increased  - introduces vulnerability issues
* TINKERPOP-2360 failed to deserializer int32 when gremlin-python submit bytecode with a big int value
* TINKERPOP-2365 LazyBarrierStrategy adds a NoOpBarrierStep when profile() is present

==== Improvements

* TINKERPOP-2336 Allow close of channel without having to wait for server
* TINKERPOP-2339 Gremlin.Net: Update System.Net.WebSockets.Client dependency
* TINKERPOP-2354 Document recommendation to reuse graph traversal source

[[release-3-3-10]]
=== TinkerPop 3.3.10 (Release Date: February 3, 2020)

* Improved error messaging for a `Cluster` with a bad `Channelizer` configuration in the Java driver.
* Made `Cluster` be able to open configuration file on resources directory.
* Implemented `Traversal.clone()` operations for all language variants.
* Refactored `PathProcessorStrategy` to use the marker model.
* Bumped to Tornado 5.x for gremlin-python.
* Started keep-alive polling on `Connection` construction to ensure that a `Connection` doesn't die in the pool.
* Deprecated `TraversalStrategies.applyStrategies()`.
* Deprecated Jython support in `gremlin-python`.
* Deprecated `NioChannelizer` and related classes in `gremlin-driver` and `gremlin-server`.
* Fixed a bug in the `ClassCacheRequestCount` metric for `GremlinGroovyScriptEngine` which wasn't including the cache hit count, only the misses.
* Improved Gremlin Server executor thread handling on client close requests.
* Reverted: Modified Java driver to use IP address rather than hostname to create connections.
* Allow custom XMLInputFactory to be used with GraphMLReader.

==== Bugs

* TINKERPOP-2175 Executor thread is not returned on channel close
* TINKERPOP-2266 Keep alive not started at connection creation
* TINKERPOP-2274 Test of TinkerGraph Gremlin fail on Windows and non EN locale
* TINKERPOP-2332 JavaScript GLV: structure element toString() should internally call toString()
* TINKERPOP-2333 JavaScript GLV: GraphSON2/3 Edge deserialization is invalid

==== Improvements

* TINKERPOP-2307 Add better error message for badly configured Channelizer
* TINKERPOP-2309 Bump gremlinpython to Tornado 5.x
* TINKERPOP-2315 Implement some form of clone() or reset() for Traversal in GLVs
* TINKERPOP-2320 [SECURITY] XMLInputFactory initialization in GraphMLReader introduces
* TINKERPOP-2322 Deprecate Jython support
* TINKERPOP-2324 Deprecate the raw NIO support in the Java driver
* TINKERPOP-2329 JavaScript GLV: Update websocket library dependency
* TINKERPOP-2330 JavaScript GLV should expose GraphSON2Writer and GraphSONReader

[[release-3-3-9]]
=== TinkerPop 3.3.9 (Release Date: October 14, 2019)

* Exposed response status attributes in a `ResponseError` in gremlin-javascript.
* Added `ImmutableExplanation` for a `TraversalExplanation` that just contains data.
* Added support for `UnaryOperator` and `BinaryOperator` for `Lambda` instances.
* Fixed `TraversalExplanation` deserialization in GraphSON 2 and 3 which was not supported before in Java.
* Added support for custom request headers in Python.
* Fixed Java DSL annotation for generation of `addE()` which was formerly calling the wrong step.
* Deprecated `scriptEvaluationTimeout` in favor of the more generic `evaluationTimeout`.
* Bumped jackson-databind to 2.9.10 due to CVE-2019-14379, CVE-2019-14540, CVE-2019-16335.
* Added `ReservedKeysVerificationStrategy` to allow warnings or exceptions when certain keys are used for properties.
* Added the `AbstractWarningVerificationStrategy` base class for "warning" style `VerificationStrategy` implementations.
* Refactored `EdgeLabelVerificationStrategy` to use `AbstractWarningVerificationStrategy`.
* Added `EdgeLabelVerificationStrategy` to Python.
* Improved handling of `null` values in bytecode construction.
* Fixed Java driver authentication problems when calling the driver from multiple threads.
* Modified Java driver to use IP address rather than hostname to create connections.
* Fixed potential for `NullPointerException` with empty identifiers in `GraphStep`.
* Postponed the timing of transport creation to `connection.write` in Gremlin Python.
* Made `EventStrategy` compatible with multi-valued properties.
* Changed `TraversalOpProcessor` to throw a `SERVER_ERROR_SCRIPT_EVALUATION` (597) if lambdas don't compile.
* Bumped `commons-compress` to 1.19 due to CVE-2018-11771.
* gremlin-javascript: Use `socketError` Connection event to prevent exit on error and expose Connection events.

==== Bugs

* TINKERPOP-2159 EventStrategy doesn't handle multi-valued properties
* TINKERPOP-2283 GraphStep's ids null exception
* TINKERPOP-2285 Error object is unreachable
* TINKERPOP-2289 Use address instead of hostname for connection
* TINKERPOP-2290 Javascript GLV connection refused error handling
* TINKERPOP-2291 TraversalExplanation deserialization in GraphSON
* TINKERPOP-2298 Bytecode.java  flattenArguments throw exception when null
* TINKERPOP-2303 GremlinDsl generate addV instead of addE

==== Improvements

* TINKERPOP-1810 Add Lambda.binaryOperator and Lambda.unaryOperator
* TINKERPOP-1838 Python sample script
* TINKERPOP-2046 Gremlin-Python: Support custom request headers in WebSocket request
* TINKERPOP-2213 Replace scriptEvaluationTimeout in favor of something more suitable to bytecode
* TINKERPOP-2275 Update jackson databind 2.9.9.3+
* TINKERPOP-2277 Python sdk postpone the timing to create transport
* TINKERPOP-2280 Prevent use of T values as property key overloads

[[release-3-3-8]]
=== TinkerPop 3.3.8 (Release Date: August 5, 2019)

* Provided support for `withComputer()` in gremlin-javascript.
* Deprecated remote traversal side-effect retrieval and related infrastructure.
* Bumped to Groovy 2.4.17.
* Bumped to Jackson Databind 2.9.9.1.
* Fixed bug with Python in `g:Date` of GraphSON where local time zone was being used during serialization/deserialization.
* Improved error messaging when an attempt is made to serialize multi-properties to GraphML.
* Deprecated multi/meta-property support in `Neo4jGraph`.
* Improved exception and messaging for gt/gte/lt/lte when one of the object isn't a `Comparable`.
* Added test infrastructure to check for storage iterator leak.
* Fixed multiple iterator leaks in query processor.
* Fixed `optional()` so that the child traversal is treated as local.
* Changed default keep-alive time for driver to 3 minutes.
* Fixed bug where server-side keep-alive was not always disabled when its setting was zero.
* Added support for `hasNext()` in Javascript and .NET.
* Improved error messaging for invalid inputs to the TinkerGraph `IdManager` instances.
* Forced replacement of connections in Java driver for certain exception types that seem to ultimately kill the connection.
* Changed the `reverse()` of `desc` and `asc` on `Order` to not use the deprecated `decr` and `incr`.
* Fixed bug in `MatchStep` where the correct was not properly determined.
* Fixed bug where client/server exception mismatch when server throw StackOverflowError
* Added underscore suffixed steps and tokens in Gremlin-Python that conflict with global function names.
* Prevent exception when closing a session that doesn't exist.
* Allow predicates and traversals to be used as options in `BranchStep`.
* Ensure only a single final response is sent to the client with Gremlin Server.
* Deprecated `ResponseHandlerContext` with related infrastructure and folded its functionality into `Context` in Gremlin Server.
* Improved performance of `aggregate()` by avoiding excessive calls to `hasNext()` when the barrier is empty.

==== Bugs

* TINKERPOP-1619 TinkerGraphComputer worker count affects OptionalStep query results
* TINKERPOP-2224 Detect and fix resource leak
* TINKERPOP-2230 match() step unexpected behaviours
* TINKERPOP-2232 RemoteStrategy does not call parent class TraversalStrategy __init__
* TINKERPOP-2238 Fix remaining iterator leaks marked by @IgnoreIteratorLeak
* TINKERPOP-2241 Client exception don't match Server exception when server  throw StackOverflowError
* TINKERPOP-2248 Instability of driver for blocked requests
* TINKERPOP-2264 Gremlin Python should deserialize g:Date to UTC

==== Improvements

* TINKERPOP-1084 Branch option tokens should be allowed to be traversals.
* TINKERPOP-1921 Support hasNext terminal step in GLVs
* TINKERPOP-2020 Support withComputer() for javascript
* TINKERPOP-2223 Update jackson databind to 2.9.9
* TINKERPOP-2236 Improve error messaging for TinkerGraph IdManagers that fail on conversions
* TINKERPOP-2237 Prevent error when closing sessions that don't exist *(breaking)*
* TINKERPOP-2246 Consolidate the error propagation to the client
* TINKERPOP-2256 processAllStarts of AggregateStep should only be called when barrier is empty
* TINKERPOP-2260 Update jackson databind 2.9.9.1
* TINKERPOP-2265 Deprecate Traversal.getSideEffects() functionality for remoting purposes
* TINKERPOP-2270 Deprecate multi/metaproperty support in Neo4j
* TINKERPOP-2272 Rename steps and tokens that conflict with standard python functions

[[release-3-3-7]]
=== TinkerPop 3.3.7 (Release Date: May 28, 2019)

* Developed DSL pattern for gremlin-javascript.
* Generated uberjar artifact for Gremlin Console.
* Improved folding of `property()` step into related mutating steps.
* Added `inject()` to steps generated on the DSL `TraversalSource`.
* Removed `gperfutils` dependencies from Gremlin Console.
* Fixed `PartitionStrategy` when setting vertex label and having `includeMetaProperties` configured to `true`.
* Ensure `gremlin.sh` works when directories contain spaces.
* Prevented client-side hangs if metadata generation fails on the server.
* Fixed bug with `EventStrategy` in relation to `addE()` where detachment was not happening properly.
* Ensured that `gremlin.sh` works when directories contain spaces.
* Fixed bug in detachment of `Path` where embedded collection objects would prevent that process.
* Enabled `ctrl+c` to interrupt long running processes in Gremlin Console.
* Quieted "host unavailable" warnings for both the driver and Gremlin Console.
* Fixed construction of `g:List` from arrays in gremlin-javascript.
* Fixed bug in `GremlinGroovyScriptEngine` interpreter mode around class definitions.
* Implemented `EdgeLabelVerificationStrategy`.
* Fixed behavior of `P` for `within()` and `without()` in GLVs to be consistent with Java when using varargs.
* Cleared the input buffer after exceptions in Gremlin Console.
* Added parameter to configure the `processor` in the gremlin-javascript `client` constructor.
* Bumped `Netty` to 4.1.32.

==== Bugs

* TINKERPOP-2112 Folding in property() step is not being optimally performed
* TINKERPOP-2180 gremlin.sh doesn't work when directories contain spaces
* TINKERPOP-2183 InterpreterModeASTTransformation needs to be more specific about what it transforms
* TINKERPOP-2194 Enforcing an order on properties in one test method of ChooseTest
* TINKERPOP-2196 PartitionStrategy with includeMetaProperties(true) can't add labeled vertex
* TINKERPOP-2198 Documentation for Store contradicts itself
* TINKERPOP-2199 within step does not work with more than two parameters with python
* TINKERPOP-2200 AddEdgeStartStep used DetachedFactory.detach instead of EventStrategy.detach
* TINKERPOP-2204 Client receives no response on failed request
* TINKERPOP-2206 Certain types in javascript don't appear to serialize with a GraphSON type
* TINKERPOP-2212 Path is not detaching properly under certain conditions

==== Improvements

* TINKERPOP-2089 Javascript DSL support
* TINKERPOP-2179 Have o.a.t.g.driver.ser.SerializationException extend IOException
* TINKERPOP-2181 Allow ctrl+c to break out of a long running process in Gremlin Console
* TINKERPOP-2182 Remove gperfutils from Gremlin Console *(breaking)*
* TINKERPOP-2191 Implement EdgeLabelVerificationStrategy
* TINKERPOP-2211 Provide API to add per request option for a bytecode

[[release-3-3-6]]
=== TinkerPop 3.3.6 (Release Date: March 18, 2019)

* Docker images use user `gremlin` instead of `root`
* Added a new `ResponseStatusCode` for client-side serialization errors.
* Refactored use of `commons-lang` to use `common-lang3` only, though dependencies may still use `commons-lang`.
* Bumped `commons-lang3` to 3.8.1.
* Improved handling of client-side serialization errors that were formerly just being logged rather than being raised.
* Add Python `TraversalMetrics` and `Metrics` deserializers.
* Masked sensitive configuration options in the logs of `KryoShimServiceLoader`.
* Added `globalFunctionCacheEnabled` to the `GroovyCompilerGremlinPlugin` to allow that cache to be disabled.
* Added `globalFunctionCacheEnabled` override to `SessionOpProcessor` configuration.
* Added status code to `GremlinServerError` so that it would be more directly accessible during failures.
* Added GraphSON serialization support for `Duration`, `Char`, `ByteBuffer`, `Byte`, `BigInteger` and `BigDecimal` in `gremlin-python`.
* Added `ProfilingAware` interface to allow steps to be notified that `profile()` was being called.
* Fixed bug where `profile()` could produce negative timings when `group()` contained a reducing barrier.
* Improved logic determining the dead or alive state of a Java driver `Connection`.
* Improved handling of dead connections and the availability of hosts.
* Bumped `httpclient` to 4.5.7.
* Bumped `slf4j` to 1.7.25.
* Bumped `commons-codec` to 1.12.
* Bumped to Groovy 2.5.6.
* Bumped to Hadoop 2.7.7.
* Fixed partial response failures when using authentication in `gremlin-python`.
* Fixed concurrency issues in `TraverserSet.toString()` and `ObjectWritable.toString()`.
* Fixed a bug in `InlineFilterStrategy` that mixed up and's and or's when folding merging conditions together.
* Fixed a bug in `PartitionStrategy` where `addE()` as a start step was not applying the partition.
* Improved handling of failing `Authenticator` instances thus improving server responses to drivers.
* Improved performance of `JavaTranslator` by reducing calls to `Method.getParameters()`.
* Implemented `EarlyLimitStrategy` which is supposed to significantly reduce backend operations for queries that use `range()`.
* Reduced chance of hash collisions in `Bytecode` and its inner classes.
* Added `Symbol.asyncIterator` member to the `Traversal` class to provide support for `await ... of` loops (async iterables).

==== Bugs

* TINKERPOP-2081 PersistedOutputRDD materialises rdd lazily with Spark 2.x
* TINKERPOP-2091 Wrong/Missing feature requirements in StructureStandardTestSuite
* TINKERPOP-2094 Gremlin Driver Cluster Builder serializer method does not use mimeType as suggested
* TINKERPOP-2095 GroupStep looks for irrelevant barrier steps
* TINKERPOP-2096 gremlinpython: AttributeError when connection is closed before result is received
* TINKERPOP-2100 coalesce() creating unexpected results when used with order()
* TINKERPOP-2105 Gremlin-Python connection not returned back to the pool on exception from gremlin server
* TINKERPOP-2113 P.Within() doesn't work when given a List argument

==== Improvements

* TINKERPOP-1889 JavaScript GLV: Use heartbeat to prevent connection timeout
* TINKERPOP-2010 Generate jsdoc for gremlin-javascript
* TINKERPOP-2013 Process tests that are auto-ignored stink
* TINKERPOP-2018 Generate API docs for Gremlin.Net
* TINKERPOP-2038 Make groovy script cache size configurable
* TINKERPOP-2050 Add a :bytecode command to Gremlin Console
* TINKERPOP-2062 Add Traversal class to CoreImports
* TINKERPOP-2065 Optimize iterate() for remote traversals
* TINKERPOP-2067 Allow getting raw data from Gremlin.Net.Driver.IGremlinClient
* TINKERPOP-2068 Bump Jackson Databind 2.9.7
* TINKERPOP-2069 Document configuration of Gremlin.Net
* TINKERPOP-2070 gremlin-javascript: Introduce Connection representation
* TINKERPOP-2071 gremlin-python: the graphson deserializer for g:Set should return a python set
* TINKERPOP-2073 Generate tabs for static code blocks
* TINKERPOP-2074 Ensure that only NuGet packages for the current version are pushed
* TINKERPOP-2077 VertexProgram.Builder should have a default create() method with no Graph
* TINKERPOP-2078 Hide use of EmptyGraph or RemoteGraph behind a more unified method for TraversalSource construction
* TINKERPOP-2084 For remote requests in console display the remote stack trace
* TINKERPOP-2092 Deprecate default GraphSON serializer fields
* TINKERPOP-2097 Create a DriverRemoteConnection with an initialized Client
* TINKERPOP-2102 Deprecate static fields on TraversalSource related to remoting
* TINKERPOP-2106 When gremlin executes timeout, throw TimeoutException instead of TraversalInterruptedException/InterruptedIOException
* TINKERPOP-2110 Allow Connection on Different Path (from /gremlin)
* TINKERPOP-2114 Document common Gremlin anti-patterns
* TINKERPOP-2118 Bump to Groovy 2.4.16
* TINKERPOP-2121 Bump Jackson Databind 2.9.8

[[release-3-3-5]]
=== TinkerPop 3.3.5 (Release Date: January 2, 2019)

This release also includes changes from <<release-3-2-11, 3.2.11>>.

* Fixed and/or folding in `InlineFilterStrategy`.
* Fixed configuration and serialization of `SubgraphStrategy` which was missing the `checkAdjacentVertices` flag.
* Captured `TraversalInterruptionException` and converted to `TimeoutException` for `GremlinExecutor`.
* Fixed a bug in `CoalesceStep` which squared the bulk if the step followed a `Barrier` step.
* Fixed a bug in `GroupStep` that assigned wrong reducing bi-operators
* Added `:bytecode` command to help developers debugging `Bytecode`-based traversals.
* Added option to set the path for the URI on the Java driver.
* Fixed `PersistedOutputRDD` to eager persist RDD by adding `count()` action calls.
* Deserialized `g:Set` to a Python `Set` in GraphSON in `gremlin-python`.
* Deprecated `StarGraph.builder()` and `StarGraph.Builder.build()` in favor of the more common "builder" patterns of `build()` and `create()` respectively.
* Deprecated `Serializers.DEFAULT_RESULT_SERIALIZER` and `DEFAULT_REQUEST_SERIALIZER`.
* Deprecated `TraversalSource#GREMLIN_REMOTE` and `TraversalSource#GREMLIN_REMOTE_CONNECTION_CLASS` moving them to `RemoteConnection`.
* Fixed the setting of the default label for a `ReferenceVertex` when the original vertex was of type `ComputerAdjacentVertex`.
* Changed Java driver to expect a generic `RemoteTraverser` object rather than the specific `DefaultRemoteTraverser`.
* Better handled server disconnect condition for the `gremlin-python` driver by throwing a clear exception.
* Display the remote stack trace in the Gremlin Console when scripts sent to the server fail.
* Added `AnonymousTraversalSource` which provides a more unified means of constructing a `TraversalSource`.
* Added `DriverRemoteConnection.using(Client)` to provide users better control over the number of connections being created.
* Changed behavior of GraphSON deserializer in gremlin-python such that `g:Set` returns a Python `Set`.
* Bumped to Groovy 2.4.16.
* Fixed bug that prevented `TraversalExplanation` from serializing properly with GraphSON.
* Changed behavior of `iterate()` in Python, Javascript and .NET to send `none()` thus avoiding unnecessary results being returned.
* Provided for a configurable class map cache in the `GremlinGroovyScriptEngine` and exposed that in Gremlin Server.
* `GraphProvider` instances can be annotated with `OptOut` configurations that will be applied in addition to the `OptOut` instances on a `Graph`.

==== Bugs

* TINKERPOP-2081 PersistedOutputRDD materialises rdd lazily with Spark 2.x
* TINKERPOP-2091 Wrong/Missing feature requirements in StructureStandardTestSuite
* TINKERPOP-2094 Gremlin Driver Cluster Builder serializer method does not use mimeType as suggested
* TINKERPOP-2095 GroupStep looks for irrelevant barrier steps
* TINKERPOP-2096 gremlinpython: AttributeError when connection is closed before result is received
* TINKERPOP-2100 coalesce() creating unexpected results when used with order()
* TINKERPOP-2113 P.Within() doesn't work when given a List argument

==== Improvements

* TINKERPOP-1889 JavaScript GLV: Use heartbeat to prevent connection timeout
* TINKERPOP-2010 Generate jsdoc for gremlin-javascript
* TINKERPOP-2013 Process tests that are auto-ignored stink
* TINKERPOP-2018 Generate API docs for Gremlin.Net
* TINKERPOP-2038 Make groovy script cache size configurable
* TINKERPOP-2050 Add a :bytecode command to Gremlin Console
* TINKERPOP-2062 Add Traversal class to CoreImports
* TINKERPOP-2065 Optimize iterate() for remote traversals
* TINKERPOP-2067 Allow getting raw data from Gremlin.Net.Driver.IGremlinClient
* TINKERPOP-2069 Document configuration of Gremlin.Net
* TINKERPOP-2070 gremlin-javascript: Introduce Connection representation
* TINKERPOP-2071 gremlin-python: the graphson deserializer for g:Set should return a python set
* TINKERPOP-2073 Generate tabs for static code blocks
* TINKERPOP-2074 Ensure that only NuGet packages for the current version are pushed
* TINKERPOP-2077 VertexProgram.Builder should have a default create() method with no Graph
* TINKERPOP-2078 Hide use of EmptyGraph or RemoteGraph behind a more unified method for TraversalSource construction
* TINKERPOP-2084 For remote requests in console display the remote stack trace
* TINKERPOP-2092 Deprecate default GraphSON serializer fields
* TINKERPOP-2097 Create a DriverRemoteConnection with an initialized Client
* TINKERPOP-2102 Deprecate static fields on TraversalSource related to remoting
* TINKERPOP-2106 When gremlin executes timeout, throw TimeoutException instead of TraversalInterruptedException/InterruptedIOException
* TINKERPOP-2110 Allow Connection on Different Path (from /gremlin)
* TINKERPOP-2114 Document common Gremlin anti-patterns
* TINKERPOP-2118 Bump to Groovy 2.4.16
* TINKERPOP-2121 Bump Jackson Databind 2.9.8

[[release-3-3-4]]
=== TinkerPop 3.3.4 (Release Date: October 15, 2018)

This release also includes changes from <<release-3-2-10, 3.2.10>>.

* Added synchronized `Map` to Gryo 3.0 registrations.
* Removed `timedInterrupt` from documentation as a way to timeout.
* Deprecated `Order` for `incr` and `decr` in favor of `asc` and `desc`.
* Fixed bug in `math()` for OLAP where `ComputerVerificationStrategy` was incorrectly detecting path label access and preventing execution.

==== Bugs

* TINKERPOP-1898 Issue with bindings in strategies and lambdas
* TINKERPOP-1933 gremlin-python maximum recursion depth exceeded on large responses
* TINKERPOP-1958 TinkerGraphCountStrategy can return wrong counts
* TINKERPOP-1961 Duplicate copies of images directory in docs
* TINKERPOP-1962 GroovyTranslator doesn't handle empty maps
* TINKERPOP-1963 Use of reducing step in choose()
* TINKERPOP-1972 inject() tests are throwing exceptions in .NET GLV tests
* TINKERPOP-1978 Check for Websocket connection state when retrieved from Connection Pool missing
* TINKERPOP-1979 Several OLAP issues in MathStep
* TINKERPOP-1988 minor error in documentation
* TINKERPOP-1999 [Java][gremlin-driver] Query to a remote server via the websocket client hangs indefinitely if the server becomes unavailable
* TINKERPOP-2005 Intermittent NullPointerException in response handling
* TINKERPOP-2009 Pick.any and Pick.none should be exposed in Gremlin-JavaScript
* TINKERPOP-2021 Prevent maximum recursion depth failure
* TINKERPOP-2030 KeepAlive task executed for every Connection.write call
* TINKERPOP-2032 Update jython-standalone
* TINKERPOP-2044 Cannot reconnect to Azure cosmos host that becomes available again

==== Improvements

* TINKERPOP-1113 GraphComputer subclasses should support native methods
* TINKERPOP-1365 Log the seed used to initialize Random in tests
* TINKERPOP-1447 Add some JavaScript intelligence to the documentation so that comments and output are not copied in a copy paste
* TINKERPOP-1595 Go through TraversalVertexProgram with a profile and optimize.
* TINKERPOP-1778 Do not promote timedInterrupt option for Gremlin Server script processing
* TINKERPOP-1780 Add authentication tests for gremlin-python
* TINKERPOP-1836 .NET sample project
* TINKERPOP-1841 Include Python GLV tests on TravisCI
* TINKERPOP-1864 Gremlin Python tests for GraphSON 2.0 and 3.0
* TINKERPOP-1897 Provide Docker images of Gremlin Server and Console
* TINKERPOP-1945 Add support for extended GraphSon types to Gremlin.net
* TINKERPOP-1951 gremlin-server.bat doesn't support paths containing spaces
* TINKERPOP-1956 Deprecate Order incr/decr for asc/desc
* TINKERPOP-1959 Provide a way to submit scripts to the server in gremlin-javascript
* TINKERPOP-1968 Refactor elements of Gremlin Server testing
* TINKERPOP-1976 Include Computer tests for GLVs
* TINKERPOP-1977 Gremlin-JavaScript: Support SASL authentication
* TINKERPOP-1985 Update position on bulk loading
* TINKERPOP-1989 Preserve order that plugins are applied in Gremlin Console
* TINKERPOP-1995 DriverRemoteConnection close() method returns undefined
* TINKERPOP-2011 Use NumberHelper on choose()
* TINKERPOP-2012 Target .NET Standard 2.0 for Gremlin.Net
* TINKERPOP-2015 Allow users to configure the WebSocket connections
* TINKERPOP-2016 Upgrade Jackson FasterXML to 2.9.5 or later to fix security vulnerability
* TINKERPOP-2017 Check for Column in by()
* TINKERPOP-2022 Cluster SSL should trust default ca certs by default
* TINKERPOP-2023 Gremlin Server should not create self-signed certs *(breaking)*
* TINKERPOP-2024 Gremlin Server Application archetype should connect via withRemote
* TINKERPOP-2025 Change to SHA-256/512 and drop SHA-1 for releases
* TINKERPOP-2026 Gremlin.Net.Driver should check ClientWebSocket.State before closing
* TINKERPOP-2034 Register synchronizedMap() with Gryo
* TINKERPOP-2035 Gremlin-JavaScript: Pass custom headers to the websocket connection
* TINKERPOP-2040 Improve flexibility of GroovyTranslator to handle custom types
* TINKERPOP-2045 Remove non-indy groovy dependencies
* TINKERPOP-2055 Provide support for special number cases like Infinity in GraphSON
* TINKERPOP-2056 Use NumberHelper in Compare

[[release-3-3-3]]
=== TinkerPop 3.3.3 (Release Date: May 8, 2018)

This release also includes changes from <<release-3-2-9, 3.2.9>>.

* Implemented `TraversalSelectStep` which allows to `select()` runtime-generated keys.
* Coerced `BulkSet` to `g:List` in GraphSON 3.0.
* Deprecated `CredentialsGraph` DSL in favor of `CredentialsTraversalDsl` which uses the recommended method for Gremlin DSL development.
* Allowed `iterate()` to be called after `profile()`.

==== Bugs

* TINKERPOP-1869 Profile step and iterate do not play nicely with each other
* TINKERPOP-1927 Gherkin scenario expects list with duplicates, but receives g:Set
* TINKERPOP-1947 Path history isn't preserved for keys in mutations

==== Improvements

* TINKERPOP-1628 Implement TraversalSelectStep
* TINKERPOP-1755 No docs for ReferenceElements
* TINKERPOP-1903 Credentials DSL should use the Java annotation processor
* TINKERPOP-1912 Remove MD5 checksums
* TINKERPOP-1934 Bump to latest version of httpclient
* TINKERPOP-1936 Performance enhancement to Bytecode deserialization
* TINKERPOP-1943 JavaScript GLV: Support GraphSON3
* TINKERPOP-1944 JavaScript GLV: DriverRemoteConnection is not exported in the root module
* TINKERPOP-1950 Traversal construction performance enhancements
* TINKERPOP-1953 Bump to Groovy 2.4.15

[[release-3-3-2]]
=== TinkerPop 3.3.2 (Release Date: April 2, 2018)

This release also includes changes from <<release-3-2-8, 3.2.8>>.

* Fixed regression issue where the HTTPChannelizer doesn't instantiate the specified AuthenticationHandler.
* Defaulted GLV tests for gremlin-python to run for GraphSON 3.0.
* Fixed a bug with `Tree` serialization in GraphSON 3.0.
* In gremlin-python, the GraphSON 3.0 `g:Set` type is now deserialized to `List`.

==== Bugs

* TINKERPOP-1053 installed plugins are placed in a directory relative to where gremlin.sh is started
* TINKERPOP-1509 Failing test case for tree serialization
* TINKERPOP-1738 Proper functioning of GraphSONReader depends on order of elements in String representation
* TINKERPOP-1758 RemoteStrategy should be before all other DecorationStrategies.
* TINKERPOP-1855 Update Rexster links
* TINKERPOP-1858 HttpChannelizer regression: Does not create specified AuthenticationHandler
* TINKERPOP-1859 Complex instance of P not serializing to bytecode properly
* TINKERPOP-1860 valueMap(True) result in error in gremlin-python
* TINKERPOP-1862 TinkerGraph VertexProgram message passing doesn't work properly when using Direction.BOTH
* TINKERPOP-1867 union() can produce extra traversers
* TINKERPOP-1872 Apply edgeFunction in SparkMessenger
* TINKERPOP-1873 min() and max() work only in the range of Integer values
* TINKERPOP-1874 P does not appear to be serialized consistently in GraphSON
* TINKERPOP-1875 Gremlin-Python only aggregates to list when using GraphSON3
* TINKERPOP-1879 Gremlin Console does not resepect equal sign for flag argument assignments
* TINKERPOP-1880 Gremlin.NET Strong name signature could not be verified. (HRESULT: 0x80131045)
* TINKERPOP-1883 gremlinpython future will never return
* TINKERPOP-1890 getAnonymousTraversalClass() is not being generated for Java DSLs
* TINKERPOP-1891 Serialization of P.not() for gremlin-javascript
* TINKERPOP-1892 GLV test failures for .NET
* TINKERPOP-1894 GraphSONMessageSerializerV2d0 fails to deserialize valid P.not()
* TINKERPOP-1896 gremlin-python lambdas error
* TINKERPOP-1907 Fix failing GLV test for withSack() in .NET
* TINKERPOP-1917 gx:BigDecimal serialization broken in Gremlin.Net on systems with ',' as decimal separator
* TINKERPOP-1918 Scenarios fail because of wrong numerical types
* TINKERPOP-1919 Gherkin runner doesn't work with P.And() and P.Or() in Gremlin.Net
* TINKERPOP-1920 Tests fail because P.Within() arguments are wrapped in an array in Gremlin.Net
* TINKERPOP-1922 Gherkin features fail that contain P.not() in Gremlin.Net

==== Improvements

* TINKERPOP-1357 Centrality Recipes should mention pageRank and OLAP.
* TINKERPOP-1489 Provide a Javascript Gremlin Language Variant
* TINKERPOP-1586 SubgraphStrategy in OLAP
* TINKERPOP-1726 Support WebSockets ping/pong keep-alive in Gremlin server
* TINKERPOP-1842 iterate() missing in terminal steps documentation
* TINKERPOP-1844 Python GLV test should run for GraphSON 3.0 *(breaking)*
* TINKERPOP-1850 Range step has undocumented special values
* TINKERPOP-1854 Support lambdas in Gremlin.Net
* TINKERPOP-1857 GLV test suite consistency and completeness
* TINKERPOP-1863 Delaying the setting of requestId till the RequestMessage instantiation time
* TINKERPOP-1865 Run Gremlin .NET GLV tests with GraphSON 3.0
* TINKERPOP-1866 Support g:T for .NET
* TINKERPOP-1868 Support inject source step in Gremlin.Net
* TINKERPOP-1870 n^2 synchronious operation in OLAP WorkerExecutor.execute() method
* TINKERPOP-1871 Exception handling is slow in element  ReferenceElement creation
* TINKERPOP-1877 Add new graph data for specialized testing scenarios
* TINKERPOP-1884 Bump to Netty 4.0.56.Final
* TINKERPOP-1885 Various Gremlin.Net documentation updates
* TINKERPOP-1901 Enable usage of enums in more steps in Gremlin.Net
* TINKERPOP-1908 Bump to Groovy 2.4.14
* TINKERPOP-1911 Refactor JavaTranslator to cache all reflective calls
* TINKERPOP-1914 Support construct a GremlinServer instance from gremlin executor service

[[release-3-3-1]]
=== TinkerPop 3.3.1 (Release Date: December 17, 2017)

This release also includes changes from <<release-3-2-7, 3.2.7>>.

* Added `NoneStep` and `Traversal.none()` for full filtering integration with `iterate()`.
* Fixed bug in serialization of `Path` for GraphSON 3.0 in `gremlin-python`.
* Added support for GraphSON 3.0 in Gremlin.Net.
* Added `math()`-step which supports scientific calculator capabilities for numbers within a traversal.
* Added missing `GraphTraversalSource.addE()`-method to `GremlinDslProcessor`.
* Changed `to()` and `from()` traversal-based steps to take a wildcard `?` instead of of `E`.
* Added `addV(traversal)` and `addE(traversal)` so that created element labels can be determined dynamically.
* `PageRankVertexProgram` supports `maxIterations` but will break out early if epsilon-based convergence occurs.
* Added support for epsilon-based convergence in `PageRankVertexProgram`.
* Fixed two major bugs in how PageRank was being calculated in `PageRankVertexProgram`.
* Added `Io.requiresVersion(Object)` to allow graph providers a way to check the `Io` type and version being constructed.
* Defaulted `IoCore.gryo()` and `IoCore.graphson()` to both use their 3.0 formats which means that `Graph.io()` will use those by default.
* Bumped Neo4j 3.2.3

==== Bugs

* TINKERPOP-1773 Lop should be created as a "software" and not a "person"
* TINKERPOP-1783 PageRank gives incorrect results for graphs with sinks *(breaking)*
* TINKERPOP-1799 Failure to serialize path() in gremlin-python
* TINKERPOP-1847 tinkergraph-gremlin dependency on gremlin-test, bad scope?

==== Improvements

* TINKERPOP-1632 Create a set of default functions
* TINKERPOP-1692 Bump to Neo4j 3.2.3
* TINKERPOP-1717 Update name and link of DynamoDB storage backend in landing page
* TINKERPOP-1730 Gremlin .NET support for GraphSON 3.0
* TINKERPOP-1767 Method for graph providers to check an IO version and type
* TINKERPOP-1793 addE() should allow dynamic edge labels
* TINKERPOP-1834 Consider iterate() as a first class step

[[release-3-3-0]]
=== TinkerPop 3.3.0 (Release Date: August 21, 2017)

This release also includes changes from <<release-3-2-6, 3.2.6>>.

* Removed previously deprecated `ScriptElementFactory`.
* Added `GraphTraversalSource.addE(String)` in support of `g.addE().from().to()`.
* Added support for `to(Vertex)` and `from(Vertex)` as a shorthand for `to(V(a))` and `from(V(b))`.
* Bumped to support Spark 2.2.0.
* Detected if type checking was required in `GremlinGroovyScriptEngine` and disabled related infrastructure if not.
* Removed previously deprecated `GraphTraversal.selectV3d0()` step.
* Removed previously deprecated `DetachedEdge(Object,String,Map,Pair,Pair)` constructor.
* Removed previously deprecated `Bindings` constructor. It is now a private constructor.
* Removed previously deprecated `TraversalSource.withBindings()`.
* Removed previously deprecated `GraphTraversal.sack(BiFunction,String)`.
* `TraversalMetrics` and `Metrics` Gryo 1.0 formats changed given internal changes to their implementations.
* Made `TraversalMetrics` safe to write to from multiple threads.
* Removed previously deprecated `TraversalSideEffects` methods.
* Removed previously deprecated `finalization.LazyBarrierStrategy` (moved to `optimization.LazyBarrierStrategy`).
* Removed previously deprecated `Constants` in Hadoop.
* Removed previously deprecated `VertexComputing.generateComputer(Graph)`.
* Removed previously deprecated `ConfigurationTraversal`.
* Established the Gryo 3.0 format.
* `GryoVersion` now includes a default `ClassResolver` to supply to the `GryoMapper`.
* `GryoClassResolver` renamed to `GryoClassResolverV1d0` which has an abstract class that for providers to extend in `AbstractGryoClassResolver`.
* Removed previously deprecated `Order` enums of `keyIncr`, `keyDecr`, `valueIncr`, and `valueDecr.`
* Removed previously deprecated `GraphTraversal.mapKeys()` step.
* Removed previously deprecated `GraphTraversal.mapValues()` step.
* Removed previously deprecated `GraphTraversal#addV(Object...)`.
* Removed previously deprecated `GraphTraversal#addE(Direction, String, String, Object...)`.
* Removed previously deprecated `GraphTraversal#addOutE(String, String, Object...)`.
* Removed previously deprecated `GraphTraversal#addInV(String, String, Object...)`.
* Removed previously deprecated `GraphTraversal.groupV3d0()` and respective `GroupSideEffectStepV3d0` and `GroupStepV3d0`.
* Removed previously deprecated `TraversalSource.Builder` class.
* Removed previously deprecated `ConnectiveP`, `AndP`, `OrP` constructors.
* Removed previously deprecated `TraversalScriptFunction` class.
* Removed previously deprecated `TraversalScriptHelper` class.
* Removed previously deprecated `ScriptEngineCache` class.
* Removed previously deprecated `CoreImports` class.
* Removed previously deprecated `GremlinJythonScriptEngine#()` constructor.
* Removed access to previously deprecated `CoreGremlinPlugin#INSTANCE` field.
* `gremlin.sh` and `gremln.bat` no longer support the option to pass a script as an argument for execution mode without using the `-i` option.
* Graphite and Ganglia are no longer packaged with the Gremlin Server distribution.
* `TransactionException` is no longer a class of `AbstractTransaction` and it extends `RuntimeException`.
* Included an ellipse on long property names that are truncated.
* Renamed `RangeByIsCountStrategy` to `CountStrategy`.
* Added more specific typing to various `__` traversal steps. E.g. `<A,Vertex>out()` is `<Vertex,Vertex>out()`.
* Updated Docker build scripts to include Python dependencies (NOTE: users should remove any previously generated TinkerPop Docker images).
* Added "attachment requisite" `VertexProperty.element()` and `Property.element()` data in GraphSON serialization.
* GraphSON 3.0 is now the default serialization format in TinkerGraph and Gremlin Server.
* Changed `ServerGremlinExecutor` to not use generics since there really is no flexibility in the kind of `ScheduledExecutorService` that will be used.
* Removed support for passing a byte array on the `sasl` parameter.
* Removed previously deprecated `GraphSONMapper$Builder#embedTypes` option.
* Removed previously deprecated `:remote config timeout max`.
* Removed previously deprecated `ConnectionPoolSettings.sessionId` and `ConnectionPoolSettings.optionalSessionId()`.
* Removed previously deprecated `reconnectInitialDelay` setting from the Java driver.
* Removed previously deprecated `useMapperFromGraph` option.
* Established the GraphSON 3.0 format with new `g:Map`, `g:List` and `g:Set` types.
* Removed previously deprecated `Io.Builder#registry(IoRegistry)` method.
* Removed previously deprecated `GryoMessageSerializerV1d0(GryoMapper)` constructor.
* Removed previously deprecated `TinkerIoRegistry`.
* Removed previously deprecated `getInstance()` methods on all TinkerPop classes.
* Removed previously deprecated `VertexPropertyFeatures.supportsAddProperty()`.
* Removed previously deprecated TinkerGraph configuration member variables.
* Removed previously deprecated `Transaction.submit(Function)`.
* Removed previously deprecated `OpSelectorHandler.errorMeter` and `AbstractEvalOpProcessor.errorMeter` fields.
* Removed previously deprecated `AbstractEvalOpProcessor.validBindingName` field.
* Removed previously deprecated `SimpleAuthenticator.CONFIG_CREDENTIALS_LOCATION` field.
* Removed previously deprecated `IteratorHandler`, `NioGremlinResponseEncoder` and `WsGremlinResponseEncoder` classes.
* Removed previously deprecated `Session.kill()` and `Session.manualKill()`.
* Removed previously deprecated `Authenticator.newSaslNegotiator()` and its method implementations in classes that were assignable to that interface.
* Removed `gremlin-groovy-test`.
* Removed previously deprecated "G" functions in `gremlin-groovy` (i.e. `GFunction`).
* Removed references to the old `GremlinPlugin` system that was in `gremlin-groovy` - the revised `GremlinPlugin` system in `gremlin-core` is the only one now in use.
* `GremlinGroovyScriptEngine` no longer implements the now removed `DependencyManager`.
* Added `Vertex`, `Edge`, `VertexProperty`, and `Property` serializers to Gremlin-Python and exposed tests that use graph object arguments.
* `Bytecode.getSourceInstructions()` and `Bytecode.getStepInstructions()` now returns `List<Instruction>` instead of `Iterable<Instruction>`.
* Added various `TraversalStrategy` registrations with `GryoMapper`.
* Fixed a naming mistake in Gremlin-Python: `IdentityRemoveStrategy` is now called `IdentityRemovalStrategy`.
* Added `TranslationStrategy` test infrastructure that verifies `Bytecode` generated from a translation is equal to the original `Bytecode`.
* Moved `NumberHelper` into the `org.apache.tinkerpop.gremlin.util` package.
* Added `Pop.mixed` instead of using `null` to represent such semantics.
* `select()`-step now defaults to using `Pop.last` instead of `Pop.mixed`.
* Added `gremlin-io-test` module to validate IO formats.
* `RequestMessage` and `ResponseMessage` are now registered with `GryoMapper` as part of the TinkerPop range of type identifiers.
* Removed previously deprecated `Console` constructor that took a `String` as an argument from `gremlin-console`.
* Removed previously deprecated `ConcurrentBindings` from `gremlin-groovy`.
* Removed previously deprecated `ScriptExecutor` from `gremlin-groovy`.
* Removed previously deprecated `SandboxExtension` from `gremlin-groovy`.
* Removed previously deprecated `GremlinGroovyScriptEngine` constructor that took `ImportCustomizerProvider` as an argument from `gremlin-groovy`.
* Removed previously deprecated `GremlinGroovyScriptEngine#plugins()` from `gremlin-groovy`.
* Added `OptionalStep` for use with `optional()` to better handle issues associated with branch side-effects.
* `UnfoldStep` now supports unfolding of arrays.
* Removed all performance tests that were not part of `gremlin-benchmark`.
* Removed dependency on `junit-benchmarks` and it's related reference to `h2`.
* Moved the source for the "home page" into the repository under `/site` so that it easier to accept contributions.
* Added `UnshadedKryoShimService` as the new default serializer model for `SparkGraphComputer`.
* `GryoRegistrator` is more efficient than the previous `GryoSerializer` model in `SparkGraphComputer`.
* Added support for `IoRegistry` custom serialization in Spark/Giraph and provided a general `hadoop-gremlin` test suite.
* Replaced term `REST` with `HTTP` to remove any confusion as to the design of the API.
* Moved `gremlin-benchmark` under `gremlin-tools` module.
* Added `gremlin-tools` and its submodule `gremlin-coverage`.
* Removed `tryRandomCommit()` from `AbstractGremlinTest`.
* Changed `gremlin-benchmark` system property for the report location to `benchmarkReportDir` for consistency.
* Added SysV and systemd init scripts.
* `GraphTraversal.valueMap(includeTokens,propertyKeys...)` now returns a `Map<Object,E>` since keys could be `T.id` or `T.label`.
* Added `skip(long)` and `skip((Scope,long)` which call the `range(low,high)` equivalents with -1 as the high.
* Added Kerberos authentication to `gremlin-server` for websockets and nio transport.
* Added audit logging of authenticated users and gremlin queries to `gremlin-server`.

==== Bugs

* TINKERPOP-1211 UnfoldStep should unfold arrays. *(breaking)*
* TINKERPOP-1426 GryoSerializer should implement Java serialization interface
* TINKERPOP-1465 Remove deprecated newSaslNegotiator *(breaking)*
* TINKERPOP-1483 PropertyMapStep returns Map<String,E> but puts non String keys in it!
* TINKERPOP-1520 Difference between 'has' step generated graphson2.0 in java and python glv implementation
* TINKERPOP-1533 Storage and IoRegistry
* TINKERPOP-1597 PathRetractionStrategy messing up certain traversals
* TINKERPOP-1635 gremlin-python: Duplicate serialization of element property in PropertySerializer
* TINKERPOP-1658 Graphson2 map keys are serialised as strings
* TINKERPOP-1716 Traversal strategies are not applied with remote in Gremlin Console

==== Improvements

* TINKERPOP-832 Remove deprecated addV/E/InE/OutE methods *(breaking)*
* TINKERPOP-833 Remove deprecated GremlinGroovyScriptEngine constructor and plugins() *(breaking)*
* TINKERPOP-834 Remove deprecated sack() method *(breaking)*
* TINKERPOP-880 Remove deprecated GroupStepV3d0 and GroupSideEffectStepV3d0 *(breaking)*
* TINKERPOP-929 Remove Deprecated TinkerGraph public static methods. *(breaking)*
* TINKERPOP-980 Add a service script or daemon mode in the distribution *(breaking)*
* TINKERPOP-999 ServerGremlinExecutor construction need not use generics for ExecutorService *(breaking)*
* TINKERPOP-1004 Make Transaction.commit() failures consistent across implementations. *(breaking)*
* TINKERPOP-1010 Remove deprecated credentialsDbLocation for SimpleAuthenticator *(breaking)*
* TINKERPOP-1024 Remove deprecated tryRandomCommit() *(breaking)*
* TINKERPOP-1028 Remove deprecated ConnectionPoolSettings session settings *(breaking)*
* TINKERPOP-1040 Remove deprecated SandboxExtension *(breaking)*
* TINKERPOP-1046 Remove deprecated Gremlin Server handler implementations *(breaking)*
* TINKERPOP-1049 Remove deprecated error meter member variables in Gremlin Server handlers *(breaking)*
* TINKERPOP-1094 Remove deprecated VertexPropertyFeatures.FEATURE_ADD_PROPERTY *(breaking)*
* TINKERPOP-1116 Some anonymous traversal steps can be hard typed. *(breaking)*
* TINKERPOP-1130 Each release should store Kryo/GraphSON/GraphML versions to ensure future compatibility *(breaking)*
* TINKERPOP-1142 Remove deprecated valueIncr, valueDecr, keyIncr, keyDecr. *(breaking)*
* TINKERPOP-1169 Remove deprecated TraversalScriptFunction and TraversalScriptHelper *(breaking)*
* TINKERPOP-1170 Remove deprecated ConfigurationTraversal. *(breaking)*
* TINKERPOP-1171 Remove deprecated TraversalSource.Builder *(breaking)*
* TINKERPOP-1235 Remove deprecated ProcessPerformanceSuite and TraversalPerformanceTest *(breaking)*
* TINKERPOP-1275 Remove deprecated max setting for :remote *(breaking)*
* TINKERPOP-1283 Remove deprecated ScriptExecutor *(breaking)*
* TINKERPOP-1289 Remove deprecated ConnectiveP, AndP, and OrP constructors. *(breaking)*
* TINKERPOP-1291 Remove deprecated mapValues and mapKeys methods *(breaking)*
* TINKERPOP-1313 Rename RangeByIsCountStrategy *(breaking)*
* TINKERPOP-1316 Remove deprecated constructor from GryoMessageSerializers *(breaking)*
* TINKERPOP-1327 Bring GryoRegistrator to the forefront and deprecate GryoSerializer *(breaking)*
* TINKERPOP-1363 Cleanup Docker build script for next major release *(breaking)*
* TINKERPOP-1369 Replace REST API with HTTP API
* TINKERPOP-1389 Support Spark 2.0.0
* TINKERPOP-1399 NumberHelper needs to go into util and have a private constructor *(breaking)*
* TINKERPOP-1404 Path/label optimization
* TINKERPOP-1408 Remove Deprecated Io.Builder.registry() *(breaking)*
* TINKERPOP-1414 Change default GraphSON version to 3.0 *(breaking)*
* TINKERPOP-1420 Remove deprecated ConcurrentBindings in gremlin-groovy *(breaking)*
* TINKERPOP-1421 Remove deprecated ControlOps *(breaking)*
* TINKERPOP-1427 GraphSON 3.0 needs collection types and consistent number typing.
* TINKERPOP-1443 Use an API checker during build
* TINKERPOP-1445 Large nested VertexProperties and Properties do not get printed well
* TINKERPOP-1454 Create Serializers for Graph objects in Gremlin-Python
* TINKERPOP-1481 Remove deprecated reconnectInitialDelay in Java driver *(breaking)*
* TINKERPOP-1485 Move source for TinkerPop site to source code repo
* TINKERPOP-1506 Optional/Coalesce should not allow sideEffect traversals.
* TINKERPOP-1514 Restructure for gremlin-tools module *(breaking)*
* TINKERPOP-1524 Bytecode.getXXXInstructions should return a List, not Iterable.
* TINKERPOP-1526 Remove deprecated Session kill() overloads *(breaking)*
* TINKERPOP-1536 Include GLVs in Docker build
* TINKERPOP-1541 Select should default to Pop.last semantics *(breaking)*
* TINKERPOP-1549 Implement skip()
* TINKERPOP-1550 Make Graphite and Ganglia optional dependencies
* TINKERPOP-1563 Remove deprecated getInstance() methods *(breaking)*
* TINKERPOP-1565 Setup GraphSON 3.0
* TINKERPOP-1566 Kerberos authentication for gremlin-server
* TINKERPOP-1574 Get rid of untyped GraphSON in 3.0
* TINKERPOP-1603 Remove support for SASL byte array in protocol *(breaking)*
* TINKERPOP-1612 Remove gremlin-groovy-test module *(breaking)*
* TINKERPOP-1621 Remove deprecated GremlnPlugin and related infrastructure *(breaking)*
* TINKERPOP-1622 Remove deprecated G functions in gremlin-groovy *(breaking)*
* TINKERPOP-1651 Remove deprecated gremlin.sh init syntax *(breaking)*
* TINKERPOP-1686 Make TraversalMetrics thread safe *(breaking)*
* TINKERPOP-1698 Gryo 3.0
* TINKERPOP-1699 Remove deprecated userMapperFromGraph *(breaking)*
* TINKERPOP-1700 Remove deprecated embedTypes option
* TINKERPOP-1706 Remove deprecated ScriptEngineCache and related dead code *(breaking)*
* TINKERPOP-1715 Bump to Spark 2.2
* TINKERPOP-1719 Remove deprecated Traversal related code *(breaking)*
* TINKERPOP-1720 Remove deprecated Hadoop code *(breaking)*
* TINKERPOP-1721 Remove deprecated Bindings related code *(breaking)*
* TINKERPOP-1724 Remove deprecated ScriptElementFactory
* TINKERPOP-1729 Remove deprecated select steps.
* TINKERPOP-1740 Add vertex parameter overload to to() and from()
* TINKERPOP-1747 Streamline inheritance for gremlin-python GraphSON serializer classes

== TinkerPop 3.2.0 (Nine Inch Gremlins)

image::https://raw.githubusercontent.com/apache/tinkerpop/master/docs/static/images/nine-inch-gremlins.png[width=185]

[[release-3-2-11]]
=== TinkerPop 3.2.11 (Release Date: January 2, 2019)

* Bumped to Jackson Databind 2.9.8

==== Improvements

* TINKERPOP-2074 Ensure that only NuGet packages for the current version are pushed
* TINKERPOP-2121 Bump Jackson Databind 2.9.8

[[release-3-2-10]]
=== TinkerPop 3.2.10 (Release Date: October 15, 2018)

* Removed conflicting non-indy groovy core dependency
* Bumped jython-standalone 2.7.1
* Added a delegate to the Gremlin.Net driver that can be used to configure the WebSocket connection.
* SSL security enhancements
* Added Gremlin version to Gremlin Server startup logging output.
* Fixed problem with Gremlin Server sometimes returning an additional message after a failure.
* Allowed spaces in classpath for `gremlin-server.bat`.
* Fixed bug in traversals that used Python lambdas with strategies in `gremlin-python`.
* Modified Maven archetype for Gremlin Server to use remote traversals rather than scripts.
* Added an system error code for failed plugin installs for Gremlin Server `-i` option.
* Fixed bug in keep-alive requests from over-queuing cancelled jobs.
* Match numbers in `choose()` options using `NumberHelper` (match values, ignore data type).
* Added support for GraphSON serialization of `Date` in Javascript.
* Added synchronized `Map` to Gryo 1.0 registrations.
* Added `Triple` to Gryo 1.0 registrations.
* Added support for `Double.NaN`, `Double.POSITIVE_INFINITY` and `Double.NEGATIVE_INFINITY`.
* Improved escaping of special characters in strings passed to the `GroovyTranslator`.
* Added `Cluster` configuration option to set a custom validation script to use to test server connectivity in the Java driver.
* Improved ability of `GroovyTranslator` to handle more types supported by GraphSON.
* Improved ability of `GroovyTranslator` to handle custom types.
* Added better internal processing of `Column` in `by(Function)`.
* Added `hasNext()` support on `Traversal` for `gremlin-python`.
* Added support for additional extended types in Gremlin.Net with `decimal`, `TimeSpan`, `BigInteger`, `byte`, `byte[]`, `char` and `short`.
* Fixed bug in Java driver where an disorderly shutdown of the server would cause the client to hang.
* Added a dotnet template project that should make it easier to get started with Gremlin.Net.
* Removed `ThreadInterruptCustomizerProvider` from documentation as a way to timeout.
* Changed behavior of `withRemote()` if called multiple times so as to simply throw an exception and not perform the side-effect of auto-closing.
* Added Docker images for Gremlin Console and Gremlin Server.
* Fixed bug in `branch()` where reducing steps as options would produce incorrect results.
* Removed recursive handling of streaming results from Gremlin-Python driver to avoid max recursion depth errors.
* Improved performance of `TraversalVertexProgram` and related infrastructure.
* Checked web socket state before closing connection in the .NET driver.
* Deprecated `BulkLoaderVertexProgram` and related infrastructure.
* Deprecated `BulkDumperVertexProgram` with the more aptly named `CloneVertexProgram`.
* Added `createGratefulDead()` to `TinkerFactory` to help make it easier to try to instantiate that toy graph.
* Added identifiers to edges in the Kitchen Sink toy graph.
* Ordered the loading of plugins in the Gremlin Console by their position in the configuration file.
* Refactored the Gremlin Server integration testing framework and streamlined that infrastructure.
* Logged the seed used in initializing `Random` for tests.
* Fixed bug in `GroovyTranslator` that didn't properly handle empty `Map` objects.
* Added concrete configuration methods to `SparkGraphComputer` to make a more clear API for configuring it.
* Fixed a bug in `TinkerGraphCountStrategy`, which didn't consider that certain map steps may not emit an element.
* Fixed a bug in JavaScript GLV where DriverRemoteConnection close() method didn't returned a Promise instance.
* Bumped to Jackson 2.9.6.
* Sasl Plain Text Authentication added to Gremlin Javascript.
* Ability to send scripts to server added to Gremlin Javascript.
* Translator class added to Gremlin Javascript to translate bytecode to script clientside.

==== Bugs

* TINKERPOP-1898 Issue with bindings in strategies and lambdas
* TINKERPOP-1933 gremlin-python maximum recursion depth exceeded on large responses
* TINKERPOP-1958 TinkerGraphCountStrategy can return wrong counts
* TINKERPOP-1961 Duplicate copies of images directory in docs
* TINKERPOP-1962 GroovyTranslator doesn't handle empty maps
* TINKERPOP-1963 Use of reducing step in choose()
* TINKERPOP-1972 inject() tests are throwing exceptions in .NET GLV tests
* TINKERPOP-1978 Check for Websocket connection state when retrieved from Connection Pool missing
* TINKERPOP-1988 minor error in documentation
* TINKERPOP-1999 [Java][gremlin-driver] Query to a remote server via the websocket client hangs indefinitely if the server becomes unavailable
* TINKERPOP-2005 Intermittent NullPointerException in response handling
* TINKERPOP-2009 Pick.any and Pick.none should be exposed in Gremlin-JavaScript
* TINKERPOP-2030 KeepAlive task executed for every Connection.write call
* TINKERPOP-2032 Update jython-standalone
* TINKERPOP-2044 Cannot reconnect to Azure cosmos host that becomes available again

==== Improvements

* TINKERPOP-1113 GraphComputer subclasses should support native methods
* TINKERPOP-1365 Log the seed used to initialize Random in tests
* TINKERPOP-1595 Go through TraversalVertexProgram with a profile and optimize.
* TINKERPOP-1778 Do not promote timedInterrupt option for Gremlin Server script processing
* TINKERPOP-1780 Add authentication tests for gremlin-python
* TINKERPOP-1836 .NET sample project
* TINKERPOP-1841 Include Python GLV tests on TravisCI
* TINKERPOP-1897 Provide Docker images of Gremlin Server and Console
* TINKERPOP-1945 Add support for extended GraphSon types to Gremlin.net
* TINKERPOP-1951 gremlin-server.bat doesn't support paths containing spaces
* TINKERPOP-1959 Provide a way to submit scripts to the server in gremlin-javascript
* TINKERPOP-1968 Refactor elements of Gremlin Server testing
* TINKERPOP-1976 Include Computer tests for GLVs
* TINKERPOP-1977 Gremlin-JavaScript: Support SASL authentication
* TINKERPOP-1985 Update position on bulk loading
* TINKERPOP-1989 Preserve order that plugins are applied in Gremlin Console
* TINKERPOP-1995 DriverRemoteConnection close() method returns undefined
* TINKERPOP-2011 Use NumberHelper on choose()
* TINKERPOP-2012 Target .NET Standard 2.0 for Gremlin.Net
* TINKERPOP-2015 Allow users to configure the WebSocket connections
* TINKERPOP-2016 Upgrade Jackson FasterXML to 2.9.5 or later to fix security vulnerability
* TINKERPOP-2017 Check for Column in by()
* TINKERPOP-2022 Cluster SSL should trust default ca certs by default
* TINKERPOP-2023 Gremlin Server should not create self-signed certs *(breaking)*
* TINKERPOP-2024 Gremlin Server Application archetype should connect via withRemote
* TINKERPOP-2025 Change to SHA-256/512 and drop SHA-1 for releases
* TINKERPOP-2026 Gremlin.Net.Driver should check ClientWebSocket.State before closing
* TINKERPOP-2034 Register synchronizedMap() with Gryo
* TINKERPOP-2035 Gremlin-JavaScript: Pass custom headers to the websocket connection
* TINKERPOP-2040 Improve flexibility of GroovyTranslator to handle custom types
* TINKERPOP-2045 Remove non-indy groovy dependencies
* TINKERPOP-2055 Provide support for special number cases like Infinity in GraphSON
* TINKERPOP-2056 Use NumberHelper in Compare

[[release-3-2-9]]
=== TinkerPop 3.2.9 (Release Date: May 8, 2018)

* Fixed bug where path history was not being preserved for keys in mutations.
* Bumped to httpclient 4.5.5.
* Bumped to Groovy 2.4.15 - fixes bug with `Lambda` construction.
* Improved performance of GraphSON deserialization of `Bytecode`.
* Improved performance of traversal construction.

====  Bugs

* TINKERPOP-1947 Path history isn't preserved for keys in mutations

==== Improvements

* TINKERPOP-1755 No docs for ReferenceElements
* TINKERPOP-1912 Remove MD5 checksums
* TINKERPOP-1934 Bump to latest version of httpclient
* TINKERPOP-1936 Performance enhancement to Bytecode deserialization
* TINKERPOP-1944 JavaScript GLV: DriverRemoteConnection is not exported in the root module
* TINKERPOP-1950 Traversal construction performance enhancements
* TINKERPOP-1953 Bump to Groovy 2.4.15

[[release-3-2-8]]
=== TinkerPop 3.2.8 (Release Date: April 2, 2018)

* Added a `Lambda` class to Gremlin.Net that makes it possible to use Groovy and Python lambdas with Gremlin.Net.
* Enums are now represented as classes in Gremlin.Net which allows to use them as arguments in more steps.
* Bumped to Groovy 2.4.14.
* Added `checkAdjacentVertices` option to `SubgraphStrategy`.
* Modified `GremlinDslProcessor` so that it generated the `getAnonymousTraversalClass()` method to return the DSL version of `__`.
* Added the "Kitchen Sink" test data set.
* Fixed deserialization of `P.not()` for GraphSON.
* Bumped to Jackson 2.9.4.
* Improved performance of `JavaTranslator` by caching reflected methods required for traversal construction.
* Ensure that `RemoteStrategy` is applied before all other `DecorationStrategy` instances.
* Added `idleConnectionTimeout` and `keepAliveInterval` to Gremlin Server that enables a "ping" and auto-close for seemingly dead clients.
* Fixed a bug where lambdas in `gremlin-python` would trigger a failure if steps using python-only symbols were present (such as `as_()`).
* Fixed a bug in `NumberHelper` that led to wrong min/max results if numbers exceeded the Integer limits.
* Delayed setting of the request identifier until `RequestMessage` construction by the builder.
* `ReferenceElement` avoids `UnsupportedOperationException` handling in construction thus improving performance.
* Improved error messaging for failed serialization and deserialization of request/response messages.
* Fixed handling of `Direction.BOTH` in `Messenger` implementations to pass the message to the opposite side of the `StarGraph`.
* Removed hardcoded expectation in metrics serialization test suite as different providers may have different outputs.
* Added `IndexedTraverserSet` which indexes on the value of a `Traverser` thus improving performance when used.
* Utilized `IndexedTraverserSet` in `TraversalVertexProgram` to avoid extra iteration when doing `Vertex` lookups.
* Bumped to Netty 4.0.56.Final.
* Fixed .NET GraphSON serialization of `P.Within()` and `P.without()` when passing a `Collection` as an argument.
* Fixed a bug in Gremlin Console which prevented handling of `gremlin.sh` flags that had an "=" between the flag and its arguments.
* Fixed bug where `SparkMessenger` was not applying the `edgeFunction` from `MessageScope`.
* Fixed a bug in `ComputerAwareStep` that didn't handle `reset()` properly and thus occasionally produced some extra traversers.
* Removed `TraversalPredicate` class in Gremlin.Net. It is now included in the `P` class instead.

==== Bugs

* TINKERPOP-1053 installed plugins are placed in a directory relative to where gremlin.sh is started
* TINKERPOP-1509 Failing test case for tree serialization
* TINKERPOP-1738 Proper functioning of GraphSONReader depends on order of elements in String representation
* TINKERPOP-1758 RemoteStrategy should be before all other DecorationStrategies.
* TINKERPOP-1855 Update Rexster links
* TINKERPOP-1859 Complex instance of P not serializing to bytecode properly
* TINKERPOP-1860 valueMap(True) result in error in gremlin-python
* TINKERPOP-1862 TinkerGraph VertexProgram message passing doesn't work properly when using Direction.BOTH
* TINKERPOP-1867 union() can produce extra traversers
* TINKERPOP-1872 Apply edgeFunction in SparkMessenger
* TINKERPOP-1873 min() and max() work only in the range of Integer values
* TINKERPOP-1874 P does not appear to be serialized consistently in GraphSON
* TINKERPOP-1879 Gremlin Console does not resepect equal sign for flag argument assignments
* TINKERPOP-1880 Gremlin.NET Strong name signature could not be verified. (HRESULT: 0x80131045)
* TINKERPOP-1883 gremlinpython future will never return
* TINKERPOP-1890 getAnonymousTraversalClass() is not being generated for Java DSLs
* TINKERPOP-1891 Serialization of P.not() for gremlin-javascript
* TINKERPOP-1892 GLV test failures for .NET
* TINKERPOP-1894 GraphSONMessageSerializerV2d0 fails to deserialize valid P.not()
* TINKERPOP-1896 gremlin-python lambdas error
* TINKERPOP-1907 Fix failing GLV test for withSack() in .NET
* TINKERPOP-1917 gx:BigDecimal serialization broken in Gremlin.Net on systems with ',' as decimal separator
* TINKERPOP-1918 Scenarios fail because of wrong numerical types
* TINKERPOP-1919 Gherkin runner doesn't work with P.And() and P.Or() in Gremlin.Net
* TINKERPOP-1920 Tests fail because P.Within() arguments are wrapped in an array in Gremlin.Net
* TINKERPOP-1922 Gherkin features fail that contain P.not() in Gremlin.Net

==== Improvements

* TINKERPOP-1357 Centrality Recipes should mention pageRank and OLAP.
* TINKERPOP-1489 Provide a Javascript Gremlin Language Variant
* TINKERPOP-1586 SubgraphStrategy in OLAP
* TINKERPOP-1726 Support WebSockets ping/pong keep-alive in Gremlin server
* TINKERPOP-1842 iterate() missing in terminal steps documentation
* TINKERPOP-1850 Range step has undocumented special values
* TINKERPOP-1854 Support lambdas in Gremlin.Net
* TINKERPOP-1857 GLV test suite consistency and completeness
* TINKERPOP-1863 Delaying the setting of requestId till the RequestMessage instantiation time
* TINKERPOP-1868 Support inject source step in Gremlin.Net
* TINKERPOP-1870 n^2 synchronious operation in OLAP WorkerExecutor.execute() method
* TINKERPOP-1877 Add new graph data for specialized testing scenarios
* TINKERPOP-1884 Bump to Netty 4.0.56.Final
* TINKERPOP-1885 Various Gremlin.Net documentation updates
* TINKERPOP-1901 Enable usage of enums in more steps in Gremlin.Net
* TINKERPOP-1908 Bump to Groovy 2.4.14
* TINKERPOP-1911 Refactor JavaTranslator to cache all reflective calls

[[release-3-2-7]]
=== TinkerPop 3.2.7 (Release Date: December 17, 2017)

* Added core GraphSON classes for Gremlin-Python: `UUID`, `Date`, and `Timestamp`.
* Documented the recommended method for constructing DSLs with Gremlin.Net.
* Provided a method to configure detachment options with `EventStrategy`.
* Fixed a race condition in `TinkerIndex`.
* Fixed bug in handling of the long forms of `-e` and `-i` (`--execute` and `--interactive` respectively) for Gremlin Console.
* Fixed bug in `LambdaRestrictionStrategy` where traversals using `Lambda` scripts weren't causing the strategy to trigger.
* Improved error messaging for bytecode deserialization errors in Gremlin Server.
* Fixed an `ArrayOutOfBoundsException` in `hasId()` for the rare situation when the provided collection is empty.
* Bumped to Netty 4.0.53
* `TraversalVertexProgram` `profile()` now accounts for worker iteration in `GraphComputer` OLAP.
* Returned the `Builder` instance from the `DetachedEdge.Builder` methods of `setOutE` and `setOutV`.
* Added test framework for GLVs.
* Fixed bug in `TraversalHelper.replaceStep()` where the step being replaced needed to be removed prior to the new one being added.
* Added alias support in the .NET `DriverRemoteConnection`.
* Added a test for self-edges and fixed `Neo4jVertex` to provided repeated self-edges on `BOTH`.
* Better respected permissions on the `plugins.txt` file and prevented writing if marked as read-only.
* Added getters for the lambdas held by `LambdaCollectingBarrierStep`, `LambdaFlatMapStep` and `LambdaSideEffectStep`.
* Fixed an old hack in `GroovyTranslator` and `PythonTranslator` where `Elements` were being mapped to their id only.
* Fixed an "attachement"-bug in `InjectStep` with a solution generalized to `StartStep`.
* Truncate the script in error logs and error return messages for "Method code too large" errors in Gremlin Server.
* Fixed a bug in `LambdaRestrictionStrategy` where it was too eager to consider a step as being a lambda step.
* `ReferenceVertex` was missing its `label()` string. `ReferenceElement` now supports all label handling.
* Fixed a bug where bytecode containing lambdas would randomly select a traversal source from bindings.
* Deprecated `GremlinScriptEngine.eval()` methods and replaced them with new overloads that include the specific `TraversalSource` to bind to.
* Added `GraphHelper.cloneElements(Graph original, Graph clone)` to the `gremlin-test` module to quickly clone a graph.
* Added `GremlinDsl.AnonymousMethod` annotation to help provide explicit types for anonymous methods when the types are not easily inferred.
* Bumped to GMavenPlus 1.6.
* Added better error message for illegal use of `repeat()`-step.
* Fixed a bug in `RangeByIsCountStrategy` that led to unexpected behaviors when predicates were used with floating point numbers.
* Bumped to Jackson 2.8.10.
* Deprecated `MutationListener.vertexPropertyChanged()` method that did not use `VertexProperty` and added a new method that does.
* Added an `EmbeddedRemoteConnection` so that it's possible to mimic a remote connection within the same JVM.
* Supported interruption for remote traversals.
* Allow the `:remote` command to accept a `Cluster` object defined in the console itself.
* The Console's `plugin.txt` file is only updated if there were manually uninstalled plugins.
* Fixed a bug in `MatchStep` where mid-traversal `where()` variables were not being considered in start-scope.
* Generalized `MatchStep` to locally compute all clauses with barriers (not just reducing barriers).
* Ensured that plugins were applied in the order they were configured.
* Fixed a bug in `Neo4jGremlinPlugin` that prevented it from loading properly in the `GremlinPythonScriptEngine`.
* Fixed a bug in `ComputerVerificationStrategy` where child traversals were being analyzed prior to compilation.
* Fixed a bug that prevented Gremlin from ordering lists and streams made of mixed number types.
* Fixed a bug where `keepLabels` were being corrupted because a defensive copy was not being made when they were being set by `PathRetractionStrategy`.
* Cancel script evaluation timeout in `GremlinExecutor` when script evaluation finished.
* Added a recipe for OLAP traversals with Spark on YARN.
* Added `spark-yarn` dependencies to the manifest of `spark-gremlin`.

==== Bugs

* TINKERPOP-1650 PathRetractionStrategy makes Match steps unsolvable
* TINKERPOP-1731 Docker build does not appear to work for gremlin-dotnet
* TINKERPOP-1745 Gremlin .NET: Use DateTimeOffset instead of DateTime to represent g:Date
* TINKERPOP-1753 OrderStep not able to order by non-integer numbers
* TINKERPOP-1760 OLAP compilation failing around ConnectiveStrategy
* TINKERPOP-1761 GremlinExecutor: Timeout future not cancelled on successful script evaluation
* TINKERPOP-1762 Make MatchStep analyze mid-clause variables for executing ordering purposes.
* TINKERPOP-1764 Generalize MatchStep to localize all barriers, not just reducing barriers.
* TINKERPOP-1766 Gremlin.Net: Closed connections should not be re-used
* TINKERPOP-1782 RangeByIsCountStrategy doesn't handle floating point numbers properly
* TINKERPOP-1789 Reference elements should be represented by id and label *(breaking)*
* TINKERPOP-1790 GraphSON 3.0 doc updates
* TINKERPOP-1791 GremlinDsl custom step with generic end type produces invalid code in __.java
* TINKERPOP-1792 Random TraversalSource Selection in GremlinScriptEngine
* TINKERPOP-1795 Getting Lambda comparator message for .profile() step
* TINKERPOP-1796 Driver connection pool SSL properties missing
* TINKERPOP-1797 LambdaRestrictionStrategy and LambdaMapStep in `by()`-modulation.
* TINKERPOP-1798 MutationListener.vertexPropertyChanged oldValue should be a VertexProperty
* TINKERPOP-1801 OLAP profile() step return incorrect timing
* TINKERPOP-1802 hasId() fails for empty collections
* TINKERPOP-1803 inject() doesn't re-attach with remote traversals
* TINKERPOP-1819 documentation query and description mismatch
* TINKERPOP-1821 Consistent behavior of self-referencing edges
* TINKERPOP-1825 Gremlin .NET: Constant() step has incorrect parameter defined
* TINKERPOP-1830 Race condition in Tinkergraph index creation
* TINKERPOP-1832 TraversalHelper.replaceStep sets previousStep to the wrong step
* TINKERPOP-1846 LambdaRestrictionStrategy not triggering for Lambda scripts
* TINKERPOP-1848 Fix g:Date assertion in python tests
* TINKERPOP-1851 Gremlin long options for -e and -i are not working properly

==== Improvements

* TINKERPOP-1661 Docker-built documentation does not always point locally
* TINKERPOP-1725 DotNet GLV: Make traversal generation deterministic
* TINKERPOP-1734 DSL for Gremlin .NET
* TINKERPOP-1746 Better error message on wrong ordering of emit()/until()/has()
* TINKERPOP-1752 Gremlin.Net: Generate completely type-safe methods
* TINKERPOP-1756 Provide a way to easily mock a RemoteConnection for tests
* TINKERPOP-1759 Improve hashcode and equals for Traverser implementations
* TINKERPOP-1768 Bump to Jackson 2.8.10
* TINKERPOP-1770 Remote traversal timeout
* TINKERPOP-1771 gremlin.bat doesn't support paths containing spaces
* TINKERPOP-1779 Bump to GMavenPlus 1.6
* TINKERPOP-1784 Gremlin Language Test Suite
* TINKERPOP-1785 Gremlin.Net should be strong-name signed
* TINKERPOP-1786 Recipe and missing manifest items for Spark on Yarn
* TINKERPOP-1787 Allow :remote command to accept a user defined Cluster instance
* TINKERPOP-1806 Consistently use Gremlin.Net instead of Gremlin-DotNet
* TINKERPOP-1807 Gremlin-Python doesn't support GraphSON types g:Date, g:Timestamp and g:UUID
* TINKERPOP-1808 Add ability to get the consumer in LambdaSideEffectStep
* TINKERPOP-1811 Improve error reporting for serialization errors between gremlin-python and gremlin-server
* TINKERPOP-1812 ProfileTest assumes that graph implementations will not add their own steps
* TINKERPOP-1813 Subgraph step requires the graph API
* TINKERPOP-1814 Some process tests require the graph API
* TINKERPOP-1820 Include .NET GLV tests on TravisCI
* TINKERPOP-1824 Update netty version to 4.0.52
* TINKERPOP-1827 Gremlin .NET: Test Suite Runner
* TINKERPOP-1829 Improve flexibility of detachment for EventStrategy
* TINKERPOP-1833 DetachedEdge.Builder#setInV and setOutV doesn't return the builder
* TINKERPOP-1835 Bump Netty 4.0.53
* TINKERPOP-1837 Gremlin .NET: Provide type coercion between IDictionary<K, V> instances

[[release-3-2-6]]
=== TinkerPop 3.2.6 (Release Date: August 21, 2017)

This release also includes changes from <<release-3-1-8, 3.1.8>>.

* Bumped to Netty 4.0.50
* Registered `HashMap$TreeNode` to Gryo.
* Fixed a lambda-leak in `SackValueStep` where `BiFunction` must be tested for true lambda status.
* Fixed a bug in `RangeByIsCountStrategy` that broke any `ConnectiveStep` that included a child traversal with an optimizable pattern.
* Allowed access to `InjectStep.injections` for `TraversalStrategy` analysis.
* Exceptions that occur during result iteration in Gremlin Server will now return `SCRIPT_EVALUATION_EXCEPTION` rather than `SERVER_ERROR`.
* `AddEdgeStep` attaches detached vertices prior to edge creation.
* Added graph element GraphSON serializers in Gremlin-Python.
* Initialization scripts for Gremlin Server will not timeout.
* Added Gremlin.Net.
* `ProfileTest` is now less stringent about assertions which will reduce burdens on providers.
* `GremlinExecutor` begins timeout of script evaluation at the time the script was submitted and not from the time it began evaluation.
* Added Gremlin.Net.
* `ReferenceFactory` and `DetachedFactory` now detach elements in collections accordingly.
* Deprecated `GryoLiteMessageSerializerV1d0` in favor of `HaltedTraverserStrategy`.
* Deprecated the `useMapperFromGraph` configuration option for Gremlin Server serializers.
* `JavaTranslator` is now smart about handling `BulkSet` and `Tree`.
* Added annotations to the traversal metrics pretty print.
* `EdgeOtherVertexStep` is no longer final and can be extended by providers.
* `EdgeVertexStep` is no longer final and can be extended by providers.
* Deprecated `Transaction.submit(Function)`.
* Fixed `HADOOP_GREMLIN_LIBS` parsing for Windows.
* Improved GraphSON serialization performance around `VertexProperty`.
* Changed some tests in `EventStrategyProcessTest` which were enforcing some unintended semantics around transaction state.
* Added WsAndHttpChannelizer and SaslAndHttpBasicAuthenticationHandler to be allow for servicing Http and Websocket requests to the same server
* Added deep copy of `Bytecode` to `DefaultTraversal.clone()`.

==== Bugs

* TINKERPOP-1385 Refactor Profiling test cases
* TINKERPOP-1679 Detached side-effects aren't attached when remoted
* TINKERPOP-1683 AbstractHadoopGraphComputer on Windows
* TINKERPOP-1691 Some EventStrategyProcessTest assume element state is synced in memory
* TINKERPOP-1704 XXXTranslators are not being respective of BulkSet and Tree.
* TINKERPOP-1727 Bytecode object shallow copied when traversals are cloned
* TINKERPOP-1742 RangeByIsCountStrategy fails for ConnectiveSteps
* TINKERPOP-1743 LambdaRestrictionStrategy does not catch lambdas passed to sack()
* TINKERPOP-1744 Gremlin .NET: Exception from sync execution gets wrapped in AggregateException

==== Improvements

* TINKERPOP-741 Remove Options For Transaction Retry
* TINKERPOP-915 Gremlin Server supports REST and Websockets simultanteously
* TINKERPOP-920 Test case needed for ensuring same cardinality for key.
* TINKERPOP-1552 C# Gremlin Language Variant
* TINKERPOP-1669 EdgeVertexStep should be designed for extension
* TINKERPOP-1676 Improve GraphSON 2.0 Performance  *(breaking)*
* TINKERPOP-1688 Include TraversalMetrics annotation in pretty print
* TINKERPOP-1694 Deprecate useMapperFromGraph
* TINKERPOP-1701 HaltedTraverserStrategy should recurse into collections for detachment.
* TINKERPOP-1703 Make EdgeOtherVertexStep non-final
* TINKERPOP-1708 Add a "Note on Scopes" document
* TINKERPOP-1709 Add a list of all the steps that support by()/from()/to()/as()/option()
* TINKERPOP-1710 Add a note on tree() by-modulation and uniqueness of tree branches.
* TINKERPOP-1714 Gremlin Server scriptEvaluationTimeout should take into account request arrival time
* TINKERPOP-1718 Deprecate GryoLiteMessageSerializerV1d0
* TINKERPOP-1748 Callout comments break code snippets
* TINKERPOP-1749 Bump to Netty 4.0.50

[[release-3-2-5]]
=== TinkerPop 3.2.5 (Release Date: June 12, 2017)

This release also includes changes from <<release-3-1-7, 3.1.7>>.

* Fixed folding of multiple `hasId()` steps into `GraphStep`.
* Added string performance options to `StarGraph`.
* Fixed a bug in `until(predicate)` where it was actually calling `emit(predicate)`.
* Fixed inconsistency in GraphSON serialization of `Path` where properties of graph elements were being included when serialized.
* Improved performance and memory usage of GraphSON when serializing `TinkerGraph` and graph elements.
* Removed use of `stream()` in `DetachedEdge` and `DetachedVertex`.
* Deprecated a constructor in `DetachedEdge` that made use of `Pair` in favor of a new one that just uses the objects that were in the `Pair`.
* Improved error messaging on the `g.addV(Object...)` when passing an invalid arguments.
* Reduced memory usage for TinkerGraph deserialization in GraphSON by streaming vertices and edges.
* Added the `gremlin-archetype-dsl` to demonstrate how to structure a Maven project for a DSL.
* Developed and documented patterns for Domain Specific Language implementations.
* Removed the Groovy dependency from `gremlin-python` and used Groovy Templates and the `gmavenplus-plugin` to generate the python GLV classes.
* Now using Groovy `[...]` map notation in `GroovyTranslator` instead of `new LinkedHashMap(){{ }}`.
* Maintained type information on `Traversal.promise()`.
* Propagated exception to `Future` instead of calling thread in `RemoteConnection`.
* Fixed a bug in `RepeatUnrollStrategy` where `LoopsStep` and `LambdaHolder` should invalidate the strategy's application.
* Deprecated `authentication.className` setting in favor of using `authentication.authenticator`.
* Added `authentication.authenticationHandler` setting.
* Added abstraction to authentication to allow users to plug in their own `AbstractAuthenticationHandler` implementations.
* Fixed a `NullPointerException` bug in `B_LP_O_S_SE_SL_Traverser`.
* `PathRetractionStrategy` now uses the marker-model to reduce recursive lookups of invalidating steps.
* `ProfileStrategy` now uses the marker-model to reduce recursive lookups of `ProfileSideEffectStep`.
* `Mutating` steps now implement `Scoping` interface.
* Fixed a step id compilation bug in `AddVertexStartStep`, `AddVertexStep`, `AddEdgeStep`, and `AddPropertyStep`.
* Added more details to Gremlin Server client side messages - exception hierarchy and stack trace.
* Deprecated "Exception-Class" in the Gremlin Server HTTP protocol in favor of the new "exceptions" field.
* De-registered metrics on Gremlin Server shutdown.
* Added "help" command option on `:remote config` for plugins that support that feature in the Gremlin Console.
* Allowed for multiple scripts and related arguments to be passed to `gremlin.sh` via `-i` and `-e`.
* `LABELED_PATH` requirement is now set if any step in the traversal is labeled.
* Updated `PathRetractionStrategy` to not run if the provided traversal contains a `VertexProgramStep` that has a `LABELED_PATH` requirement.
* Added various metrics to the `GremlinGroovyScriptEngine` around script compilation and exposed them in Gremlin Server.
* Moved the `caffeine` dependency down to `gremlin-groovy` and out of `gremlin-server`.
* Improved script compilation in `GremlinGroovyScriptEngine` to use better caching, log long compile times and prevent failed compilations from recompiling on future requests.
* Synchronized script compilation.
* Logged Script compilation times.
* Prevented failed scripts from recompiling.
* Logged warnings for scripts that take "too long" to compile.
* Improved memory usage of the `GremlinGroovyScriptEngine`.
* Added `cyclicPath().from().to().by()` support to `GraphTraversal`.
* Added `simplePath().from().to().by()` support to `GraphTraversal`.
* Added `path().from().to()` support to `GraphTraversal` so sub-paths can be isolated from the current path.
* Added `FromToModulating` interface for use with `to()`- and `from()`-based step modulators.
* Added `Path.subPath()` which supports isolating a sub-path from `Path` via to/from-labels.
* Fixed `NullPointerException` in `GraphMLReader` that occurred when an `<edge>` didn't have an ID field and the base graph supported ID assignment.
* Added `ScopingStrategy` which will computer and provide all `Scoping` steps with the path labels of the global `Traversal`.
* Split `ComputerVerificationStrategy` into two strategies: `ComputerVerificationStrategy` and `ComputerFinalizationStrategy`.
* Removed `HasTest.g_V_hasId_compilationEquality` from process test suite as it makes too many assumptions about provider compilation.
* Deprecated `CustomizerProvider` infrastructure.
* Deprecated `PluginAcceptor` infrastructure.
* Improved consistency of the application of bindings to `GremlinScriptEngine` implementations in the `BindingsGremlinPlugin`.
* Fixed a bug in OLAP `ComputerAwareStep` where end-step labels were not being appended to the traverser correctly.
* Refactor `SparkContext` handler to support external kill and stop operations.
* Fixed an optimization bug in `LazyBarrierStrategy` around appending barriers to the end of a `Traversal`.
* Fixed an optimization bug in `PathRetractionStrategy` around appending barriers to the end of a `Traversal`.
* `TraverserIterator` in GremlinServer is smart to try and bulk traversers prior to network I/O.
* Improved error handling of compilation failures for very large or highly parameterized script sent to Gremlin Server.
* Fixed a bug in `RangeByIsCountStrategy` that changed the meaning of inner traversals.
* Improved Gremlin-Python Driver implementation by adding a threaded client with basic connection pooling and support for pluggable websocket clients.
* Changed `GraphManager` from a final class implementation to an interface.
* Updated `GraphManager` interface to include methods for opening/instantiating a graph and closing a graph.
* Implemented `DefaultGraphManager` to include previous `GraphManager` functionality and adhere to updated interface.
* Deprecated `GraphManager.getGraphs()` and added `GraphManager.getGraphNames()`.
* Deprecated `GraphManager.getTraversalSources()` and added `GraphManager.getTraversalSourceNames()`.
* Fixed a bug so now users can supply a YAML with an empty `staticVariableTypes` to be used by the `FileSandboxExtension`

==== Bugs

* TINKERPOP-1258 HasTest.g_V_hasId_compilationEquality makes GraphStep assumptions
* TINKERPOP-1528 CountByIsRangeStrategy fails for a particular query
* TINKERPOP-1626 choose() is buggy in OLAP
* TINKERPOP-1638 count() is optimized away in where()
* TINKERPOP-1640 ComputerVerificationStrategy gives false errors
* TINKERPOP-1652 Disable PathRetractionStrategy strategy if VertexProgramStep has LABELLED_PATH requirement
* TINKERPOP-1660 Documentation links should not link to TINKERPOP-xxxx branches
* TINKERPOP-1666 NPE in FileSandboxExtension if staticVariableTypes is empty in supplied YAML file
* TINKERPOP-1668 RepeatUnrollStrategy should not execute if there is a LoopStep used.
* TINKERPOP-1670 End type lost when using promise()
* TINKERPOP-1673 GroovyTranslator produces Gremlin that can't execute on :remote
* TINKERPOP-1675 RemoteStep#processNextStart() throws CompletionException instead of underlying exception
* TINKERPOP-1681 Multiple hasId's are or'd into GraphStep

==== Improvements

* TINKERPOP-761 Some basic mathematical functions / steps
* TINKERPOP-786 Patterns for DSL Development
* TINKERPOP-1044 ResponseMessage should contain server-side exception name.
* TINKERPOP-1095 Create a custom ScriptContext
* TINKERPOP-1266 Make memory available to benchmarks configurable
* TINKERPOP-1303 add help for :remote config for Gephi Plugin
* TINKERPOP-1340 docs do not state at what version an API was introduced (or deprecated)
* TINKERPOP-1387 from and to modulators for path steps
* TINKERPOP-1438 Consider GraphManager as an interface*(breaking)*
* TINKERPOP-1453 Allow Gremlin-Python to handle asynchronous failure
* TINKERPOP-1577 Provide support for Python3 or Python2 in the Docker builds.
* TINKERPOP-1599 implement real gremlin-python driver
* TINKERPOP-1614 Improve documentation for Graph.V() and Graph.E() on main docs page
* TINKERPOP-1618 Remove groovy dependency from gremlin-python
* TINKERPOP-1627 LazyBarrierStrategy should not append an end barrier.
* TINKERPOP-1631 Fix visibility issues with the BindingsGremlinPlugin
* TINKERPOP-1634 Deprecate old methods of GremlinGroovyScriptEngine customization
* TINKERPOP-1642 Improve performance of mutating traversals
* TINKERPOP-1644 Improve script compilation process and include metrics
* TINKERPOP-1653 Allow multiple scripts with arguments to be passed to the Console
* TINKERPOP-1657 Provide abstraction to easily allow different HttpAuth schemes
* TINKERPOP-1663 Validate a maximum for the number of parameters passed to Gremlin Server
* TINKERPOP-1665 Remove unittest from Gremlin-Python tests
* TINKERPOP-1671 Default method for RemoteConnection.submitAsync throws exception from submit on calling thread instead of failing the future
* TINKERPOP-1677 Bump Groovy to 2.4.11
* TINKERPOP-1680 Add string performance options to StarGraph

[[release-3-2-4]]
=== TinkerPop 3.2.4 (Release Date: February 8, 2017)

This release also includes changes from <<release-3-1-6, 3.1.6>>.

* Fixed a bug where `PathProcessor.keepLabels` were not being pushed down into child traversals by `PathRetractionStrategy`.
* Added default `MessagePassingReductionStrategy` for `GraphComputer` that can reduce the number of message passing iterations.
* Fixed a bug associated with user-provided maps and `GroupSideEffectStep`.
* `GroupBiOperator` no longer maintains a detached traversal and thus, no more side-effect related OLAP inconsistencies.
* Added `ProjectedTraverser` which wraps a traverser with a `List<Object>` of projected data.
* Fixed an optimization bug in `CollectingBarrierSteps` where the barrier was being consumed on each `addBarrier()`.
* `OrderGlobalStep` and `SampleGlobalStep` use `ProjectedTraverser` and now can work up to the local star graph in OLAP.
* SASL negotiation supports both a byte array and Base64 encoded bytes as a string for authentication to Gremlin Server.
* Deprecated all test suites in `gremlin-groovy-test` - Graph Providers no longer need to implement these.
* Deprecated `TinkerIoRegistry` replacing it with the more consistently named `TinkerIoRegistryV1d0`.
* Made error messaging more consistent during result iteration timeouts in Gremlin Server.
* Fixed a memory leak in the classloader for the `GremlinGroovyScriptEngine` where classes in the loader were not releasing from memory as a strong reference was always maintained.
* `PathRetractionStrategy` does not add a `NoOpBarrierStep` to the end of local children as its wasted computation in 99% of traversals.
* Fixed a bug in `AddVertexStartStep` where if a side-effect was being used in the parametrization, an NPE occurred.
* Fixed a bug in `LazyBarrierStrategy` where `profile()` was deactivating it accidentally.
* Fixed a bug in `RepeatUnrollStrategy` where stateful `DedupGlobalStep` was cloned and thus, maintained two deduplication sets.
* Added documentation around "terminal steps" in Gremlin: `hasNext()`, `next()`, `toList()`, etc.
* Added specific GraphSON serializers for `RequestMessage` and `ResponseMessage` in GraphSON 2.0.
* Added `CloseableIterator` to allow `Graph` providers who open expensive resources a way to let users release them.
* Fixed minor bug in `gremlin-driver` where closing a session-based `Client` without initializing it could generate an error.
* Relieved synchronization pressure in various areas of `TinkerGraphComputer`.
* Fixed an optimization bug in OLAP-based `DedupGlobalStep` where deduping occurred twice.
* `MemoryComputeKey` now implements `Cloneable` which is useful for `BiOperator` reducers that maintain thread-unsafe state.
* `TinkerGraphComputer` now supports distributed `Memory` with lock-free partition aggregation.
* `TinkerGraph` Gryo and GraphSON deserialization is now configured to use multi-properties.
* Changed behavior of `ElementHelper.areEqual(Property, Property)` to not throw exceptions with `null` arguments.
* Added `GryoVersion` for future flexibility when introducing a new verison of Gryo and moved serializer registrations to it.
* Fixed Gryo serialization of `ConnectiveP` instances.
* Lessened the severity of Gremlin Server logging when it encounters two or more serializers addressing the same mime type.
* Bumped to Netty 4.0.42.final.
* Added `ByteBuffer`, `InetAddress`, `Timestamp` to the list of Gryo supported classes.
* Fixed Gryo serialization of `Class`.
* Fixed GraphSON serialization of enums like `T`, `P`, etc. where values were overriding each other in the GraphSON type registry.
* Fixed a bug in Gremlin-Python around `__.__()` and `__.start()`.
* Fixed a bug around long serialization in Gremlin-Python when using Python3.
* Deprecated `TraversalSource.withBindings()` as it is no longer needed in Gremlin-Java and never was needed for other variants.
* Fixed a bug in Gremlin-Java `Bytecode` where anonymous traversals were not aware of parent bindings.
* Fixed a bug in Gremlin-Java GraphSON deserialization around `P.within()` and `P.without()`.
* Converted Spark process suite tests to "integration" tests.
* Fixed a bug in `InlineFilterStrategy` having to do with folding `HasContainers` into `VertexStep`.
* Deprecated `HasContainer.makeHasContainers()` which was used to dissect `AndP` and shouldn't be used at the TinkerPop-level.
* `GraphTraversal.has()` now will try and fold-left `HasContainer` if end step is a `HasContainerHolder`.
* Created explicit `P`-predicate methods for `GraphTraversal.hasXXX()`.
* Fixed a bug in `FilterRankStrategy` around `where().by()` ordering.
* Added another optimization in `RangeByIsCountStrategy`, that removes `count().is()` altogether if it's not needed.
* Fixed a OLAP `MatchStep.clone()`-bug that occurs when the `match()` is in a local child.
* Added another optimization in `RangeByIsCountStrategy`, that removes `count().is()` altogether if it's not needed.
* Fixed a bug in `RangeByIsCountStrategy` where labeled parents shouldn't have the strategy applied to their children.
* Fixed a bug in `PathRetractionStrategy` where `MatchEndStep` labels were being dropped when they shouldn't be.
* Added `TinkerGraphCountStrategy` which translates `g.V().map*.count()` patterns into direct `Map.size()` calls in `TinkerGraph`.
* Added `Path.head()` and `Path.isEmpty()` with default method implementations.
* Fixed a `NoSuchElementException` bug with `GroupXXXStep` where if the reduced `TraverserSet` is empty, don't add the key/value.
* Fixed a `NullPointerException` bug with profiling `GroupSideEffectStep` in OLTP.
* Improved ability to release resources in `GraphProvider` instances in the test suite.
* Factored `GremlinPlugin` functionality out of gremlin-groovy and into gremlin-core - related classes were deprecated.
* Added a `force` option for killing sessions without waiting for transaction close or timeout of a currently running job or multiple jobs.
* Deprecated `Session.kill()` and `Session.manualKill()`.
* Added `Traversal.promise()` method to allow for asynchronous traversal processing on "remote" traversals.
* Deprecated `RemoteConnection.submit(Bytecode)` in favor of `submitAsync(Bytecode)`.
* Added `choose(predicate,traversal)` and `choose(traversal,traversal)` to effect if/then-semantics (no else). Equivalent to `choose(x,y,identity())`.
* Removed `ImmutablePath.TailPath` as it is no longer required with new recursion model.
* Removed call stack recursion in `ImmutablePath`.
* Gremlin-Python serializes `Bytecode` as an object (instead of a JSON string) when submit over the `RemoteConnection`.
* Fixed the handling of the `DriverRemoteConnection` pass-through configurations to the driver.
* `IncidentToAdjacentStrategy` now uses a hidden label marker model to avoid repeated recursion for invalidating steps.
* `PathProcessorStrategy` can inline certain `where(traversal)`-steps in order to increase the likelihood of star-local children.
* `SparkGraphComputer` no longer starts a worker iteration if the worker's partition is empty.
* Added `ProjectStep.getProjectKeys()` for strategies that rely on such information.
* Added `VertexFeatures.supportsDuplicateMultiProperties()` for graphs that only support unique values in multi-properties.
* Deprecated the "performance" tests in `OptIn`.
* Deprecated `getInstance()` methods in favor of `instance()` for better consistency with the rest of the API.
* Block calls to "remote" traversal side-effects until the traversal read is complete which signifies an end to iteration.
* Added `Pick.none` and `Pick.any` to the serializers and importers.
* Added a class loader to `TraversalStrategies.GlobalCache` which guarantees strategies are registered prior to `GlobalCache.getStrategies()`.
* Fixed a severe bug where `GraphComputer` strategies are not being loaded until the second use of the traversal source.
* The root traversal now throws regular `NoSuchElementException` instead of `FastNoSuchElementException`. (*breaking*)
* Added a short sleep to prevent traversal from finishing before it can be interrupted during `TraversalInterruptionComputerTest`.
* Added support for SSL client authentication

==== Bugs

* TINKERPOP-1380 dedup() doesn't dedup in rare cases
* TINKERPOP-1384 Description of filter function in traversal documentation
* TINKERPOP-1428 profile() throws NPE for union(group, group)
* TINKERPOP-1521 Mutating steps don't recognize side-effects
* TINKERPOP-1525 Plug VertexProgram iteration leak on empty Spark RDD partitions
* TINKERPOP-1534 Gremlin Server instances leaking in tests
* TINKERPOP-1537 Python tests should not use hard-coded number of workers
* TINKERPOP-1547 Two bugs found associated with MatchStep: Path retraction and range count.
* TINKERPOP-1548 Traversals can complete before interrupted in TraversalInterruptionComputerTest
* TINKERPOP-1560 Cache in GroovyClassLoader may continue to grow
* TINKERPOP-1561 gremiln-python GraphSONWriter doesn't properly serialize long in Python 3.5
* TINKERPOP-1567 GraphSON deserialization fails with within('a')
* TINKERPOP-1573 Bindings don't work in coalesce
* TINKERPOP-1576 gremlin-python calls non-existent methods
* TINKERPOP-1581 Gremlin-Python driver connection is not thread safe.
* TINKERPOP-1583 PathRetractionStrategy retracts keys that are actually needed
* TINKERPOP-1585 OLAP dedup over non elements
* TINKERPOP-1587 Gremlin Server Subgraph Cardinality Not Respected
* TINKERPOP-1594 LazyBarrierStrategy does not activate with ProfileStep
* TINKERPOP-1605 gremlin-console 3.2.3 -e can no longer take paths relative to current working directory

==== Improvements

* TINKERPOP-887 FastNoSuchElementException hides stack trace in client code
* TINKERPOP-919 Features needs to specify whether 2 vertex properties with same key/value is allowed.
* TINKERPOP-932 Add ability to cancel script execution associated with a Gremlin Server Session
* TINKERPOP-1248 OrderGlobalStep should use local star graph to compute sorts, prior to reduction.
* TINKERPOP-1261 Side-effect group().by() can't handle user-defined maps
* TINKERPOP-1292 TinkerGraphComputer VertexProgramInterceptors
* TINKERPOP-1372 ImmutablePath should not use Java recursion (call stacks are wack)
* TINKERPOP-1433 Add steps to dev docs to help committers get their keys in order
* TINKERPOP-1434 Block calls to traversal side-effects until read is complete
* TINKERPOP-1471 IncidentToAdjacentStrategy use hidden marker to avoid repeated recursion.
* TINKERPOP-1473 Given PathRetractionStrategy, PathProcessorStrategy can be extended to support partial where() inlining.
* TINKERPOP-1482 has(x).has(y) chains should be has(x.and(y))
* TINKERPOP-1490 Provider a Future based Traversal.async(Function<Traversal,V>) terminal step
* TINKERPOP-1502 Chained has()-steps should simply left-append HasContainers in Gremlin-Java.
* TINKERPOP-1507 Pick.any and Pick.none are not in GraphSON or Gremlin-Python
* TINKERPOP-1508 Add choose(predicate,trueTraversal)
* TINKERPOP-1527 Do not override registered strategies in TraversalStrategies.GlobalCache
* TINKERPOP-1530 Consistent use of instance()
* TINKERPOP-1539 Create a ComplexTraversalTest with crazy nested gnarly traversals.
* TINKERPOP-1542 Add Path.isEmpty() with a default implementation.
* TINKERPOP-1562 Migrate ScriptEngine-related code to gremlin-core
* TINKERPOP-1570 Bump to Netty 4.0.42
* TINKERPOP-1582 TraversalOpProcessor does not support custom serializers
* TINKERPOP-1584 Add gryo serializers to support types covered in GraphSON
* TINKERPOP-1588 Added Terminal Steps section to the docs
* TINKERPOP-1589 Re-Introduce CloseableIterator
* TINKERPOP-1590 Create TinkerWorkerMemory and Partitioned Vertices
* TINKERPOP-1600 Consistent use of base 64 encoded bytes for SASL negotiation
* TINKERPOP-1602 Support SSL client certificate authentication
* TINKERPOP-1606 Refactor GroupStep to not have the reduction traversal included in its BiOperator.
* TINKERPOP-1610 Deprecate gremlin-groovy-test provider based tests
* TINKERPOP-1617 Create a SingleIterationStrategy which will do its best to rewrite OLAP traversals to not message pass.

[[release-3-2-3]]
=== TinkerPop 3.2.3 (Release Date: October 17, 2016)

This release also includes changes from <<release-3-1-5, 3.1.5>>.

* Restructured Gremlin-Python's GraphSON I/O package to make it easier for users to register serializers/deserializers. (*breaking*)
* Fixed a bug with `TraversalOpProcessor` that was returning a final result prior to committing the transaction.
* Fixed a bug in `ConnectiveStrategy` where infix and/or was not correctly reasoning on `choose()` `HasNextStep` injections.
* Increased performance of `CredentialGraph` authentication.
* Removed Java 8 stream usage from `TraversalHelper` for performance reasons.
* Fixed a bug in `RepeatStep` where `emit().as('x')` wasn't adding the step labels to the emit-traverser.
* Added `GraphComputing.atMaster(boolean)` to allow steps to know whether they are executing at master or distributed at workers.
* Fixed a bug in OLAP where `DedupGlobalStep` wasn't de-duping local master traversers.
* Added `HasContainerHolder.removeHasContainer()`-method with default `UnsupportedOperationException` implementation.
* `TraversalSource.withComputer()` is simplified to add a `VertexProgramStrategy`. Easier for language variants.
* Fixed a `Set`, `List`, `Map` bug in the various `Translators` where such collections were not being internally translated.
* Fixed a `Bytecode` bug where nested structures (map, list, set) were not being analyzed for bindings and bytecode conversions.
* Fixed a `String` bug in `GroovyTranslator` and `PythonTranslator` where if the string has double-quotes it now uses """ """.
* Added a default `TraversalStrategy.getConfiguration()` which returns the configuration needed to construct the strategy.
* `Computer` instances can be created with `Computer.create(Configuration)` and accessed via `Computer.getConf()`.
* Every `TraversalStrategy` can be created via a `Configuration` and a static `MyStrategy.create(Configuration)`.
* Added language-agnostic `TraversalStrategy` support in `Bytecode`.
* Added `PartitionStrategy.Builder.readPartitions()` and deprecated `PartitionStrategy.Builder.addPartition()`.
* A new version of `LazyBarrierStrategy` has been created and added to the default strategies.
* `FilterRankStrategy` now propagates labels "right" over non-`Scoping` filters.
* Fixed a bug in `ConnectiveP` where nested equivalent connectives should be inlined.
* Fixed a bug in `IncidentToAdjacentStrategy` where `TreeStep` traversals were allowed.
* Fixed a end-step label bug in `MatchPredicateStrategy`.
* Fixed a bug in `MatchPredicateStrategy` where inlined traversals did not have strategies applied to it.
* Fixed a bug in `RepeatUnrollStrategy` where inlined traversal did not have strategies applied to it.
* Fixed padding of prompt in Gremlin Console when the number of lines went beyond a single digit.
* Fixed GraphSON 2.0 namespace for `TinkerGraph` to be "tinker" instead of "gremlin".
* Dropped serialization support in GraphSON 2.0 for `Calendar`, `TimeZone`, and `Timestamp`.
* Added `TraversalHelper.copyLabels()` for copying (or moving) labels form one step to another.
* Added `TraversalHelper.applySingleLevelStrategies()` which will apply a subset of strategies but not walk the child tree.
* Added the concept that hidden labels using during traversal compilation are removed at the end during `StandardVerificationStrategy`. (*breaking*)
* Added `InlineFilterStrategy` which will determine if various `TraversalParent` children are filters and if so, inline them.
* Removed `IdentityRemovalStrategy` from the default listing as its not worth the clock cycles.
* Removed the "!" symbol in `NotStep.toString()` as it is confusing and the `NotStep`-name is sufficient.
* Fixed a bug in `TraversalVertexProgram` (OLAP) around ordering and connectives (i.e. `and()` and `or()`).
* Added `AbstractGremlinProcessTest.checkOrderedResults()` to make testing ordered results easier.
* `AbstractLambdaTraversal` now supports a `bypassTraversal` where it is possible for strategies to redefine such lambda traversals.
* Added an internal utility `ClassFilterStep` which determines if the traverser object's class is an instance of the provided class.
* `ConnectiveStep` extends `FilterStep` and thus, is more appropriately categorized in the step hierarchy.
* `PropertyMapStep` supports a provided traversal for accessing the properties of the element. (*breaking*)
* `SubgraphStrategy` now supports vertex property filtering.
* Fixed a bug in Gremlin-Python `P` where predicates reversed the order of the predicates.
* Added tests to `DedupTest` for the `dedup(Scope, String...)` overload.
* Added more detailed reference documentation for IO formats.
* Fixed a bug in serialization of `Lambda` instances in GraphSON, which prevented their use in remote traversals.
* Fixed a naming bug in Gremlin-Python where `P._and` and `P._or` should be `P.and_` and `P.or_`. (*breaking*)
* `where()` predicate-based steps now support `by()`-modulation.
* Added Gryo serialization for `Bytecode`.
* Moved utility-based serializers to `UtilSerializers` for Gryo - these classes were private and hence this change is non-breaking.
* `TraversalRing` returns a `null` if it does not contain traversals (previously `IdentityTraversal`).
* Deprecated `Graph.Exceptions.elementNotFoundException()` as it was not used in the code base outside of the test suite.
* Fixed a `JavaTranslator` bug where `Bytecode` instructions were being mutated during translation.
* Added `Path` to Gremlin-Python with respective GraphSON 2.0 deserializer.
* `Traversal` and `TraversalSource` now implement `AutoCloseable`.
* Added "keep-alive" functionality to the Java driver, which will send a heartbeat to the server when normal request activity on a connection stops for a period of time.
* Renamed the `empty.result.indicator` preference to `result.indicator.null` in Gremlin Console
* If `result.indicator.null` is set to an empty string, then no "result line" is printed in Gremlin Console.
* Deprecated `reconnectInitialDelay` on the Java driver.
* Added some validations to `Cluster` instance building.
* Produced better errors in `readGraph` of `GryoReader` and `GraphSONReader` if a `Vertex` cannot be found in the cache on edge loading.
* VertexPrograms can now declare traverser requirements, e.g. to have access to the path when used with `.program()`.
* New build options for `gremlin-python` where `-DglvPython` is no longer required.
* Added missing `InetAddress` to GraphSON extension module.
* Added new recipe for "Pagination".
* Added new recipe for "Recommendation".
* Added functionality to Gremlin-Server REST endpoint to forward Exception Messages and Class in HTTP Response
* Gremlin Server `TraversalOpProcessor` now returns confirmation upon `Op` `close`.
* Added `close` method Java driver and Python driver `DriverRemoteTraversalSideEffects`.

==== Bugs

* TINKERPOP-1423 IncidentToAdjacentStrategy should be disabled for tree steps
* TINKERPOP-1440 g:Path needs a GraphSON deserializer in Gremlin-Python
* TINKERPOP-1457 Groovy Lambdas for remote traversals not serializable
* TINKERPOP-1458 Gremlin Server doesn't return confirmation upon Traversal OpProcessor "close" op
* TINKERPOP-1466 PeerPressureTest has been failing recently
* TINKERPOP-1472 RepeatUnrollStrategy does not semi-compile inlined repeat traversal
* TINKERPOP-1476 TinkerGraph does not get typed with the right type name in GraphSON
* TINKERPOP-1495 Global list deduplication doesn't work in OLAP
* TINKERPOP-1500 and/or infix and choose() do not work correctly.
* TINKERPOP-1511 Remote client addV, V()

==== Improvements

* TINKERPOP-790 Implement AutoCloseable on TraversalSource
* TINKERPOP-944 Deprecate Graph.Exceptions.elementNotFound
* TINKERPOP-1189 SimpleAuthenticator over HttpChannelizer makes Gremlin Server pretty slow and consumes more CPU
* TINKERPOP-1249 Gremlin driver to periodically issue ping / heartbeat to gremlin server
* TINKERPOP-1280 VertexPrograms should declare traverser requirements
* TINKERPOP-1330 by()-modulation for where()
* TINKERPOP-1409 Make the "null" return in the gremlin console into something more understandable  *(breaking)*
* TINKERPOP-1431 Documentation generation requires tests to execute on gremlin-python
* TINKERPOP-1437 Add tests for dedup(Scope) in DedupTest
* TINKERPOP-1444 Benchmark bytecode->Traversal creation and implement GremlinServer cache if necessary.
* TINKERPOP-1448 gremlin-python should be Python 2/3 compatible
* TINKERPOP-1449 Streamline gremlin-python build
* TINKERPOP-1455 Provide String-based withStrategy()/withoutStrategy() for language variant usage
* TINKERPOP-1456 Support SubgraphStrategy.vertexProperties().
* TINKERPOP-1460 Deprecate reconnectInitialDelay in Java driver
* TINKERPOP-1464 Gryo Serialization for Bytecode
* TINKERPOP-1469 Get rid of Stream-usage in TraversalHelper
* TINKERPOP-1470 InlineFilterStrategy should try and P.or() has() children in OrSteps.
* TINKERPOP-1486 Improve API of RemoteConnection
* TINKERPOP-1487 Reference Documentation for IO
* TINKERPOP-1488 Make LazyBarrierStrategy part of the default TraversalStrategies *(breaking)*
* TINKERPOP-1492 RemoteStrategy or the RemoteConnection should append a lazy barrier().
* TINKERPOP-1423 IncidentToAdjacentStrategy should be disabled for tree steps
* TINKERPOP-1440 g:Path needs a GraphSON deserializer in Gremlin-Python
* TINKERPOP-1457 Groovy Lambdas for remote traversals not serializable
* TINKERPOP-1458 Gremlin Server doesn't return confirmation upon Traversal OpProcessor "close" op
* TINKERPOP-1466 PeerPressureTest has been failing recently
* TINKERPOP-1472 RepeatUnrollStrategy does not semi-compile inlined repeat traversal
* TINKERPOP-1495 Global list deduplication doesn't work in OLAP
* TINKERPOP-1500 and/or infix and choose() do not work correctly.
* TINKERPOP-1511 Remote client addV, V()

[[release-3-2-2]]
=== TinkerPop 3.2.2 (Release Date: September 6, 2016)

This release also includes changes from <<release-3-1-4, 3.1.4>>.

* Included GraphSON as a default serializer (in addition to Gryo, which was already present) in Gremlin Server if none are defined.
* Added `gremlin-python` package as a Gremlin language variant in Python.
* Added `Bytecode` which specifies the instructions and arguments used to construct a traversal.
* Created an experimental GraphSON representation of `Bytecode` that will be considered unstable until 3.3.0.
* Added `Translator` which allows from the translation of `Bytecode` into some other form (e.g. script, `Traversal`, etc.).
* Added `JavaTranslator`, `GroovyTranslator`, `PythonTranslator`, and `JythonTranslator` for translating `Bytecode` accordingly.
* Added `TranslationStrategy` to `gremlin-test` so translators can be tested against the process test suite.
* Added `Traversal.Admin.nextTraverser()` to get the next result in bulk-form (w/ default implementation).
* Added `TraversalSource.getAnonymousTraversalClass()` (w/ default implementation).
* Added `GremlinScriptEngine` interface which specifies a `eval(Bytecode, Bindings)` method.
* Deprecated `RemoteGraph` in favor of `TraversalSource.withRemote()` as it is more technically correct to tie a remote traversal to the `TraversalSource` than a `Graph` instance.
* `GremlinGroovyScriptEngine` implements `GremlinScriptEngine`.
* Added `GremlinJythonScriptEngine` which implements `GremlinScriptEngine`.
* Removed support for submitting a Java serialized `Traversal` to Gremlin Server.
* Removed a largely internal feature that supported automatic unrolling of traversers in the Gremlin Driver.
* Made it possible to directly initialize `OpProcessor` implementations with server `Settings`.
* Included GraphSON as a default serializer (in addition to Gryo, which was already present) in Gremlin Server if none are defined
* Introduced GraphSON 2.0.
* Deprecated `embedTypes` on the builder for `GraphSONMapper`.
* Bumped to Netty 4.0.40.final.
* Defaulted the `gremlinPool` setting in Gremlin Server to be zero, which will instructs it to use `Runtime.availableProcessors()` for that settings.
* Changed scope of log4j dependencies so that they would only be used in tests and the binary distributions of Gremlin Console and Server.
* Deprecated `Io.Builder.registry()` in favor of the newly introduced `Io.Builder.onMapper()`.
* Added new recipe for "Traversal Induced Values".
* Fixed a potential leak of a `ReferenceCounted` resource in Gremlin Server.
* Added class registrations for `Map.Entry` implementations to `GryoMapper`.
* Added methods to retrieve `Cluster` settings in `gremlin-driver`.
* Fixed a severe bug in `SubgraphStrategy`.
* Deprecated `SubgraphStrategy.Builder.vertexCriterion()/edgeCriterion()` in favor of `vertices()/edges()`.
* Fixed a small bug in `StandardVerificationStrategy` that caused verification to fail when `withPath` was used in conjunction with `ProfileStep`.
* Added color preferences
* Added input, result prompt preferences
* Added multi-line indicator in Gremlin Console

==== Bugs

* TINKERPOP-810 store not visible
* TINKERPOP-1151 slf4j-log4j12 / log4j is only required for testing *(breaking)*
* TINKERPOP-1383 publish-docs.sh might publish to current too early
* TINKERPOP-1390 IdentityRemoveStrategyTest fails randomly
* TINKERPOP-1400 SubgraphStrategy introduces infinite recursion if filter has Vertex/Edge steps.
* TINKERPOP-1405 profile() doesn't like withPath()

==== Improvements

* TINKERPOP-1037 Gremlin shell output coloring
* TINKERPOP-1226 Gremlin Console should :clear automagically after "Display stack trace."
* TINKERPOP-1230 Serialising lambdas for RemoteGraph
* TINKERPOP-1274 GraphSON Version 2.0
* TINKERPOP-1278 Implement Gremlin-Python and general purpose language variant test infrastructure
* TINKERPOP-1285 Gremline console does not differentiate between multi-line and single-line input
* TINKERPOP-1334 Provide a way to pull gremlin.driver.Cluster connection settings.
* TINKERPOP-1347 RemoteConnection needs to provide TraversalSideEffects. *(breaking)*
* TINKERPOP-1373 Default gremlinPool to number of cores
* TINKERPOP-1386 Bump to Netty 4.0.40.Final
* TINKERPOP-1392 Remove support for java serialized Traversal *(breaking)*
* TINKERPOP-1394 Fix links in Recipes doc
* TINKERPOP-1396 Traversal Induced Values Recipe
* TINKERPOP-1402 Impossible for graph implementations to provide a class resolver for Gryo IO
* TINKERPOP-1407 Default serializers for Gremlin Server
* TINKERPOP-1425 Use trailing underscores in gremlin-python

[[release-3-2-1]]
=== TinkerPop 3.2.1 (Release Date: July 18, 2016)

This release also includes changes from <<release-3-1-3, 3.1.3>>.

* `PathProcessor` steps now have the ability (if configured through a strategy) to drop `Traverser` path segments.
* `MatchStep` in OLTP has a lazy barrier to increase the probability of bulking.
* Added `PathRetractionStrategy` which will remove labeled path segments that will no longer be referenced.
* Added `Path.retract()` to support retracting paths based on labels.
* Optimized `ImmutablePath` and `MutablePath` equality code removing significant unnecessary object creation code.
* Bumped to Groovy 2.4.7.
* Added `RepeatUnrollStrategy` to linearize a `repeat()`-traversal if loop amount is known at compile time.
* Fixed a bug in `BranchStep` around child integration during `clone()`.
* Fixed a bug in `AbstractStep` around label set cloning.
* Added `TraversalStrategyPerformanceTest` for verifying the performance gains of optimization-based traversal strategies.
* `TraversalExplanation.prettyPrint()` exists which provides word wrapping and GremlinConsole is smart to use console width to control `toString()`.
* `TraversalOpProcessor` (`RemoteConnection`) uses `HaltedTraverserStrategy` metadata to determine detachment procedure prior to returning results.
* Allow DFS paths in `HADOOP_GREMLIN_LIBS`.
* Added a safer serializer infrastructure for use with `SparkGraphComputer` that uses `KryoSerializer` and the new `GryoRegistrator`.
* Added `HaltedTraverserStrategy` to allow users to get back different element detachments in OLAP.
* Fixed a `NullPointerException` bug around nested `group()`-steps in OLAP.
* Fixed a severe bug around halted traversers in a multi-job OLAP traversal chain.
* Ensure a separation of `GraphComputer` and `VertexProgram` configurations in `SparkGraphComputer` and `GiraphGraphComputer`.
* `PeerPressureVertexProgram` now supports dynamic initial vote strength calculations.
* Added `EmptyMemory` for ease of use when no memory exists.
* Updated `VertexComputing.generateProgram()` API to include `Memory`. *(breaking)*
* `ImmutablePath.TailPath` is now serializable like `ImmutablePath`.
* Added `ConfigurationCompilerProvider` which allows fine-grained control of some of the internal `GremlinGroovyScriptEngine` settings at the Groovy compilation level.
* Introduced the `application/vnd.gremlin-v1.0+gryo-lite` serialization type to Gremlin Server which users "reference" elements rather than "detached".
* `GryoMapper` allows overrides of existing serializers on calls to `addCustom` on the builder.
* Added a traversal style guide to the recipes cookbook.
* Fixed a bug in master-traversal traverser propagation.
* Added useful methods for custom `VertexPrograms` to be used with `program()`-step.
* Increased the test coverage around traverser propagation within a multi-job OLAP traversal.
* Added tests to validate the status of a transaction immediately following calls to close.
* Added tests to ensure that threaded transactions cannot be re-used.
* `GraphFilter` helper methods are now more intelligent when determining edge direction/label legality.
* Added `GraphFilterStrategy` to automatically construct `GraphFilters` via traversal introspection in OLAP.
* Updated the Gephi Plugin to support Gephi 0.9.x.
* Increased the testing and scope of `TraversalHelper.isLocalStarGraph()`.
* Changed signature of `get_g_VXlistXv1_v2_v3XX_name` and `get_g_VXlistX1_2_3XX_name` of `VertexTest` to take arguments for the `Traversal` to be constructed by extending classes.
* Added `VertexProgramInterceptor` interface as a general pattern for `GraphComputer` providers to use for bypassing `GraphComputer` semantics where appropriate.
* Added `SparkStarBarrierInterceptor` that uses Spark DSL for local star graph traversals that end with a `ReducingBarrierStep`.
* Added `SparkInterceptorStrategy` which identifies which interceptor to use (if any) given the submitted `VertexProgram`.
* Added `SparkSingleIterationStrategy` that does not partition nor cache the graph RDD if the traversal does not message pass.
* Added more helper methods to `TraversalHelper` for handling scoped traversal children.
* Deprecated all "performance" tests based on "JUnit Benchmarks".
* `SparkGraphComputer` no longer shuffles empty views or empty outgoing messages in order to save time and space.
* `TraversalVertexProgram` no longer maintains empty halted traverser properties in order to save space.
* Added `List<P<V>>` constructors to `ConnectiveP`, `AndP`, and `OrP` for ease of use.
* Added support for interactive (`-i`) and execute (`-e`) modes for Gremlin Console.
* Displayed line numbers for script execution failures of `-e` and `-i`.
* Improved messaging around script execution errors in Gremlin Console.
* Added "help" support to Gremlin Console with the `-h` flag.
* Added options to better control verbosity of Gremlin Console output with `-Q`, `-V` and `-D`.
* Deprecated the `ScriptExecutor` - the `-e` option to `gremlin.sh` is now handled by `Console`.
* `Traversal` now allows cancellation with `Thread.interrupt()`.
* Added a Gremlin language variant tutorial teaching people how to embed Gremlin in a host programming language.

==== Bugs

* TINKERPOP-1281 Memory.HALTED_TRAVERSER transience is not sound.
* TINKERPOP-1305 HALTED_TRAVERSERS hold wrong information
* TINKERPOP-1307 NPE with OLTP nested group() in an OLAP group() traversal
* TINKERPOP-1323 ComputerVerificationStrategy fails for nested match() steps
* TINKERPOP-1341 UnshadedKryoAdapter fails to deserialize StarGraph when SparkConf sets spark.rdd.compress=true whereas GryoSerializer works
* TINKERPOP-1348 TraversalInterruptionTest success dependent on iteration order

==== Improvements

* TINKERPOP-818 Consider a P.type()
* TINKERPOP-946 Traversal respecting Thread.interrupt()
* TINKERPOP-947 Enforce semantics of threaded transactions as manual *(breaking)*
* TINKERPOP-1059 Add test to ensure transaction opening happens at read/write and not on close *(breaking)*
* TINKERPOP-1071 Enhance pre-processor output
* TINKERPOP-1091 Get KryoSerializer to work natively. *(breaking)*
* TINKERPOP-1120 If there is no view nor messages, don't create empty views/messages in SparkExecutor
* TINKERPOP-1144 Improve ScriptElementFactory
* TINKERPOP-1155 gremlin.sh -e doesn't log line numbers for errors
* TINKERPOP-1156 gremlin.sh could use a help text
* TINKERPOP-1157 gremlin.sh should allow you to execute a script and go interactive on error or completion
* TINKERPOP-1232 Write a tutorial demonstrating the 3 ways to write a Gremlin language variant.
* TINKERPOP-1254 Support dropping traverser path information when it is no longer needed.
* TINKERPOP-1268 Improve script execution options for console *(breaking)*
* TINKERPOP-1273 Deprecate old performance tests
* TINKERPOP-1276 Deprecate serializedResponseTimeout
* TINKERPOP-1279 Add Iterable<V> parameter constructor to ConnectiveP subclasses
* TINKERPOP-1282 Add more compliance tests around how memory and vertex compute keys are propagated in chained OLAP.
* TINKERPOP-1286 Add Recipes documentation
* TINKERPOP-1288 Support gremlin.spark.skipPartitioning configuration.
* TINKERPOP-1290 Create VertexProgramInterceptor as a pattern for GraphComputer strategies.
* TINKERPOP-1293 Implement GraphFilterStrategy as a default registration for GraphComputer
* TINKERPOP-1294 Deprecate use of junit-benchmarks
* TINKERPOP-1297 Gephi plugin on Gephi 0.9.x  *(breaking)*
* TINKERPOP-1299 Refactor TraversalVertexProgram to make it easier to understand.
* TINKERPOP-1308 Serialize to "reference" for Gremlin Server
* TINKERPOP-1310 Allow OLAP to return properties as Detached
* TINKERPOP-1321 Loosen coupling between TinkerPop serialization logic and shaded Kryo
* TINKERPOP-1322 Provide fine-grained control of CompilerConfiguration
* TINKERPOP-1328 Provide [gremlin-python] as an code executor in docs
* TINKERPOP-1331 HADOOP_GREMLIN_LIBS can only point to local file system
* TINKERPOP-1332 Improve .explain() Dialogue
* TINKERPOP-1338 Bump to Groovy 2.4.7
* TINKERPOP-1349 RepeatUnrollStrategy should unroll loops while maintaining equivalent semantics.
* TINKERPOP-1355 Design HasContainer for extension

[[release-3-2-0-incubating]]
=== TinkerPop 3.2.0 (Release Date: April 8, 2016)

This release also includes changes from <<release-3-1-2-incubating, 3.1.2-incubating>>.

* Bumped to Neo4j 2.3.3.
* Renamed variable `local` to `fs` in `HadoopGremlinPlugin` to avoid a naming conflict with `Scope.local`. *(breaking)*
* Added `GraphTraversal.optional()` which will use the inner traversal if it returns results, else it won't.
* `GroupStep` and `GroupSideEffectStep` make use of mid-traversal reducers to limit memory consumption in OLAP.
* Added `GraphTraversal.program(VertexProgram)` to allow arbitrary user vertex programs in OLAP.
* Added `GraphTraversal.project()` for creating a `Map<String,E>` given the current traverser and an arbitrary number of `by()`-modulators.
* `HADOOP_GREMLIN_LIBS` can now reference a directory in HDFS and will be used if the directory does not exist locally.
* Added `gremlin-benchmark` module with JMH benchmarking base classes that can be used for further benchmark development.
* `TraversalStrategies.GlobalCache` supports both `Graph` and `GraphComputer` strategy registrations.
* `select("a","b").by("name").by("age")`-style traversals now work in OLAP with new `PathProcessorStrategy`.
* `DedupGlobalStep` can now handle star-bound `by()`-modulators and scoped keys on `GraphComputer`.
* Added `Computer` which is a builder for `GraphComputers` that is serializable.
* `PersistedOutputRDD` now implements `PersistResultGraphAware` and thus, no more unneeded warnings when using it.
* Renamed `StandardTraversalMetrics` to `DefaultTraversalMetrics` given the `DefaultXXX`-convention throughout. *(breaking)*
* Bumped to Apache Hadoop 2.7.2.
* Fixed a bug around profiling and nested traversals.
* Added `gremlin.hadoop.defaultGraphComputer` so users can use `graph.compute()` with `HadoopGraph`.
* Added `gremlin.hadoop.graphReader` and `gremlin.hadoop.graphWriter` which can handled `XXXFormats` and `XXXRDDs`.
* Deprecated `gremlin.hadoop.graphInputFormat`, `gremlin.hadoop.graphOutputFormat`, `gremlin.spark.graphInputRDD`, and `gremlin.spark.graphOutputRDD`.
* If no configuration is provided to `HadoopPools` it uses the default configuration to create a pool once and only once per JVM.
* Implemented `RemoteGraph`, `RemoteConnection`, and `RemoteStrategy`.
* Added validation to `GryoMapper` Kryo identifiers before construction to prevent accidental duplicates.
* Added `GraphStep.addIds()` which is useful for `HasContainer` "fold ins."
* Added a static `GraphStep.processHashContainerIds()` helper for handling id-based `HasContainers`.
* `GraphStep` implementations should have `g.V().hasId(x)` and `g.V(x)` compile equivalently. *(breaking)*
* Optimized `ExpandableStepIterator` with simpler logic and increased the likelihood of bulking.
* Optimized `TraverserRequirement` calculations.
* `Step.addStart()` and `Step.addStarts()` now take `Traverser.Admin<S>` and `Traverser.Admin<S>`, respectively. *(breaking)*
* `Step.processNextStart()` and `Step.next()` now return `Traverser.Admin<E>`. *(breaking)*
* `Traversal.addTraverserRequirement()` method removed. *(breaking)*
* Fixed a `hashCode()` bug in `OrderGlobalStep` and `OrderLocalStep`.
* Added `OrderLimitStrategy` which will ensure that partitions are limited before being merged in OLAP.
* `ComparatorHolder` now separates the traversal from the comparator. *(breaking)*
* Bumped to Apache Spark 1.6.1.
* If no Spark serializer is provided then `GryoSerializer` is the default, not `JavaSerializer`.
* Added `Operator.sumLong` as a optimized binary operator intended to be used by `Memory` reducers that know they are dealing with longs.
* Traversers from `ComputerResultStep` are no longer attached. Attaching is only used in TinkerPop's test suite via `System.getProperties()`.
* Fixed a `hashCode()`/`equals()` bug in `MessageScope`.
* Fixed a severe `Traversal` cloning issue that caused inconsistent `TraversalSideEffects`.
* `TraversalSideEffects` remain consistent and usable across multiple chained OLAP jobs.
* Added `MemoryTraversalSideEffects` which wraps `Memory` in a `TraversalSideEffects` for use in OLAP.
* `TraversalSideEffects` are now fully functional in OLAP save that an accurate global view is possible at the start of an iteration (not during).
* Updated the `TraversalSideEffects` API to support registered reducers and updated `get()`-semantics. *(breaking)*
* Split existing `profile()` into `ProfileStep` and `ProfileSideEffectStep`.
* The `profile()`-step acts like a reducing barrier and emits `TraversalMetrics` without the need for `cap()`. *(breaking)*
* Added `LocalBarrier` interface to allow traversers to remain distributed during an iteration so as to reduce cluster traffic.
* Added `NoOpBarrierStep` as a `LocalBarrier` implementation of `LambdaCollectingBarrierStep(noOp)`.
* `AggregateStep` implements `LocalBarrier` and thus, doesn't needlessly communicate its barrier traversers.
* Fixed an OLAP-based `Barrier` synchronization bug.
* Fixed a semantic bug in `BranchStep` (and inheriting steps) where barriers reacted locally. *(breaking)*
* Added `MemoryComputeKey` for specification of `Memory` keys in `VertexProgram`. *(breaking)*
* Added `VertexComputeKey` for specification of vertex compute properties in `VertexProgram`. *(breaking)*
* Added `and`, `or`, and `addAll` to `Operator`.
* `Memory` API changed to support setting and adding values for reduction. *(breaking)*
* `Memory` keys can be marked as broadcast and only those values are sent to workers on each iterator.
* `Memory` keys can be marked transient and thus deleted at the end of the OLAP job.
* Vertex compute keys can be marked transient and thus deleted at the end of the OLAP job.
* `VertexProgram` API changed to support `MemoryComputeKey` and `VertexComputeKey`. *(breaking)*
* `TraversalVertexProgram` able to execute OLAP and OLTP traversal sections dynamically within the same job.
* Removed `FinalGet` interface as all post processing of reductions should be handled by the reducing step explicitly. *(breaking)*
* Simplified all `SupplyingBarrierStep` implementations as they no longer require `MapReduce` in OLAP.
* Simplified all `CollectingBarrierStep` implementations as they no longer require `MapReduce` in OLAP.
* Simplified all `ReducingBarrierStep` implementations as they no longer require `MapReduce` in OLAP.
* All steps in OLAP that used `MapReduce` now use `Memory` to do their reductions which expands the list of legal traversals.
* `GroupStep` simplified with `GroupHelper.GroupMap` no longer being needed. Related to the removal of `FinalGet`.
* OLAP side-effects that are no longer generated by `MapReduce` are simply stored in `ComputerResult.Memory` w/ no disk persistence needed. *(breaking)*
* Added `Generate` step interface which states that there could be a final generating phase to a side-effect or reduction (e.g. `GroupStep`).
* `Barrier` step interface is now the means by which non-parallel steps communicate with their counterparts in OLAP.
* Added `MemoryComputing` step interface which states that the step uses `MemoryComputeKeys` for its computation in OLAP.
* Added `PeerPressureVertexProgramStep` and `GraphTraversal.peerPressure()`.
* Added `PureTraversal` for handling pure and compiled versions of a `Traversal`. Useful in OLAP.
* Added `ScriptTraversal` which allows for delayed compilation of script-based `Traversals`.
* Simplified `VertexProgram` implementations with a `PureTraversal`-model and deprecated `ConfigurationTraversal`.
* Simplified script-based `Traversals` via `ScriptTraversal` and deprecated `TraversalScriptFunction` and `TraversalScriptHelper`.
* Added `TimesModulating` interface which allows the `Step` to decide how a `times()`-modulation should be handled.
* Added `ByModulating` interface which allows the `Step` to decide how a `by()`-modulation should be handled. *(breaking)*
* Simplified the `by()`-modulation patterns of `OrderGlobalStep` and `OrderLocalStep`.
* Added `GraphComputerTest.shouldSupportPreExistingComputeKeys()` to ensure existing compute keys are "revived." *(breaking)*
* Added `GraphComputerTest.shouldSupportJobChaining()` to ensure OLAP jobs can be linearly chained. *(breaking)*
* Fixed a bug in both `SparkGraphComputer` and `GiraphGraphComputer` regarding source data access in job chains.
* Expanded job chaining test coverage for `GraphComputer` providers.
* Added `TraversalHelper.onGraphComputer(traversal)`.
* `MapReduce.map()` no longer has a default implementation. This method must be implemented. *(breaking)*
* `TraversalVertexProgram` can work without a `GraphStep` start.
* Added `PageRankVertexProgramStep` and `GraphTraversal.pageRank()`.
* Added `TraversalVertexProgramStep` to support OLAP traversal job chaining.
* Added `VertexProgramStrategy` which compiles multiple OLAP jobs into a single traversal.
* Simplified the comparator model in `OrderGlobalStep` and `OrderLocalStep`.
* Refactored `TraversalSource` model to allow fluent-method construction of `TraversalSources`.
* Deprecated the concept of a `TraversalSource.Builder`.
* Removed the concept of a `TraversalEngine`. All `Traversal` modulations are now mediated by `TraversalStrategies`. *(breaking)*
* Added `SideEffectStrategy` for registering sideEffects in a spawned `Traversal`.
* Added `SackStrategy` for registering a sack for a spawned `Traversal`.
* Added `RequirementsStrategy` and `RequirementsStep` for adding dynamic `TraverserRequirements` to a `Traversal`.
* Removed `EngineDependentStrategy`.
* Renamed step interface `EngineDependent` to `GraphComputing` with method `onGraphComputer()`. *(breaking)*
* Cleaned up various `TraversalStrategy` tests now that `TraversalEngine` no longer exists.
* Added `GraphFilter` to support filtering out vertices and edges that won't be touched by an OLAP job.
* Added `GraphComputer.vertices()` and `GraphComputer.edges()` for `GraphFilter` construction. *(breaking)*
* `SparkGraphComputer`, `GiraphGraphComputer`, and `TinkerGraphComputer` all support `GraphFilter`.
* Added `GraphComputerTest.shouldSupportGraphFilter()` which verifies all filtered graphs have the same topology.
* Added `GraphFilterAware` interface to `hadoop-gremlin/` which tells the OLAP engine that the `InputFormat` handles filtering.
* `GryoInputFormat` and `ScriptInputFormat` implement `GraphFilterAware`.
* Added `GraphFilterInputFormat` which handles graph filtering for `InputFormats` that are not `GraphFilterAware`.
* Fixed a bug in `TraversalHelper.isLocalStarGraph()` which allowed certain illegal traversals to pass.
* Added `TraversalHelper.isLocalProperties()` to verify that the traversal does not touch incident edges.
* `GraphReader` I/O interface now has `Optional<Vertex> readGraph(InputStream, GraphFilter)`. Default `UnsupportedOperationException`.
* `GryoReader` does not materialize edges that will be filtered out and this greatly reduces GC and load times.
* Created custom `Serializers` for `SparkGraphComputer` message-passing classes which reduce graph sizes significantly.

==== Bugs

* TINKERPOP-951 Barrier steps provide unexpected results in Gremlin OLAP
* TINKERPOP-1057 GroupSideEffectStep doesn't use provided maps
* TINKERPOP-1103 Two objects fighting for local variable name in Gremlin Console *(breaking)*
* TINKERPOP-1149 TraversalXXXSteps Aren't Providing SideEffects
* TINKERPOP-1181 select(Column) should not use a LambdaMapStep
* TINKERPOP-1188 Semantics of BarrierSteps in TraversalParent global traversals is wrong. *(breaking)*
* TINKERPOP-1194 explain() seems broken
* TINKERPOP-1217 Repeated Logging of "The HadoopPools has not been initialized, using the default pool"

==== Improvements

* TINKERPOP-570 [Proposal] Provide support for OLAP to OLTP to OLAP to OLTP
* TINKERPOP-575 Implement RemoteGraph
* TINKERPOP-813 [Proposal] Make the Gremlin Graph Traversal Machine and Instruction Set Explicit
* TINKERPOP-872 Remove GroupCountStep in favor of new Reduce-based GroupStep
* TINKERPOP-890 Remove the concept of branch/ package. *(breaking)*
* TINKERPOP-958 Improve usability of .profile() step.
* TINKERPOP-962 Provide "vertex query" selectivity when importing data in OLAP. *(breaking)*
* TINKERPOP-968 Add first class support for an optional traversal
* TINKERPOP-971 TraversalSource should be fluent like GraphComputer *(breaking)*
* TINKERPOP-1016 Replace junit-benchmarks with JMH
* TINKERPOP-1021 Deprecate Order.valueIncr, Order.valueDecr, Order.keyIncr, and Order.keyDecr *(breaking)*
* TINKERPOP-1032 Clean up the conf/hadoop configurations
* TINKERPOP-1034 Bump to support Spark 1.5.2
* TINKERPOP-1069 Support Spark 1.6.0
* TINKERPOP-1082 INPUT_RDD and INPUT_FORMAT are bad, we should just have one key.
* TINKERPOP-1112 Create GryoSerializers for the Spark Payload classes.
* TINKERPOP-1121 FileSystemStorage needs to be smart about /.
* TINKERPOP-1132 Messenger.receiveMessages() Iterator should .remove().
* TINKERPOP-1140 TraversalVertexProgramStep in support of OLAP/OLTP conversions.
* TINKERPOP-1153 Add ByModulating and TimesModulating interfaces.
* TINKERPOP-1154 Create a ScriptTraversal which is Serializable and auto-compiles.
* TINKERPOP-1162 Add VertexProgram.getTransientComputeKeys() for removing scratch-data. *(breaking)*
* TINKERPOP-1163 GraphComputer's can have TraversalStrategies.
* TINKERPOP-1164 ReducingBarriersSteps should use ComputerMemory, not MapReduce.
* TINKERPOP-1166 Add Memory.reduce() as option to Memory implementations. *(breaking)*
* TINKERPOP-1173 If no Serializer is provided in Configuration, use GryoSerializer by default (Spark)
* TINKERPOP-1180 Add more optimized binary operators to Operator.
* TINKERPOP-1192 TraversalSideEffects should support registered reducers (binary operators).
* TINKERPOP-1193 Add a LocalBarrier interface.
* TINKERPOP-1199 Use "MicroMetrics" as the mutator of the TraversalMetrics.
* TINKERPOP-1206 ExpandableIterator can take a full TraverserSet at once -- Barriers.
* TINKERPOP-1209 ComparatorHolder should returns a Pair<Traversal,Comparator>. *(breaking)*
* TINKERPOP-1210 Provide an OrderLimitStep as an optimization.
* TINKERPOP-1219 Create a test case that ensures the provider's compilation of g.V(x) and g.V().hasId(x) is identical *(breaking)*
* TINKERPOP-1222 Allow default GraphComputer configuration
* TINKERPOP-1223 Allow jars in gremlin.distributedJars to be read from HDFS
* TINKERPOP-1225 Do a "rolling reduce" for GroupXXXStep in OLAP.
* TINKERPOP-1227 Add Metrics for the TraversalOpProcessor
* TINKERPOP-1234 program() step that takes arbitrary vertex programs
* TINKERPOP-1236 SelectDenormalizationStrategy for select().by(starGraph) in OLAP.
* TINKERPOP-1237 ProjectMap: For the Love of Die Faterland
* TINKERPOP-1238 Re-use Client instances in RemoteGraph tests

== TinkerPop 3.1.0 (A 187 On The Undercover Gremlinz)

image::https://raw.githubusercontent.com/apache/tinkerpop/master/docs/static/images/gremlin-gangster.png[width=185]

[[release-3-1-8]]
=== TinkerPop 3.1.8 (Release Date: August 21, 2017)

* Fixed a `MessageScope` bug in `TinkerGraphComputer`.
* Fixed a bug in `BigDecimal` divisions in `NumberHelper` that potentially threw an `ArithmeticException`.
* Non-deserializable exceptions no longer added to ScriptRecordReader IOExceptions.

==== Bugs

* TINKERPOP-1519 TinkerGraphComputer doesn't handle multiple MessageScopes in single iteration
* TINKERPOP-1736 Sack step evaluated by Groovy interprets numbers in an unexpected way
* TINKERPOP-1754 Spark can not deserialise some ScriptRecordReader parse exceptions

[[release-3-1-7]]
=== TinkerPop 3.1.7 (Release Date: June 12, 2017)

* Configured Modern and The Crew graphs to work with a integer `IdManager` when `TinkerFactory.createXXX()` is called.
* Added XSLT transform option to convert TinkerPop 2.x GraphML to 3.x GraphML.
* Added validation to `StarVertexProperty`.
* Bumped to Jackson 2.8.7.
* Fixed `EventStrategy` so that newly added properties trigger events with the name of the key that was added.
* Drop use of jitpack for the jbcrypt artifact - using the official one in Maven Central.
* Bumped to Groovy 2.4.11.

==== Improvements

* TINKERPOP-1504 MutationListener doesn't provide property key on property additions
* TINKERPOP-1608 TP2-to-TP3 GraphML XSLT
* TINKERPOP-1633 Use org.mindrot:jbcrypt v0.4
* TINKERPOP-1645 Bump to Groovy 2.4.9
* TINKERPOP-1654 Upgrade to jackson-databind 2.8.6+ in gremlin-shaded
* TINKERPOP-1659 Docker build should use maven settings.xml
* TINKERPOP-1664 StarVertexProperty#property should throw an NPE if the value is null

[[release-3-1-6]]
=== TinkerPop 3.1.6 (Release Date: February 3, 2017)

* Fixed bug in `IncidentToAdjacentStrategy`, it was missing some invalidating steps.
* Returned a confirmation on session close from Gremlin Server.
* Use non-default port for running tests on Gremlin Server.
* Fully shutdown metrics services in Gremlin Server on shutdown.
* Deprecated `tryRandomCommit()` in `AbstractGremlinTest` - the annotation was never added in 3.1.1, and was only deprecated via javadoc.
* Minor fixes to various test feature requirements in `gremlin-test`.
* Allow developers to pass options to `docker run` with TINKERPOP_DOCKER_OPTS environment variable

==== Bugs

* TINKERPOP-1493 Groovy project doesn't build on Windows
* TINKERPOP-1545 IncidentToAdjacentStrategy is buggy

==== Improvements

* TINKERPOP-1538 Gremlin Server spawned by test suites should use a different port
* TINKERPOP-1544 Return a confirmation of session close
* TINKERPOP-1556 Allow Hadoop to run on IPv6 systems
* TINKERPOP-1557 Improve docker build time with this one weird trick!
* TINKERPOP-1598 Bump to Grovy 2.4.8

[[release-3-1-5]]
=== TinkerPop 3.1.5 (Release Date: October 17, 2016)

* Improved handling of `Cluster.close()` and `Client.close()` to prevent the methods from hanging.
* Fixed a bug in `NotStep` where child requirements were not being analyzed.
* Fixed output redirection and potential memory leak in `GremlinGroovyScriptEngine`.
* Corrected naming of `g_withPath_V_asXaX_out_out_mapXa_name_it_nameX` and `g_withPath_V_asXaX_out_mapXa_nameX` in `MapTest`.
* Improved session cleanup when a close is triggered by the client.
* Removed the `appveyor.yml` file as the AppVeyor build is no longer enabled by Apache Infrastructure.
* Fixed TinkerGraph which was not saving on `close()` if the path only consisted of the file name.
* Fixed a bug in `RangeByIsCountStrategy` which didn't use the `NotStep` properly.

==== Bugs

* TINKERPOP-1158 gremlin.sh -v emits log4j initialization errors
* TINKERPOP-1391 issue with where filter
* TINKERPOP-1442 Killing session should make better attempt to cleanup
* TINKERPOP-1451 TinkerGraph persistence cannot handle a single file name as the graph location
* TINKERPOP-1467 Improve close() operations on the Java driver
* TINKERPOP-1478 Propogate ScriptEngine fixes from groovy to GremlinGroovyScriptEngine
* TINKERPOP-1512 gremlin-server-classic.yaml is broken

==== Improvements

* TINKERPOP-927 bin/publish-docs.sh should only upload diffs.
* TINKERPOP-1264 Improve BLVP docs
* TINKERPOP-1477 Make DependencyGrabberTest an integration test

[[release-3-1-4]]
=== TinkerPop 3.1.4 (Release Date: September 6, 2016)

* Improved the error provided by a client-side session if no hosts were available.
* Fixed a bug in `PropertiesTest` which assumed long id values.
* Fixed a bug in `StarGraph` around self-edges.
* Fixed a potential leak of a `ReferenceCounted` resource in Gremlin Server.
* Renamed distributions to make the prefix "apache-tinkerpop-" as opposed to just "apache-".
* Fixed a problem (previously thought resolved on 3.1.3) causing Gremlin Server to lock up when parallel requests were submitted on the same session if those parallel requests included a script that blocked indefinitely.
* Fixed bug in `TailGlobalStep` where excess bulk was not accounted for correctly.

==== Bugs

* TINKERPOP-1350 Server locks when submitting parallel requests on session
* TINKERPOP-1375 Possible ByteBuf leak for certain transactional scenarios
* TINKERPOP-1377 Closing a remote in "console mode" has bad message
* TINKERPOP-1379 unaccounted excess in TailGlobalStep
* TINKERPOP-1397 StarVertex self edge has buggy interaction with graph filters
* TINKERPOP-1419 Wrong exception when a SessionedClient is initialized with no available host

==== Improvements

* TINKERPOP-989 Default documentation should be reference/index.html
* TINKERPOP-1376 Rename TinkerPop artifacts
* TINKERPOP-1413 PropertiesTest#g_V_hasXageX_propertiesXnameX assumes that ids are longs
* TINKERPOP-1416 Write Gremlin Server log files somewhere during doc generation
* TINKERPOP-1418 CoreTraversalTests depend on missing functionality

[[release-3-1-3]]
=== TinkerPop 3.1.3 (Release Date: July 18, 2016)

* Fixed bug in `SubgraphStep` where features were not being checked properly prior to reading meta-properties.
* Ensured calls to `Result.hasNext()` were idempotent.
* Avoid hamcrest conflict by using mockito-core instead of mockito-all dependency in `gremlin-test`.
* Fixed bug in `GremlinExecutor` causing Gremlin Server to lock up when parallel requests were submitted on the same session if those parallel requests included a script that blocked indefinitely.
* Changed `GremlinExecutor` timeout scheduling so that the timer would not start until a time closer to the actual start of script evaluation.
* Fixed bug in `SubgraphStrategy` where step labels were not being propogated properly to new steps injected by the strategy.
* Fix incorrect test `FeatureRequirement` annotations.
* Defaulted to `Edge.DEFAULT` if no edge label was supplied in GraphML.
* Fixed bug in `IoGraphTest` causing IllegalArgumentException: URI is not hierarchical error for external graph implementations.
* Fixed bug in `GremlinGroovyScriptEngineFileSandboxTest` resource loading
* Improved `TinkerGraph` performance when iterating vertices and edges.
* Fixed a bug where timeout functions provided to the `GremlinExecutor` were not executing in the same thread as the script evaluation.
* Fixed a bug in the driver where many parallel requests over a session would sometimes force a connection to close and replace itself.
* Graph providers should no longer rely on the test suite to validate that hyphens work for property keys.
* Optimized a few special cases in `RangeByIsCountStrategy`.
* Added more "invalid" variable bindings to the list used by Gremlin Server to validate incoming bindings on requests.
* Fixed a bug where the `ConnectionPool` in the driver would not grow with certain configuration options.
* Fixed a bug where pauses in Gremlin Server writing to an overtaxed client would generate unexpected `FastNoSuchElementException` errors.
* Named the thread pool used by Gremlin Server sessions: "gremlin-server-session-$n".
* Fixed a bug in `BulkSet.equals()` which made itself apparent when using `store()` and `aggregate()` with labeled `cap()`.
* Fixed a bug where `Result.one()` could potentially block indefinitely under certain circumstances.
* Ensured that all asserts of vertex and edge counts were being applied properly in the test suite.
* Fixed bug in `gremlin-driver` where certain channel-level errors would not allow the driver to reconnect.
* `SubgraphStep` now consults the parent graph features to determine cardinality of a property.
* Use of `Ctrl-C` in Gremlin Console now triggers closing of open remotes.
* Bumped SLF4J to 1.7.21 as previous versions suffered from a memory leak.
* Fixed a bug in `Neo4jGraphStepStrategy` where it wasn't defined properly as a `ProviderOptimizationStrategy`.
* Renamed `AndTest.get_g_V_andXhasXage_gt_27X__outE_count_gt_2X_name` to `get_g_V_andXhasXage_gt_27X__outE_count_gte_2X_name` to match the traversal being tested.
* Fixed a self-loop bug in `StarGraph`.
* Added configuration option for disabling `:remote` timeout with `:remote config timeout none`.
* Added `init-tp-spark.sh` to Gremlin Console binary distribution.
* Fixed bug where use of `:x` in a Gremlin Console initialization script would generate a stack trace.
* Added configuration options to Gremlin Driver and Server to override the SSL configuration with an `SslContext`.
* Added driver configuration settings for SSL: `keyCertChainFile`, `keyFile` and `keyPassword`.
* Fixed bug where transaction managed sessions were not properly rolling back transactions for exceptions encountered during script evaluation.
* Fixed bug in `:uninstall` command if the default `/ext` directory was not used.
* Added support to Gremlin Driver to allow either plain text or GSSAPI SASL authentication allowing the client to pass the SASL mechanism in the request.
* Improved dryRun functionality for the docs processor. It's now possible to dry run (or full run) only specific files.
* Added precompile of `ScriptInputFormat` scripts to `ScriptRecordReader` to improve performance.

==== Bugs

* TINKERPOP-906 Install plugin always fails after first unresolved dependency
* TINKERPOP-1088 Preserve Cardinality in Subgraph
* TINKERPOP-1092 Gremlin Console init script with :x throws exception
* TINKERPOP-1139 [Neo4JGraph] GraphTraversal with SubgraphStrategy removes addLabelStep (as("b"))
* TINKERPOP-1196 Calls to Result.one() might block indefinitely
* TINKERPOP-1215 Labeled a SideEffectCapStep cause problems.
* TINKERPOP-1242 ScriptEngineTest randomly hangs indefinately.
* TINKERPOP-1257 Bad SackTest variable use.
* TINKERPOP-1265 Managed Session Eval Exceptions Rollback
* TINKERPOP-1272 Gremlin Console distribution needs bin/init-tp-spark.sh
* TINKERPOP-1284 StarGraph does not handle self-loops correctly.
* TINKERPOP-1300 Many asserts around vertex/edge counts on graphs not applied
* TINKERPOP-1317 IoGraphTest throws error: URI is not hierarchical
* TINKERPOP-1318 java.lang.NoSuchMethodError: org/hamcrest/Matcher.describeMismatch
* TINKERPOP-1319 several FeatureRequirement annotations are incorrect in gremlin-test
* TINKERPOP-1320 GremlinGroovyScriptEngineFileSandboxTest throws error: URI is not hierarchical
* TINKERPOP-1324 Better error for invalid args to addV()
* TINKERPOP-1350 Server locks when submitting parallel requests on session
* TINKERPOP-1351 Number of connections going beyond the pool max size
* TINKERPOP-1352 Connection Pool doesn't always grow
* TINKERPOP-1359 Exception thrown when calling subgraph() on Neo4jGraph
* TINKERPOP-1360 intermittent error in spark-gremlin integration test

==== Improvements

* TINKERPOP-939 Neo4jGraph should support HighAvailability (Neo4jHA).
* TINKERPOP-1003 Setting up latest/current links for bins and docs.
* TINKERPOP-1020 Provide --dryRun selectivity for "half publishing" docs.
* TINKERPOP-1063 TinkerGraph performance enhancements
* TINKERPOP-1229 More Descriptive Messaging for :remote console
* TINKERPOP-1260 Log for validate-distribution.sh
* TINKERPOP-1263 Pass SASL mechanism name through with initial SASL response
* TINKERPOP-1267 Configure Console for no timeout on remote requests
* TINKERPOP-1269 More SSL settings for driver
* TINKERPOP-1295 Precompile ScriptInputFormat scripts once during initialization of ScriptRecordReader
* TINKERPOP-1301 Provide Javadoc for ScriptInput/OutputFormat's
* TINKERPOP-1302 Ctrl-C should kill open remotes in Console
* TINKERPOP-1312 .count().is(0) is not properly optimized
* TINKERPOP-1314 Improve error detection in docs preprocessor
* TINKERPOP-1354 Include all static enum imports in request validation for bindings *(breaking)*

[[release-3-1-2-incubating]]
=== TinkerPop 3.1.2 (Release Date: April 8, 2016)

* Fixed two `NullPointerException`-potential situations in `ObjectWritable`.
* Provided Docker script that allows the execution of several build tasks within a Docker container.
* Added a per-request `scriptEvaluationTimeout` option to the Gremlin Server protocol.
* Changed `DriverRemoteAcceptor` to send scripts as multi-line.
* Fixed a bug in `gremlin-driver` where connections were not returning to the pool after many consecutive errors.
* Fixed a bug where `tree()` did not serialize into GraphSON.
* Bumped to SLF4j 1.7.19.
* Bumped to Apache Hadoop 2.7.2.
* Fixed a bug in `gremlin-driver` where a really fast call to get a `Future` to wait for a result might not register an error raised from the server.
* Fixed a severe bug where `LP_O_OB_P_S_SE_SL_Traverser` was not registered with `GryoMapper`.
* The future from `GremlinExecutor.eval()` is completed after the entire evaluation lifecyle is completed.
* Spark `Memory` uses `collect().iterator()` instead of `toLocalIterator()` to reduce noise in Spark UI.
* Added the `:remote console` option which flips the Gremlin Console into a remote-only mode where all script evaluation is routed to the currently configured remote, which removes the need to use the `:>` command.
* Added `allowRemoteConsole()` to the `RemoteAcceptor` interface.
* The `:remote` for `tinkerpop.server` now includes an option to establish the connection as a "session".
* Provided an implementation for calls to `SessionedClient.alias()`, which formerly threw an `UnsupportedOperationException`.
* Bumped to commons-collections 3.2.2.
* Fixed a bug where `OrderGlobalStep` and `OrderLocalStep` were not incorporating their children's traverser requirements.
* Fixed a compilation bug in `TraversalExplanation`.
* Fixed bug where a session explicitly closed was being closed again by session expiration.
* Improved the recovery options for `gremlin-driver` after failed requests to Gremlin Server.
* Added `maxWaitForSessionClose` to the settings for `gremlin-driver`.
* Bumped to Netty 4.0.34.Final.
* Added "interpreter mode" for the `ScriptEngine` and Gremlin Server which allows variables defined with `def` or a type to be recognized as "global".
* Bumped to Apache Groovy 2.4.6.
* Added the `gremlin-archetype-server` archetype that demonstrates
* Added the `gremlin-archetype-tinkergraph` archetype that demonstrates a basic project that uses TinkerGraph.
* Added `gremlin-archetype` module to house TinkerPop "examples".
* Fixed a condition where `ConnectionPool` initialization in the driver would present a `NullPointerException` on initialization if there were errors constructing the pool in full.
* Fixed a bug in the round-robin load balancing strategy in the driver would waste requests potentially sending messages to dead hosts.
* Added new Provider Documentation book - content for this book was extracted from the reference documentation.
* Fixed a bug where multiple "close" requests were being sent by the driver on `Client.close()`.
* Fixed an `Property` attach bug that shows up in serialization-based `GraphComputer` implementations.
* Fixed a pom.xml bug where Gremlin Console/Server were not pulling the latest Neo4j 2.3.2.
* Fixed bug in "round robin" load balancing in `gremlin-driver` where requests were wrongly being sent to the same host.
* Prevented the spawning of unneeded reconnect tasks in `gremlin-driver` when a host goes offline.
* Fixed bug preventing `gremlin-driver` from reconnecting to Gremlin Server when it was restarted.
* Better handled errors that occurred on commits and serialization in Gremlin Server to first break the result iteration loop and to ensure commit errors were reported to the client.
* Added GraphSON serializers for the `java.time.*` classes.
* Improved the logging of the Gremlin Server REST endpoint as it pertained to script execution failures.
* `TraversalExplanation` is now `Serializable` and compatible with GraphSON and Gryo serialization.
* Fixed a problem with global bindings in Gremlin Server which weren't properly designed to handle concurrent modification.
* Deprecated `ScriptElementFactory` and made the local `StarGraph` globally available for ``ScriptInputFormat``'s `parse()` method.
* Improved reusability of unique test directory creation in `/target` for `AbstractGraphProvider`, which was formerly only available to Neo4j, by adding `makeTestDirectory()`.
* Optimized memory-usage in `TraversalVertexProgram`.
* `Graph` instances are not merely "closed" at the end of tests, they are "cleared" via `GraphProvider.clear()`, which should in turn cleans up old data for an implementation.
* Expanded the Gremlin Server protocol to allow for transaction management on in-session requests and updated the `gremlin-driver` to take advantage of that.
* Greatly reduced the amount of objects required in OLAP for the `ReducingBarrierStep` steps.
* Improved messages for the different distinct "timeouts" that a user can encounter with Gremlin Server.

==== Bugs

* TINKERPOP-1041 StructureStandardTestSuite has file I/O issues on Windows
* TINKERPOP-1105 SparkGraphComputer / Null Pointer Exceptions for properties traversals
* TINKERPOP-1106 Errors on commit in Gremlin Server don't register as exception on driver
* TINKERPOP-1125 RoundRobin load balancing always uses the second Host when size = 2
* TINKERPOP-1126 A single Host spawns many reconnect tasks
* TINKERPOP-1127 client fails to reconnect to restarted server
* TINKERPOP-1146 IoTest are not clearing the db after the test run
* TINKERPOP-1148 ConcurrentModificationException with bindings in Gremlin Server
* TINKERPOP-1150 Update pom file dependencies to work with Neo4j 2.3.2
* TINKERPOP-1159 Client sends multiple session close messages per host
* TINKERPOP-1168 Switch plugins in docs preprocessor
* TINKERPOP-1172 Reconnect to Gremlin Server previously marked as dead
* TINKERPOP-1175 Anonymous traversals can't be explained
* TINKERPOP-1184 Sessions not being closed properly
* TINKERPOP-1216 OrderStep or O_Traverser is broken
* TINKERPOP-1239 Excessive continual failure for requests can cause TimeoutException in driver
* TINKERPOP-1245 Gremlin shell starts incorrectly on OS X due to awk difference
* TINKERPOP-1251 NPE in ObjectWritable.toString
* TINKERPOP-1252 Failed Neo4j transaction can leave Neo4jTransaction in inconsistent state

==== Improvements

* TINKERPOP-732 gremlin-server GraphSON serializer issue with tree()
* TINKERPOP-916 Develop a better "simple" driver for testing and example purposes
* TINKERPOP-937 Extract the implementations sections of the primary documentation to its own book
* TINKERPOP-956 Connection errors tend to force a complete close of the channel
* TINKERPOP-1039 Enable auto-commit for session'd requests.
* TINKERPOP-1068 Bump to support jbcrypt-0.4m.jar
* TINKERPOP-1080 Bump Netty version - 4.0.34.Final
* TINKERPOP-1085 Establish TinkerPop "example" projects
* TINKERPOP-1096 Support aliasing for sessions in Gremlin Server
* TINKERPOP-1097 Gremlin Console supporting sessions
* TINKERPOP-1107 Provide a way to support global variables with sandboxing enabled
* TINKERPOP-1109 Make Gremlin Console better suited for system level installs
* TINKERPOP-1131 TraversalVertexProgram traverser management is inefficient memory-wise.
* TINKERPOP-1135 Improve GraphSON representation of java.time.* classes
* TINKERPOP-1137 Deprecate ScriptElementFactory and make star graph globally available
* TINKERPOP-1138 Improve messaging on server timeouts
* TINKERPOP-1147 Add serialization for TraversalExplanation
* TINKERPOP-1160 Add timeout configuration for time to wait for connection close
* TINKERPOP-1165 Tooling Support: Compile with -parameters
* TINKERPOP-1176 Bump Groovy version - 2.4.6
* TINKERPOP-1177 Improve documentation around Spark's storage levels
* TINKERPOP-1197 Document Gremlin Server available metrics
* TINKERPOP-1198 Bump commons-collections to 3.2.2
* TINKERPOP-1213 missing docs for has(label, key, value)
* TINKERPOP-1218 Usage of toLocalIterator Produces large amount of Spark Jobs

[[release-3-1-1-incubating]]
=== TinkerPop 3.1.1 (Release Date: February 8, 2016)

* Made `GryoRecordReader` more robust to 0 byte record splits.
* Fixed a constructor/serialization bug in `LP_O_OB_S_SE_SL_Traverser`.
* Added a lazy iterator, memory safe implementation of MapReduce to `SparkGraphComputer`.
* Added `MapReduce.combine()` support to `SparkGraphComputer`.
* Bumped to Neo4j 2.3.2.
* Fixed Java comparator contract issue around `Order.shuffle`.
* Optimized a very inefficient implementation of `SampleLocalStep`.
* Reduced the complexity and execution time of all `AbstractLambdaTraversal` instances.
* `DefaultTraversal` has a well defined `hashCode()` and `equals()`.
* Added serializers to Gryo for `java.time` related classes.
* Integrated `NumberHelper` in `SackFunctions`.
* Deprecated `VertexPropertyFeatures.supportsAddProperty()` which effectively was a duplicate of `VertexFeatures.supportsMetaProperties`.
* The Spark persistence `StorageLevel` can now be set for both job graphs and `PersistedOutputRDD` data.
* Added to the list of "invalid binding keys" allowed by Gremlin Server to cover the private fields of `T` which get exposed in the `ScriptEngine` on static imports.
* Added `BulkDumperVertexProgram` that allows to dump a whole graph in any of the supported IO formats (GraphSON, Gryo, Script).
* Fixed a bug around duration calculations of `cap()`-step during profiling.
* It is possible to completely avoid using HDFS with Spark if `PersistedInputRDD` and `PersistedOutpuRDD` are leveraged.
* `InputRDD` and `OutputRDD` can now process both graphs and memory (i.e. sideEffects).
* Removed Groovy specific meta-programming overloads for handling Hadoop `FileSystem` (instead, its all accessible via `FileSystemStorage`).
* Added `FileSystemStorage` and `SparkContextStorage` which both implement the new `Storage` API.
* Added `Storage` to the gremlin-core io-package which providers can implement to allow conventional access to data sources (e.g. `ls()`, `rm()`, `cp()`, etc.).
* Bumped to Spark 1.5.2.
* Bumped to Groovy 2.4.5.
* Added `--noClean` option in `bin/process-docs.sh` to prevent the script from cleaning Grapes and HDFS.
* Execute the `LifeCycle.beforeEval()` in the same thread that `eval()` is executed in for `GremlinExecutor`.
* Improved error handling of Gremlin Console initialization scripts to better separate errors in initialization script I/O versus execution of the script itself.
* Fixed a bug in `Graph.OptOut` when trying to opt-out of certain test cases with the `method` property set to "*".
* Added another `BulkLoader` implementation (`OneTimeBulkLoader`) that doesn't store temporary properties in the target graph.
* Added option to allow for a custom `ClassResolver` to be assigned to a `GryoMapper` instance.
* Fixed a `SparkGraphComputer` sorting bug in MapReduce that occurred when there was more than one partition.
* Added `strictTransactionManagement` to the Gremlin Server settings to indicate that the `aliases` parameter must be passed on requests and that transaction management will be scoped to the graphs provided in that argument.
* Fixed a `NullPointerException` bug in `PeerPressureVertexProgram` that occurred when an adjacency traversal was not provided.
* Standardized "test data directories" across all tests as generated by `TestHelper`.
* Fixed a bug in Gremlin Server where error messages were not always being passed back in the `statusMessage` field of the `ResponseMessage`.
* Added validation for parameter `bindings` to ensure that keys were `String` values.
* Improved Transaction Management consistency in Gremlin Server.
* Added `FileSandboxExtension` which takes a configuration file to white list methods and classes that can be used in `ScriptEngine` execution.
* Deprecated `SandboxExtension` and `SimpleSandboxExtension` in favor of `AbstractSandboxExtension` which provides better abstractions for those writing sandboxes.
* Fixed a long standing "view merge" issue requiring `reduceByKey()` on input data to Spark. It is no longer required.
* Added `Spark` static object to allow "file system" control of persisted RDDs in Spark.
* Added a Spark "job server" to ensure that persisted RDDs are not garbage collected by Spark.
* Improved logging control during builds with Maven.
* Fixed settings that weren't being passed to the Gremlin Driver `Cluster` through configuration file.
* `Column` now implements `Function`. The modulator `by(valueDecr)` can be replaced by `by(values,decr)` and thus, projection and order are separated.
* Added `InputRDDFormat` which wraps an `InputRDD` to make it accessible to Hadoop and not just Spark.
* Added `AbstractSparkTest` which handles closing `SparkContext` instances between tests now that we support persisted contexts.
* Fixed a serialization bug in `GryoSerializer` that made it difficult for graph providers to yield `InputRDDs` for `SparkGraphComputer`.
* `SparkGraphComputer` is now tested against Gryo, GraphSON, and `InputRDD` data sources.
* `HadoopElementIterator` (for Hadoop-Gremlin OLTP) now works for any `InputFormat`, not just `FileInputFormats`.
* Added `Traverser.Admin.getTags()` which are used to mark branches in a traversal (useful in `match()` and related future steps).
* Fixed the `Future` model for `GiraphGraphComputer` and `SparkGraphComputer` so that class loaders are preserved.
* Added support for arbitrary vertex ID types in `BulkLoaderVertexProgram`.
* Deprecated `credentialsDbLocation` from `SimpleAuthenticator` in Gremlin Server.
* `TinkerGraph` has "native" serialization in GraphSON, which enables it to be a return value from Gremlin Server.
* Improved the ability to embed Gremlin Server by providing a way to get the `ServerGremlinExecutor` and improve reusability of `AbstractEvalOpProcessor` and related classes.
* Added `Authenticator.newSaslNegotiator(InetAddress)` and deprecated the zero-arg version of that method.
* `ProfileStep` is now available off of `Traversal` via `profile()`. To be consistent with `Traversal.explain()`.
* If no comparator is provided to `order()`, `Order.incr` is assumed (previously, an exception occurred).
* Fixed various Gremlin-Groovy tests that assumed `toString()`-able ids.
* Split TinkerPop documentation into different directories.
* Added `explain()`-step which yields a `TraversalExplanation` with a pretty `toString()` detailing the compilation process.
* Fixed a traversal strategy ordering bug in `AdjacentToIncidentStrategy` and `IncidentToAdjacentStrategy`.
* Made a number of changes to improve traversal startup and execution performance.
* Added support for 'gremlin.tinkergraph.graphLocation' to accept a fully qualified class name that implements `Io.Builder` interface.

==== Bugs

* TINKERPOP-763 IsStep broken when profiling is enabled.
* TINKERPOP-972 Cluster::close does not shut down its executor
* TINKERPOP-973 BLVP shouldn't clear configuration properties
* TINKERPOP-976 Fail earlier if invalid version is supplied in validate-distribution.sh
* TINKERPOP-977 Dead link to traversal javadocs
* TINKERPOP-979 ComputerVerificationStrategy not picking up Order local traversal
* TINKERPOP-985 shouldPersistDataOnClose makes incorrect feature check
* TINKERPOP-990 Mixed types in VertexPropertyTest
* TINKERPOP-993 cyclicPath is not(simplePath)
* TINKERPOP-997 FeatureRequirementSet.SIMPLE should not require multi-property *(breaking)*
* TINKERPOP-1000 GremlinGroovyScriptEngineOverGraphTest failures
* TINKERPOP-1001 SugarLoaderPerformanceTest contains hardcoded vertex ids
* TINKERPOP-1002 Should rollback transaction after catching on close
* TINKERPOP-1006 Random error during builds: shouldReloadClassLoaderWhileDoingEvalInSeparateThread()
* TINKERPOP-1011 HadoopGraph can't re-attach when the InputFormat is not a FileInputFormat
* TINKERPOP-1012 BulkLoaderVertexProgram shouldn't assume vertex IDs of type Long
* TINKERPOP-1025 Solve SparkContext Persistence Issues with BulkLoaderVertexProgram
* TINKERPOP-1027 Merge view prior to writing graphRDD to output format/rdd
* TINKERPOP-1036 Support self-looping edges in IO
* TINKERPOP-1052 @Graph.OptOut causes Exception during Suite setup
* TINKERPOP-1060 LambdaRestrictionStrategy too restrictive
* TINKERPOP-1075 Profile duration of cap step seems broken.
* TINKERPOP-1083 Traversal needs a hashCode() and equals() definition.
* TINKERPOP-1089 Order.shuffle implementation is too fragile
* TINKERPOP-1119 LP_O_OB_S_SE_SL_Traverser doesn't have a protected constructor().

==== Improvements

* TINKERPOP-320 BulkDumperVertexProgram
* TINKERPOP-379 MessageScope.Local.setStaticMessage(M msg)
* TINKERPOP-824 Do we need runtime BigDecimal in more places?
* TINKERPOP-859 Provide a more general way to set log levels in plugins
* TINKERPOP-860 Bindings applied to the PluginAcceptor should appear to Gremlin Server
* TINKERPOP-886 Allow any GraphReader/Writer to be persistence engine for TinkerGraph
* TINKERPOP-891 Re-examine Sandboxing Abstractions
* TINKERPOP-912 Improve the ability to embed Gremlin Server with Channelizer injection
* TINKERPOP-928 Use directories to separate different books
* TINKERPOP-930 Tie Alias to Transaction Manager in Gremlin Server
* TINKERPOP-938 Add a "clear SNAPSHOT jars" section to the process-docs.sh.
* TINKERPOP-941 Improve error message for wrong order().by() arguments
* TINKERPOP-943 Warn if Gremlin Server is running prior to generating docs
* TINKERPOP-945 Exceptions should allow me to include root cause if/when available
* TINKERPOP-952 Include Cardinality.list example in VertexProperty section of main docs.
* TINKERPOP-954 Consistent test directory usage
* TINKERPOP-957 Improve speed of addV()
* TINKERPOP-964 Test XXXGraphComputer on a Hadoop2 cluster (non-pseudocluster).
* TINKERPOP-970 ProfileStep should be off Traversal, not GraphTraversal
* TINKERPOP-978 Native TinkerGraph Serializers for GraphSON
* TINKERPOP-981 Deprecate support for credentialsDbLocation in Gremlin Server Config
* TINKERPOP-982 valuesDecr, valuesIncr, keysDecr, and valuesDecr is lame.
* TINKERPOP-983 Provide a way to track open Graph instances in tests
* TINKERPOP-984 Use GraphProvider for id conversion in Groovy Environment test suite
* TINKERPOP-987 Use tinkerpop.apache.org URL in all documentation and homepage
* TINKERPOP-988 SparkGraphComputer.submit shouldn't use ForkJoinPool.commonPool
* TINKERPOP-992 Better support for schema driven Graphs in IO related tests
* TINKERPOP-994 Driver using deprecated Rebindings Still
* TINKERPOP-995 Add Authenticator.newSaslNegotiator(InetAddress)
* TINKERPOP-996 Please delete old releases from mirroring system
* TINKERPOP-998 Deprecate VertexPropertyFeatures.FEATURE_ADD_PROPERTY
* TINKERPOP-1009 Add a CAUTION to documentation about HadoopGraph and getting back elements
* TINKERPOP-1013 Traverser tags as a safer way of using path labels
* TINKERPOP-1018 Allow setting for maxContentLength to be set from yaml in driver
* TINKERPOP-1019 Convert println in test to SLF4j
* TINKERPOP-1022 Automatically warm up ops handlers
* TINKERPOP-1023 Add a spark variable in SparkGremlinPlugin like we do hdfs for HadoopGremlinPlugin
* TINKERPOP-1026 BVLP should store vertex IDs as String
* TINKERPOP-1033 Store sideEffects as a persisted RDD
* TINKERPOP-1035 Better Consistency in Gremlin Server Transaction Management
* TINKERPOP-1045 Client-Side Hangs when attempting to access a HashMap with Keys of type Integer
* TINKERPOP-1047 TinkerGraph GraphSON storage format broken
* TINKERPOP-1051 Add note in best practice docs about gremlin server heap setting
* TINKERPOP-1055 Gremlin Console FileNotFoundException can be misleading
* TINKERPOP-1062 Make LifeCycle beforeEval execute in same thread as eval operation
* TINKERPOP-1064 Allow a ClassResolver to be added to GryoMapper construction
* TINKERPOP-1065 Fix some typos and clarify some wording in the TinkerPop documentation
* TINKERPOP-1066 Add ioRegistries configuration to GraphSON MessageSerializer
* TINKERPOP-1067 Update Groovy to 2.4.5
* TINKERPOP-1072 Allow the user to set persistence options using StorageLevel.valueOf()
* TINKERPOP-1073 HadoopGraph toString() is weird for Spark PersitedRDD data.
* TINKERPOP-1086 Include gryo serializers for java.time related classes
* TINKERPOP-1087 Add has()/order() to FilterRankStrategy
* TINKERPOP-1093 Add Spark init.sh script and update dev documentation.
* TINKERPOP-1100 Look deeply into adding combine()-support in Spark MapReduce.
* TINKERPOP-1117 InputFormatRDD.readGraphRDD requires a valid gremlin.hadoop.inputLocation, breaking InputFormats (Cassandra, HBase) that don't need one

[[release-3-1-0-incubating]]
=== TinkerPop 3.1.0 (Release Date: November 16, 2015)

This release also includes changes from <<release-3-0-1-incubating, 3.0.1-incubating>> and <<release-3-0-2-incubating, 3.0.2-incubating>>.

* Fixed bug in Gryo and GraphSON (with embedded types) serialization for serialization of results returned from `Map.entrySet()`.
* `Transaction` settings for `onReadWrite` and `onClose` are now `ThreadLocal` in nature of standard transactions.
* Optimized `BulkLoaderVertexProgram`. It now uses `EventStrategy` to monitor what the underlying `BulkLoader` implementation does (e.g. whether it creates a new vertex or returns an existing).
* Integrated `NumberHelper` in `SumStep`, `MinStep`, `MaxStep` and `MeanStep` (local and global step variants).
* Gremlin Console remoting to Gremlin Server now supports a configuration option for assigning aliases.
* `CountMatchAlgorithm`, in OLAP, now biases traversal selection towards those traversals that start at the current traverser location to reduce message passing.
* Fixed a file stream bug in Hadoop OLTP that showed up if the streamed file was more than 2G of data.
* Added the ability to set thread local properties in `SparkGraphComputer` when using a persistent context.
* Bumped to Neo4j 2.3.0.
* Deprecated "rebindings" as an argument to Gremlin Server and replaced it with "aliases".
* Added `PersistedInputRDD` and `PersistedOutputRDD` which enables `SparkGraphComputer` to store the graph RDD in the context between jobs (no HDFS serialization required).
* Renamed the `public static String` configuration variable names of TinkerGraph (deprecated old variables).
* Added `GraphComputer.configure(key,value)` to allow engine-specific configurations.
* `GraphStep` is no longer in the `sideEffect`-package and is now in `map`-package (breaking change).
* Added support for mid-traversal `V()`-steps (`GraphStep` semantics updated).
* Fixed `Number` handling in `Operator` enums. Prior this change a lot of operations on mixed `Number` types returned a wrong result (wrong data type).
* Fixed a bug in Gremlin Server/Driver serializer where empty buffers were getting returned in certain cases.
* Renamed `ConjunctionX` to `ConnectiveX` because "conjunction" is assumed "and" (disjunction "or"), where "connective" is the parent concept.
* Removed `PathIdentityStep` as it was a hack that is now solved by `Traversal.Admin.addTraverserRequirement()`.
* Added `Traversal.Admin.addTraverserRequirement()` to allow a traversal strategy or source to add requirements (not only step determined anymore).
* Added `TraverserRequirement.ONE_BULK` to state the traverser does not handle bulk.
* Added `GraphTraversalSource.withBulk(boolean)` to enabled users to compute only using `bulk=1`.
* Gremlin Server supports Netty native transport on linux.
* Removed the need for `GFunction` (etc.) closure wrappers in Gremlin-Groovy as `as Function` can be used to convert closures accordingly.
* Added `SelectColumnStep` (`select(keys)` and `select(values)`). Deprecated `mapKeys()` and `mapValues()`.
* Renamed `gremlin.hadoop.graphInputRDD` and `gremlin.hadoop.graphOutputRDD` to `gremlin.spark.graphInputRDD` and `gremlin.spark.graphOutputRDD`, respectively.
* Fixed a bug in `FoldStep` around bulking. This could be a breaking change, but it is the correct semantics.
* Previous `group()`-behavior steps are accessible via the deprecated `groupV3d0()`-steps.
* `GroupStep` and `GroupSideEffectStep` now do lazy reductions to reduce memory footprint. Breaking change for `group()` semantics.
* Added `GroupStepHelper` with various static methods and classes that are used by both `GroupStep` and `GroupSideEffectStep`.
* Added `BarrierStep` interface with `processAllStarts()` method which process all starts up to yielding the barrier result.
* Fixed a severe threading issue in `TinkerGraphComputer`.
* The location of the jars in HDFS is now `hadoop-gremlin-x.y.z-libs` to ensure multiple TinkerPop versions don't clash.
* `GiraphGraphComputer` will only upload the jars to HDFS if it doesn't already exist (to help speed up startup time).
* `GiraphGraphComputer.workers()` is smart about using threads and machines to load balance TinkerPop workers across cluster.
* `GraphComputer.workers(int)` allows the user to programmatically set the number of workers to spawn.
* Added `GryoSerializer` as the new recommended Spark `Serializer`. Handles `Graph` and `GryoMapper` registries.
* `GryoPool` now makes use of `GryoPool.Builder` for its construction.
* Bumped to Apache Hadoop 2.7.1.
* Bumped to Apache Giraph 1.1.0.
* Bumped to Apache Spark 1.5.1.
* Split Hadoop-Gremlin apart such there is now `hadoop-gremlin`, `spark-gremlin`, and `giraph-gremlin` (and respective `GremlinPlugins`).
* Added `LambdaCollectingBarrierStep` which generalizes `NoOpBarrierStep` and allows for `barrier(normSack)`-type operations.
* Fixed bugs in the Gremlin Server's NIO protocol both on the server and driver side.
* Added `Path.popEquals(Pop,Object)` to check for path equality based on `Pop` (useful for `TraverserRequirement.LABELED_PATH`).
* Added `Operator.assign` to allow setting a direct value.
* `Operator` is now a `BinaryOperator<Object>` with appropriate typecasting for respective number operators.
* Simplified `SackValueStep` so it now supports both `sack(function)` and `sack(function).by()`. Deprecated `sack(function,string)` .
* Added `Parameters` object to allow for the parameters of a step to be retrieved at runtime via a traversal.
* Redesigned (though backwards compatible) `AddEdgeStep`, `AddVertexStep`, and `AddPropertyStep` (and respective `GraphTraversal` API).
* Added `GraphTraversalSource.inject()` so users can spawn a traverser with non-graph objects.
* `GraphStep` can now take a single argument `Collection` which is either elements or element ids (i.e. `g.V([1,2,3])` is supported now).
* Added `LoopsStep` to make the loop counter accessible within `repeat()`, `until()` and `emit()`.
* Gephi Plugin no longer requires manual insert of `store` steps to visualize a traversal.
* Added a `TinkerIoRegistry` that registers a custom serializer for Gryo that will serialize an entire `TinkerGraph` instance.
* Added configuration options to Gephi Plugin for setting the size of nodes visualized.
* Replaced `DedupBijectionStrategy` with the more effective `FilterRankingStrategy`.
* `ComputerAwareSteps` must not only handle step ids, but also step labels.
* Renamed `B_O_P_SE_SL_Traverser` to `B_LP_O_P_SE_SL_Traverser` as it now supports `TraverserRequirement.LABELED_PATH`.
* Added `B_LP_O_S_SE_SL_Traverser` in support of `TraverserRequirement.LABELED_PATH`.
* Added `TraverserRequirement.LABELED_PATH` which only generates path data for steps that are labeled (greatly increases the likelihood of bulking).
* Fixed a bug in `Path` usage that required an API update: `Path.addLabel()` is now `Path.extend(Set<String>)` and `Traverser.addLabels(Set<String>)`.
* Made `Path` iterable, so that it can be ``unfold()``'ed and used by local steps like `min(local)`, `max(local)`, etc.
* `WhereTraversalStep` and `WherePredicateStep` are now the only "special" `Scoping` steps after `MatchStartStep` in `match()`.

==== Bugs

* TINKERPOP-774 order / dedup issues
* TINKERPOP-799 [Proposal] with()-modulator for stream level variable binding.
* TINKERPOP-801 groupCount() fails for vertices (elements?) (using Spark)
* TINKERPOP-811 AddPropertyStepTest fails "all of a sudden"
* TINKERPOP-823 addV() broken for multi-value properties
* TINKERPOP-843 Misspecified HADOOP_GREMLIN_LIBS generates NullPointerException
* TINKERPOP-857 Add GraphComputer.config(key,value)
* TINKERPOP-895 Use "as BinaryOperator" and remove GBinaryOperator
* TINKERPOP-903 Fix empty buffer return upon buffer capacity exceeded
* TINKERPOP-910 In session transaction opened from sessionless request
* TINKERPOP-918 ComputerVerificationStrategy is too restrictive
* TINKERPOP-926 Renamed TinkerGraph public statics to common pattern used for other statics.
* TINKERPOP-948 AbstractGremlinProcessTest.checkMap not asserted in GroupTest
* TINKERPOP-953 Artifact equality is not evaluating properly
* TINKERPOP-955 HashMap$Node not serializable

==== Improvements

* TINKERPOP-297 Ensure Consistent Behavior Over Deleted Elements *(breaking)*
* TINKERPOP-333 Support VertexProperty in PartitionStrategy
* TINKERPOP-391 More fluency in GraphComputer for parameterization.
* TINKERPOP-616 Use Spark 1.3.0 in Hadoop-Gremlin.
* TINKERPOP-624 Passing Detached/Referenced to Graph.vertices/edge()
* TINKERPOP-680 Configurable Channelizer for Gremlin Driver
* TINKERPOP-728 Improve Remote Graph Object Treatment in Console
* TINKERPOP-756 Provide a strict parsing option for GraphMLReader
* TINKERPOP-760 Make loop counter accessible within repeat()
* TINKERPOP-762 Allow mid-traversal V() (and E())
* TINKERPOP-765 Decompose AbstractTransaction for different transactional contexts *(breaking)*
* TINKERPOP-767 Path should play well with "local" steps.
* TINKERPOP-768 MatchStep in OLAP should be smart about current vertex.
* TINKERPOP-769 Make the introduction of the TP3 docs story better.
* TINKERPOP-772 TraverserRequirement.LABELED_PATH
* TINKERPOP-796 Support merge binary operator for Gremlin sacks *(breaking)*
* TINKERPOP-798 [Proposal] Rename mapKeys()/mapValues() to select(keys) and select(values).
* TINKERPOP-802 Provide sack(object) so that the sack can be directly set.
* TINKERPOP-803 A better solution to g.V(someCollection.toArray())
* TINKERPOP-805 Enforce AutoCloseable Semantics on Transaction *(breaking)*
* TINKERPOP-821 Improve testing around TraversalHelper around recursive methods
* TINKERPOP-825 [Proposal] SetBulkStep (sideEffectStep)
* TINKERPOP-826 OneToManyBarrierStrategy
* TINKERPOP-827 Add a console session to the PageRank section of the docs.
* TINKERPOP-829 TinkerGraphComputer should support the user specified thread/worker count.
* TINKERPOP-835 Shade Jackson Dependencies *(breaking)*
* TINKERPOP-836 Support Hadoop2 in place of Hadoop1
* TINKERPOP-850 Reduce Graph.addVertex overload ambiguity *(breaking)*
* TINKERPOP-851 GroupCountStep needs a by() for the count.
* TINKERPOP-861 Solve "The Number Problem" for Operator (and follow on operators)
* TINKERPOP-863 [Proposal] Turn off bulking -- or is there something more general? (hope not).
* TINKERPOP-866 GroupStep and Traversal-Based Reductions *(breaking)*
* TINKERPOP-868 Allow Spark Gremlin Computer to Reuse Spark Contexts
* TINKERPOP-874 Rename Gremlin-Spark properties using gremlin.spark prefix. *(breaking)*
* TINKERPOP-876 Rename VendorOptimizationStrategy XXXOptimizationStrategy *(breaking)*
* TINKERPOP-879 Remove deprecated promoteBindings from GremlinExecutor *(breaking)*
* TINKERPOP-885 Change Transaction.onReadWrite() to be a ThreadLocal setting *(breaking)*
* TINKERPOP-888 GraphTraversal.property overloads *(breaking)*
* TINKERPOP-896 Simplify the {{withSack}} methods of {{GraphTraversalSource}}. *(breaking)*
* TINKERPOP-897 Remove deprecated GSupplier, GFunction, GConsumer, etc. methods. *(breaking)*
* TINKERPOP-898 Rename ConjuctionP and ConjuctionStep to ConnectiveP and ConnectiveStep *(breaking)*
* TINKERPOP-899 Bump to the latest version of Neo4j.
* TINKERPOP-900 Provide by(object) which compiles to by(constant(object))
* TINKERPOP-901 Option for use of Netty epoll on Linux to reduce GC pressure
* TINKERPOP-904 BulkLoaderVertexProgram optimizations
* TINKERPOP-905 Harden time oriented tests in ResultQueueTest
* TINKERPOP-907 getters for RepeatStep.untilTraversal and RepeatStep.emitTraversal
* TINKERPOP-908 Use line breaks in documentation
* TINKERPOP-909 Improve steps that handle numeric data
* TINKERPOP-911 Allow setting Thread Specific Spark JobGroup/Custom Properties based on hadoop conf
* TINKERPOP-913 Rename Gremlin Server arguments rebinding to alias
* TINKERPOP-914 DriverRemoteAcceptor in Gremlin Console supports aliases
* TINKERPOP-917 Add HadoopGraph.open(String)
* TINKERPOP-922 Add a book for Developer Documentation
* TINKERPOP-923 Add a book for Tutorials
* TINKERPOP-925 Use persisted SparkContext to persist an RDD across Spark jobs.
* TINKERPOP-931 Make it possible to extend the core OpProcessor implementations
* TINKERPOP-933 Improve release process to get files named properly
* TINKERPOP-935 Add missing "close" operation to the session opProcessor docs

== TinkerPop 3.0.0 (A Gremlin Rāga in 7/16 Time)

image::https://raw.githubusercontent.com/apache/tinkerpop/master/docs/static/images/gremlin-hindu.png[width=225]

[[release-3-0-2-incubating]]
=== TinkerPop 3.0.2 (Release Date: October 19, 2015)

* Cleaned up `ext/` directory when plugin installation fails for `gremlin-server` and `gremlin-console`.
* Fixed issues in `gremlin-server` when configured for HTTP basic authentication.
* Made `BulkLoaderVertexProgram` work for any persistent TP3-supporting graph (input and output).
* `TreeSideEffectStep` now implements `PathProcessor` which fixed a `ComputerVerificationStrategy` issue.
* Added a shell script that verifies source and binary distributions.
* Fixed a bulk related bug in `GroupStep` when used on `GraphComputer` (OLAP).
* Gremlin Server binary distribution now packages `tinkergraph-gremlin` and `gremlin-groovy` as plugins to be consistent with Gremlin Console's packaging.
* The `RepeatStep` clauses (`until()`,`emit()`,`repeat()`) can only be set at most one time in order to prevent user confusion.
* Fixed a `clone()` bug in `RepeatStep`, `TreeStep`, `GroupCountStep`, `GroupStep`, and `TraversalRing`.
* Fixed a thread context bug in `TinkerGraphComputer`.
* Fixed issues with the `gremlin-driver` related to hanging connections in certain conditions.
* TinkerGraph now has an option for persistence where the data is saved on `close()` and, if present, loaded on `open()`.
* Added an overload for `GremlinExecutor.eval()` that takes a `Lifecycle` object to override some default settings from `GremlinExecutor.Builder`.
* Improved session closing for transactional graphs during shutdown of Gremlin Server.
* Fixed id parameter used in tests for `GroovyStoreTest` and `GroovyRepeatTest` to not be treated as an embedded string.
* `GraphStep` will convert any `Vertex` or `Edge` ids to their id `Object` prior to submission to `GraphComputer` (OLAP).

==== Bugs

* TINKERPOP-814 ConnectionPool can fill with dead Connections
* TINKERPOP-816 Gryo deserialization of error response with null message causes NPE and protocol desync
* TINKERPOP-817 Gryo serialization of large responses fails and causes protocol desync
* TINKERPOP-840 TreeTest Is not being ignored via ComputerVerificationStrategy
* TINKERPOP-849 gremlin-server doesn't close sessions on 'close' opcode
* TINKERPOP-855 sasl authentication type error due to Json format
* TINKERPOP-865 Errors with HTTP REST basic auth
* TINKERPOP-867 TinkerGraphProvider does not initialize temp dir
* TINKERPOP-870 Rebound client requires a connection to occur on the underlying client.
* TINKERPOP-877 Driver hangs if SSL enabled on server but not on client

==== Improvements

* TINKERPOP-828 TinkerGraph can supportPersistence(), should we allow it.
* TINKERPOP-830 process-docs.sh introduces extra white space dependent on console width
* TINKERPOP-839 Docs should have a ${version.number} under the logo.
* TINKERPOP-852 A shell script that validates the distribution artifacts at release time
* TINKERPOP-853 TinkerPop Logo in JavaDoc index.html
* TINKERPOP-858 Cleanup after failed :install

[[release-3-0-1-incubating]]
=== TinkerPop 3.0.1 (Release Date: September 2, 2015)

* `Compare` now uses `BigDecimal` internally to ensure that precision is not lost on standard number comparisons.
* Renamed `ComputerVerificationStrategy` to `VerificationStrategy` so all the verification strategies can use it.
* Added `StandardVerificationStrategy` that throws exceptions for illegal traversal patterns on the standard engine (which extends to `GraphComputer`).
* Added `GraphFeatures.supportsConcurrentAccess()` to allows `Graph` implementations to signify if multiple instances can access the same data.
* Clarified semantics of `Transaction.close()` in unit tests - now refers only to closing the current transaction in the current thread.
* `Neo4jGraph` no longer uses `OptOut` on `TransactionTest.shouldRollbackOnCloseWhenConfigured` (formerly `shouldRollbackOnShutdownWhenConfigured`)
* Gremlin Server initialization scripts can now return a `Map` of values that will become global bindings for the server.
* Introduced the `--dryRun` option to the document generation process which ignores actual script execution in the Gremlin Console.
* Fixed bug in `EventStrategy` around property changed events when calling `property` without cardinality or meta-property values.
* Improved support for the `Accept` header for REST-based requests in Gremlin Server.
* `GraphFactory` now allows specification of the class to use to instantiate the `Graph` through the `GraphFactoryClass` annotation.
* Added `wrapAdjacencyList` and `unwrapAdjacencyList` options to `GraphSONWriter` and `GraphSONReader` respectively, thus allowing valid JSON to be written/read if the user desires.
* Added Gremlin Server/Driver authentication support via SASL.
* Added Basic HTTP authentication support for REST in Gremlin Server.
* Added Gremlin Server plugin to help with "credential graph" management (used in conjunction with authentication features of Gremlin Server).
* Added "secure" Gremlin Server/Driver example configuration files.
* Adjusted configuration for javadoc generation to eliminate error messages.
* Removed "reserved" graph concept names from tests (e.g. "label", "edge", "value") to support the convention of avoiding these strings for property names.
* Introduced `GraphProvider.Descriptor` which annotates a `GraphProvider` implementation to describe what `GraphComputer` implementation will be used.
* Modified `OptOut` to include a `computers` attribute which allows the `Graph` to opt-out of computer-based tests for specific computation engines.
* Added a `SandboxExtension` that can be plugged into `TypeCheckedCustomizerProvider` and `CompileStaticCustomizerProvider` to control classes and methods that can be used in the `GremlinGroovyScriptEngine`.
* Added a number of new `ImportCustomizerProvider` implementations such as, `TimedInterruptCustomizerProvider`, `TypeCheckedCustomizerProvider` and others.
* Refactored `GremlinGroovyScriptEngine` to make more general use of `ImportCustomizerProvider` implementations.
* Removed `SecurityCustomizerProvider` class and the "sandbox" configuration on the `ScriptEngines` class - this was an experimental feature and not meant for public use.
* Removed dependency on `groovy-sandbox` from the `gremlin-groovy` module.

==== Bugs

* TINKERPOP-770 Exception while AddPropertyStep tries to detach vertex property
* TINKERPOP-780 Use of fold() in repeat()
* TINKERPOP-782 map(Traversal) should declare requirements of child
* TINKERPOP-785 Gremlin Server Not Properly Reporting Port Conflict
* TINKERPOP-792 select at start of match traversal on Map can fail
* TINKERPOP-794 IncidentToAdjecentStrategy malfunction
* TINKERPOP-804 Failed installing neo4j-gremlin extension on Windows 7
* TINKERPOP-822 Neo4j GraphStep with element arguments ignores has  *(breaking)*

==== Improvements

* TINKERPOP-576 Gremlin Server Authentication
* TINKERPOP-582 Remove Groovy Sandbox Dependency
* TINKERPOP-610 General graph concept names in test schema
* TINKERPOP-656 IoRegistry Chaining
* TINKERPOP-690 Be able to OPT_OUT for Standard, but not Computer *(breaking)*
* TINKERPOP-699 GraphSON writeGraph not producing valid json object
* TINKERPOP-750 Compare should not have special case for Number
* TINKERPOP-752 Make Gremlin Server Better Respect ACCEPT
* TINKERPOP-764 Unify semantics of Transaction.close() in tests and documentation *(breaking)*
* TINKERPOP-771 IoRegistry Instantiation With GryoPool
* TINKERPOP-778 Support GraphFactory location via annotation.
* TINKERPOP-791 Document rules for committers
* TINKERPOP-797 order() seems to only like List? *(breaking)*
* TINKERPOP-808 TraversalComparator.comparator needs a getter

=== TinkerPop 3.0.0 (Release Date: July 9, 2015)

* Modified the `GremlinExecutor` to catch `Throwable` as opposed to `Exception` so as to properly handle `Error` based exceptions.
* Modified the `GremlinGroovyScriptEngine` compilation configuration to prevent inappropriate script evaluation timeouts on standalone functions.
* Added a custom configuration for "timed interrupt" in the `ScriptEngines` instantiation of the `GremlinGroovyScriptEngine`.
* Added `mapKeys()` (`MapKeyStep`) and `mapValues()` (`MapValueStep`) to get the keys and values of a map, respectively.
* `select()` no longer supports empty arguments. The user must specify the keys they are selecting.
* `MatchStep` and `match()` no longer have a "start label" parameter -- it is computed if the incoming traverser does not have requisite labels.
* Turned transactional testing back on in Gremlin Server using Neo4j.
* Renamed `Transaction.create()` to `Transaction.createThreadedTx()`.
* Added `TraversalParent.removeGlobalChild()` and `TraversalParent.removeLocalChild()`.
* Added a `clear` option to the Gephi Plugin to empty the Gephi workspace.
* Refactored `ResultSet` and related classes to stop polling for results.
* `AbstractStep` now guarantees that bulk-less and null-valued traversers are never propagated.
* Added `dedup(string...)` which allows for the deduplication of a stream based on unique scope values.
* Fixed multiple bugs in the Gephi Plugin related to refactoring of traversal side-effects.
* Split `WhereStep` into `WherePredicateStep` and `WhereTraversalStep` to simplify internals.
* Prevent the driver from attempting to reconnect on a dead host if the `Cluster.close()` method has been called.
* Renamed the "deactivate" option on `:plugin` command to "unuse" to be symmetric with the "use" option.
* Added `Traversal.toStream()` to turn the `Traversal<S,E>` into a `Stream<E>`.
* Added `Scoping.Variable` enum of `START` and `END` which allows the `Scoping` step to specify where its bindings are.
* `ComputerVerificationStrategy` is smart about not allowing `WhereXXXStep` with a start-variable to run in OLAP as it selects the value from the path.
* Rewrote `MatchStep` where it now works on `GraphComputer`, solves more patterns, provides plugable execution plans, supports nested AND/OR, `not()`-patterns, etc.
* Renamed `Graphs` in Gremlin Server to `GraphManager`.
* Fixed bug in Gremlin Driver where client-side serialization errors would not bubble up properly.
* Fixed problem in Gremlin Server to ensure that a final `SUCCESS` or `NO_CONTENT` message assured that the transaction was successful in sessionless requests.
* Arrow keys for cycling through command history now work in Gremlin Console when being used on Windows.
* Added `NotStep` and `not(traversal)` for not'ing a traversal (integrates like `ConjunctionStep`).
* Removed `TraversalP`. Traversals and `P`-predicates are completely separate concepts.
* `has(key,traversal)` is now an alias for `filter(__.values(key).traversal)` using `TraversalFilterStep`.
* Simplified `SubgraphStrategy` by using `TraversalFilterStep` instead of the more complex `WhereStep`.
* Added `TraversalMapStep`, `TraversalFlatMapStep`, `TraversalFilterStep`, and `TraversalSideEffectStep` which all leverage an internal traversal.
* Added `Path.get(pop,label)` as default helpers in `Path`.
* Added `Pop.first`, `Pop.last`, and `Pop.all` as enums for getting single items from a collection or a list of said items.
* Changed `GremlinServer.start()` to return a `CompletableFuture` that contains the constructed `ServerGremlinExecutor`.
* Restructured `IoTest` breaking it up into smaller and more logically grouped test cases.
* Gremlin Server `Settings` now has sensible defaults thus allowing the server to be started with no additional configuration.
* Fixed garbled characters in Gremlin Console that notably showed up in `:help`
* Replaced dependency on `groovy-all` with individual Groovy dependencies as needed.
* Bumped `org.gperfutils:gbench` to the `0.4.3` and a version explicitly compatible with Groovy 2.4.x.
* Renamed `KeyStep` to `PropertyKeyStep` to be consistent with `PropertyValueStep`.
* Added `Gremlin-Lib-Paths` to modify paths in plugin `lib` directory.
* Modified the capabilities of `Gremlin-Plugin-Paths` to delete paths that have no value on the right-hand-side of the equals sign.
* The REST API in Gremlin Server now requires parameters to be defined with a "bindings." prefix.
* Modified the REST API in Gremlin Server to accept rebindings.
* Added `rebindings` optional argument to sessionless requests to allow global bindings to be rebound as needed.
* Added `LazyBarrierStrategy` which "stalls" a traversal of a particular form in order to gain a bulking optimization.
* `CollectingBarrierStep` supports `maxBarrierSize` for "lazy barrier," memory conservation.
* `Scoping` now has `getScopeKeys()` to get the keys desired by the scoping step.
* Refactored SSL support in the Gremlin Server/Driver.
* Factored out `ServerGremlinExecutor` which contains the core elements of server-side script execution in Gremlin Server.
* Bumped to netty 4.0.28.Final.
* Refactored the `Mutating` interface and introduce `CallbackRegistry` interface around `EventStrategy`.
* Changed `onReadWrite` and `onClose` of `AbstractTransaction` to be synchronized.
* Added `LabelP` to support index lookups and `has()` filtering on `Neo4jGraph` multi-label vertices.
* `AddEdgeStep` is now a `Scoping` step.
* Added a fully defined set of `Graph.Feature` implementations to `EmptyGraph`.
* Dropped dependency on `org.json:json` - used existing Jackson dependency.
* Added back neo4j-gremlin as the licensing of the Neo4j API is now Apache2.
* Added `willAllowId` method to features related to vertices, edges and vertex properties to test if an identifier can be use when `supportsUserSuppliedIds` is `true`.
* Fixed a bug in `GraphTraversal.choose(predicate,trueTraversal,falseTraversal)`.
* Removed `MapTraversal`, `MapTraverserTraversal`, `FilterTraversal`, and `FilterTraverserTraversal` as these are simply `__.map(function)` and `__.filter(predicate)`.
* Include `hadoop-gremlin` Hadoop configuration sample files in Gremlin Console distribution.
* Iteration of results in Gremlin Server occur in the same thread as evaluation and prior to transaction close.
* TinkerGraphComputer now supports every `ResultGraph`/`Persist` combination.
* `GraphComputerTest` extended with validation of the semantics of all `ResultGraph`/`Persist` combinations.
* GiraphGraphComputer no longer requires an extra iteration and MapReduce job to derive the full `Memory` result.
* SparkGraphComputer now supports `InputRDD` and `OutputRDD` to allow vendors/users to use a `SparkContext` to read/write the graph adjacency list.
* Added `Scoping.getScopeValue()` method so all "selecting" steps use the same pattern for map, path, and sideEffect data retrieval.

=== TinkerPop 3.0.0.M9 (Release Date: May 26, 2015)

* Removed `GraphComputer.isolation()` as all implementations use standard BSP.
* Added a Gremlin Server `LifeCycleHook` to ensure that certain scripts execute once at startup and once at shutdown.
* `has(key)` and `hasNot(key)` are now aliases for `where(values(key))` and `where(not(values(key)))`, respectively.
* TinkerGraph classes are now final to restrict user and vendor extension.
* Added `TraversalStrategy.VendorOptimization` to ensure that all TinkerPop optimizations execute first on the known TinkerPop steps.
* Added `TailGlobalStep` and `TailLocalStep` (`tail()`) which gets objects from the end of the traversal stream.
* `AndStep` and `OrStep` are now simply markers where `WhereStep(a.and(b).and(c)...and(z))` is the compilation.
* Moved `Compare`, `Contains`, `Order`, `Operator`, and `P` to `process/traversal` from `structure/` as they are process-based objects.
* `HasContainer` now uses `P` predicate as helper methods and tests are more thorough on `P`.
* Changed Gremlin Server integration/performance tests to be runnable from within the `gremlin-server` directory or from the project root.
* Moved the string methods of `TraversalHelper` to `StringFactory`.
* Renamed JSON-related serializers for Gremlin Server to be more consistent with GraphSON naming.
* Removed `HasTraversalStep` in favor of new `P.traversal` model with `HasStep`.
* Fixed bug in `WsGremlinTextRequestDecoder` where custom serializers from graphs were not being used.
* Added `AndP` which allows for the `and()`-ing of `P` predicates.
* `Order.opposite()` is now `reversed()` as that is a `Comparator` interface method with the same semantics.
* `Compare/Contains/P.opposite()` are now `negate()` as that is a `BiPredicate` interface method with the same semantics.
* `has(traversal)` is replaced by `where(traversal)` and `has(key,traversal)`. `HasXXX` is always with respects to an element property.
* Added `TraversalScriptHelper` with static methods for dynamically creating a `Traversal` from a JSR 223 `ScriptEngine`.
* Changed `SubgraphStrategy` to take `Traversal` rather than `Predicate` for filtering.
* Improved `SubgraphStrategy` to only modify the `Traversal` if filtering was required.
* Improved logging of errors in the `HttpGremlinEndpointHandler` to include a stracktrace if one was present.
* Moved `AbstractGremlinSuite.GraphProviderClass` to `org.apache.tinkerpop.gremlin.GraphProviderClass`.
* Simplified the Gremlin-Groovy test suite where there is now no distinction between `STANDARD` and `COMPUTER` tests.
* `VertexProgram` and `MapReduce` now add a `Graph` parameter to `loadState(Graph, Configuration)`.
* Added `ScopingStrategy` which auto-scopes `select()` and `where()` so the language looks clean.
* Added `Scoping` as a marker interface to state that a step desires a particular `Scope`.
* `SelectStep`, `SelectOneStep`, and `WhereStep` support both `Scope.local` and `Scope.global` for `Map<String,Object>` or `Path` analysis, respectively.
* Fixed a bug in the `TraversalStrategies` sort algorithm.
* Removed numerous unused static utility methods in `TraversalHelper`.
* TinkerGraph process suite tests are now running with and without strategies in place.
* Added `IncidentToAdjacentStrategy` which rewrites `outE().inV()`, `inE().outV()` and `bothE().otherV()` to `out()`, `in()` and `both()` respectively.
* Renamed `ComparatorHolderRemovalStrategy` to `OrderGlobalRemovalStrategy` as it now only applies to `OrderGlobalStep`.
* Anonymous traversal no longer have `EmptyGraph` as their graph, but instead use `Optional<Graph>.isPresent() == false`.
* Added `Traversal.Admin.setGraph(Graph)` as strategies that need reference to the graph, need it across all nested traversals.
* `AbstractLambdaTraversal` is now smart about `TraversalParent` and `TraversalStrategies`.
* Fixed bug in `GraphML` reader that was not allowing `<edge>` elements to come before `<node>` elements as allowable by the GraphML specification.
* Added `VertexFeature.getCardinality`.
* Added `AdjacentToIncidentStrategy` which rewrites `out().count()` to `outE().count()` (and similar such patterns).
* `GryoPool` now takes a `Configuration` object which allows setting the size of the pool and the `IoRegistry` instance.
* Added `PersistResultGraphAware` interface which is used by `OutputFormats` to specify persistence possibilities for a Hadoop `GraphComputer`.
* `ElementIdStrategy` now allows the identifier property to be set directly (and not only by specifying `T.id`).
* Added sample configuration files for registering a `TraversalStrategy` in Gremlin Server.
* Added response status code for `NO_CONTENT` to represent output for a successful script execution without a result (e.g. an empty `Iterator`).
* Removed the notion of a "terminator" message from the Gremlin Server protocol - new response status code for `PARTIAL_CONTENT`.
* `Path` and `Step` labels are ordered by the order in which the respective `addLabel()` calls were made.
* A `Step` now has a `Set<String>` of labels. Updated `as()` to take a var args of labels.
* Dropped `BatchGraph` from the code base - it will be replaced by bulk loader functionality over OLAP.
* `TraversalSideEffects` now implements `Optional` semantics. Less code as Java8 provides the helper methods.
* `TraversalScriptSupplier` now takes an `Object` var args for setting `ScriptEngine` bindings if needed.
* `Compare` is now more lenient on `Number`-types.
* Removed `Compare.inside` and `Compare.outside` as they are not primitive comparators and should be composed from primitives.
* Introduced `P` (predicate) for cleaner looking `is()`, `has()`, and `where()` calls -- e.g. `has('age',eq(32))`.
* `GraphTraversalSource` is now the location for `withXXX()` operations. No longer do they exist at `GraphTraversal`.
* All `Traverser` objects now extend from `AbstractTraverser` or a child that ultimately extends from `AbstractTraverser`.
* OLTP `select()` now returns a list for traversals with duplicate labels (as this was a unintended side-effect of `SparsePath`).
* Removed the `SparsePath` optimization as it led to numerous corner-case inconsistencies.
* `VertexWritable` serializes and deserializes the `StarGraph` object -- no more intermediate `DetachedXXX` objects.
* Gremlin Server better supports the settings for the high and low watermark that will slow writes to clients that are lagging.
* Added `GraphReader.readObject()` and `GraphWriter.writeObject` abstractions for those implementations that can support them.
* Altered `GraphWriter.writeVertices()` method to take an `Iterator` of vertices rather than a `Traversal`.
* GraphSON format for output from `GraphWriter.writeVertex`, `GraphWriter.writeVertices`, and `GraphWriter.writeGraph` have all changed now that they use `StarGraph` serialization.
* Gryo format for output from `GraphWriter.writeVertex`, `GraphWriter.writeVertices`, and `GraphWriter.writeGraph` have all changed now that they use `StarGraph` serialization.
* Added read and write methods to `GraphReader` and `GraphWriter` for `Property` and `VertexProperty`.
* Reduced object creation in GraphSON during serialization.
* Moved `T` tokens to the `structure/` package as its more general than `process/`.
* `Attachable.attach()` now takes a `Method` to determine whether to attach via `GET`, `CREATE`, or `GET_OR_CREATE`.
* Decreased size of Gremlin Server `RequestMessage` and `ResponseMessage` serialization payloads and reduced object creation.
* `Graph.empty()` no longer required with the introduction of `ShellGraph` which is a placeholder for a graph class and computer.
* `VertexProperty.Cardinality` default is now vendor chosen. If the vendor has not preference, they should use `Cardinality.single`.
* `Messenger.receiveMessages()` no longer takes a `MessageScope` and thus, consistent behavior between message-passing and message-pulling systems.
* Changed the `gremlin.tests` environment variable for test filtering to the more standard convention of `GREMLIN_TESTS` and made it work for all test suites.
* Removed `back()`-step as `select()`-step provides the same behavior with more intelligent optimizations and `by()`-modulation.
* Removed `Graph.Helper` method annotation and related infrastructure in tests.
* Modified header of Gryo to be 16 bytes instead of 32 (and removed the version stamp).
* Removed the concept of handling version in Gryo via the builder as it wasn't really accomplishing the capability of ensuring backward compatibility.
* Moved `Exceptions.propertyRemovalNotSupported` from `Element` to `Property` for consistency.
* Provided a method for Gremlin Server to bind `TraversalSource` objects for use in scripts.
* Modified the reference implementation for dealing with "custom" identifier serialization in GraphSON - See `IoTest.CustomId` for the example.
* Modified `g.vertices/edges` and related methods and tests to support non-type specific querying (e.g. `g.V(1)` and `g.V(1L)` should both return the same result now).
* `TinkerGraph` supports an `IdManager` which helps enforce identifier types and improve flexibility in terms of how it will respond to queries around identifiers.
* `DetachedXXX` now uses the standard `structure/` exceptions for unsupported operations.
* Added private constructors to all `Exceptions` inner classes in the respective `structure/` interfaces.
* Re-introduced `ReferenceXXX` to ensure a smaller data footprint in OLAP situation (`DetachedXXX` uses too much data).
* `Attachable` now has a set of static exception messages in an `Exceptions` inner class.
* Added `StarGraph` which is a heap efficient representation of a vertex and its incident edges (useful for `GraphComputer` implementations).
* `TraverserSet` uses a `FastNoSuchElementException` on `remove()` for increased performance.
* Add `Profiling` interface to enable vendors to receive a `Step's MutableMetrics`.

=== TinkerPop 3.0.0.M8 (Release Date: April 6, 2015)

* Removed Neo4j-Gremlin from this distribution due to GPL licensing. Working with Neo4j team to reintroduce by M9.
* Altered structure of plugin directories for Gremlin Server and Gremlin Console to allow for the full `lib` directory with all dependencies and the lighter `plugin` directory which contains filtered dependencies given the path.
* Improved `OptOut` to allow for exclusion of a group of tests by specifying a base test class.
* `GraphComputerTest` is now Java8 specific and much easier to extend with new test cases.
* Merged the `gremlin-algorithm` module into `gremlin-test`.
* Removed `LambdaVertexProgram` and `LambdaMapReduce` as it will be one less thing to maintain.
* Gremlin Console accepts a `max-iteration` configuration via the standard `:set` command to limit result iteration.
* `Vertex.property()` default behavior is now `Cardinality.single`.
* Added `ElementIdStrategy` as a `TraversalStrategy`.
* Introduce `AbstractTransaction` to simplify implementation of standard transactional features for vendors.
* Added `EventStrategy` to generate `Graph` modification events to listeners.
* Added test to enforce return of an empty `Property` on `VertexProperty.property(k)` if no meta properties exist.
* Added methods to registered transaction completion listeners on `Transaction` and provided a default implementation.
* Fixed bug in Neo4j where return of an empty meta property was returning a `NullPointerException`.
* Refactored step API -- the TinkerPop3 steps are the foundation for any domain specific language (including graph).
* `MapReduce` now has `workerStart(Stage)` and `workerEnd(Stage)` methods with analagous semantics to `VertexProgram`.
* Hadoop-Gremlin `ObjectWritable` now leverages Kryo for data serialization.
* `GiraphGraphComputer` supports arbitrary objects as the vertex id -- previously, only long ids were supported.
* Added `VertexProgramPool` to support thread safe pooling of vertex programs for graph computers that provide threaded workers.
* Added `GryoPool` to support thread safe pooling of Gryo readers and writers.
* Added `TraversalSource` which contextualizes a traversal to a graph, DSL, execution engine, and runtime strategies.
* Added `AddVertexStep` (`addV`), `AddPropertyStep` (`property`), and changed `AddEdgeStep` to a map-step instead of a sideEffect-step.
* Added `compile` method to `GremlinExecutor` and related classes.
* Fixed bug in Gremlin Server that was generating extra response messages on script evaluation errors.
* Changed the `Memory` API to not return the mutated value on `or`, `and`, `incr` as it is too difficult to implement faithfully in a distributed system.
* Added `SparkGraphComputer` to Hadoop-Gremlin which uses Apache Spark as the underlying computing engine.
* Renamed "Gremlin Kryo" to "Gryo".
* Refactored `TinkerWorkerPool` to use `ExecutorService` so as to reuse threads when executing graph computer functions.
* Removed `Reducing.Reducer` and `ReducingStrategy`. Previous `Reducing` classes are now `MapReducer` classes.
* Refactored the "process" test suite to allow for better test configuration with respect to different `TraversalEngine` implementations.
* Added `hasNot(traversal)` which is a faster way of doing `has(traversal.count().is(0L))`.
* `TraversalStrategy.apply(traversal)` is the new method signature as the `TraversalEngine` can be retrieved from the `Traversal`.
* `TraversalEngine` is now an interface and provided to the traversal by the graph. `Graph` methods added to set the desired traversal engine to use.
* Added `count(local)`, `sum(local)`, `max(local)`, `min(local)`, `mean(local)`, `dedup(local)`, `sample(local)` and `range(local)` for operating on the local object (e.g. collection, map, etc.).
* `TraversalComparator` exists which allows for `order().by(outE().count(),decr)`.
* Added Apache Rat plugin to detect the proper inclusion of license headers in files.
* A `Traversal` now respects thread interruption during iteration, throwing a `TraversalInterruptionException` if it encounters interruption on the current thread.
* Apache refactoring: `com.tinkerpop` -> `org.apache.tinkerpop`.
* `Traversal` is now `Serializable` and with most queries no longer needing lambdas, Gremlin-Java works over the wire.
* Added `VertexProperty.Cardinality` with `list`, `set`, and `single`. No more `Vertex.singleProperty()` method.
* Added `RangeByIsCountStrategy` that adds a `RangeStep` in front of `.count().is(<predicate>, <value>)` to minimize the amount of fetched elements.
* Added `CoalesceStep` / `coalesce()` that emits the first traversal which emits at least one element.
* Added more syntactic sugar tricks to the Gremlin sugar plugin -- `&`, `|`, `select from`, `gt`, etc.
* `Traversal.Admin` is consistent internal to steps, traversals, strategies, etc. For the user, `Traversal` is all they see.
* `TraversalHolder` is now called `TraversalParent` with the child/parent terminology used throughout.
* Added `GroovyEnvironmentPerformanceSuite`.
* Provided more robust shutdown capabilities for the thread pools used in `GremlinExecutor`.
* A massive `process/` package reorganization -- class names are still the same, just in new packages.
* Bumped `neo4j-graph` to Neo4j 2.1.6.
* Bumped to Groovy 2.4.1.
* Added a new "performance" test suite for Gremlin Process.
* Steps now only operate with traversals -- no more lambdas. Lambda-> `Traversal` conversion utilities added.
* `SideEffectStep` always requires a `Consumer`. Steps that were consumer-less simply extends `AbstractStep`.
* Simplified the `Neo4jGraph` implementation by now allowing `cypher()` mid-traversal. Only available via `g.cypher()`.
* Moved `clock()` out of the Utility plugin. It is now available to both Groovy and Java.
* Changed the `OptOut` annotation to allow for ignoring an entire test case using a wildcard.
* Added `AndStep` and `OrStep` filters to support arbitrary conjunction of traversals.
* `__` is now a class with static `GraphTraversal` methods and thus `repeat(out())` is possible.
* Added `IsStep` / `.is()` that supports filtering scalar values.
* `Neo4jGraph` and `TinkerGraph` no longer create new `Feature` instances on each feature check.
* Added `Compare.inside` and `Compare.outside` for testing ranges. Removed `between()` as now its `has('age',inside,[10,30])`.
* `GraphTraversal.has()` no longer requires the element type to be cast in the traversal definition.
* Fixed a `ConcurrentModificationException` bug in TinkerGraph that occurred when doing full vertex/edge scans and removing elements along the way.
* Added `Scope.local` and `Scope.global` in support of `OrderLocalStep` and `OrderGlobalStep` via `order(scope)`.
* Added `Order.keyIncr`, `Order.keyDecr`, `Order.valueIncr`, and `Order.valueDecr` in support of `Map` sorting.
* Added `Order.shuffle` and removed `shuffle()` in favor of `order().by(shuffle)`.
* Changed `Order implements Comparator<Comparable>` to `Order implements Comparator<Object>` as its now generalized to multiple types of objects.
* The `maxContentLength` setting in Gremlin Server is now respected by the HTTP/REST Gremlin endpoint.
* Fixed resource leak in the HTTP/REST Gremlin endpoint of Gremlin Server.
* Refactored Gremlin Server `start` and `stop` functions to return `CompletableFuture`.
* HTTP REST error response JSON objects from Gremlin Server should no longer have issues with control characters, line feeds, etc.
* Added `MeanStep`, `mean()`, and `MeanNumber` for calculating number averages in a traversal.
* Greatly simplified all the traversal `MapReduce` implementations due to the introduction of `VertexTraversalSideEffects`.
* Added `VertexTraversalSideEffects` as a cheap, static way to get a sideEffect-view of a vertex in OLAP.
* Added `TraversalHelper.isLocalStarGraph()` which determines if a traversal is contained within the local star graph.
* Added `TraversalVerificationStrategy` to verify if the traversal can be executed on respective engine.
* Refactored `GraphTraversal.cap()` to `GraphTraversal.cap(String...)` to support multi-sideEffect grabs.
* Added GraphSON serialization for `Path`.
* Added `Traversal.Admin.getTraverserRequirements()` and removed `TraversalHelper.getTraverserRequirements(Traversal)`.
* `Traversal.equals()` is no longer computed by determining if the objects returned are equal.
* Altered messaging in Gremlin Console when using a remote that is not yet activated.
* Fixed potential for deadlock in Gremlin Driver when waiting for results from the server.
* Added the `useMapperFromGraph` serializer option to the Gremlin Server configuration file to allow auto-registration of serialization classes.
* Refactored Netty pipeline structure to not have a second "Gremlin" executor group and instead used a standard `ExecutorService`.
* Refactored the `GremlinExecutor` to take an optional transformation function so as to allow manipulation of results from `eval` in the same thread of execution.
* Fixed issue with the `HttpGremlinEndpointHandler` where requests were getting blocked when `keep-alive` was on.
* Added `MinStep` and `MaxStep` with respective `min()` and `max()`.
* `CountStep` and `SumStep` now extend `ReducingBarrierStep` and no longer are sideEffect steps.
* `SideEffectCapStep` now extends `SupplyingBarrier` and is much simpler than before.
* Added `SupplyingBarrier` which simply drains the traversal and emits the value of a provided supplier.
* Added `TraversalLambda` which implements function, predicate, and consumer over a provided traversal.
* Any non-core `Step` that takes a function or predicate can now take a traversal which maps to `traversal.next()` (function) and `traversal.hasNext()` (predicate).
* `CollectingBarrierStep` is no longer abstract and added `GraphTraversal.barrier()` which is analogous to `fold().unfold()`, though cheaper.
* Added `TraversalOptionHolder` for branching steps to index works with corresponding `GraphTraversal.option()`.
* `BranchStep` is now a proper generalization of `UnionStep` and `ChooseStep`.
* `SubgraphStep` has changed in support of in-traversal filtering and removing the need for path-based traversers.
* Added `HasTraversalStep` which takes an anonymous traversal to determine whether or not to filter the current object.
* Added `Traversal.Admin.getStartStep()` and `Traversal.Admin.getEndStep()`. Removed `TraversalHelper.getStart()` and `TraversalHelper.getEnd()`.
* Refactored `profile()` to use injected steps. `ProfileStep` can now be used without any special JVM command line parameters.
* Added `ReducingBarrierStep` which acts like `CollectingBarrierStep` but operates on a seed with a bi-function.
* Added a preprocessor for AsciiDocs. Documentation code examples are executed and the results are dynamically inserted into the doc file.
* `LocalStep` traversal is treated as a branch, not an isolated traversal. Moreover, moved `LocalStep` to `branch/`.
* Traversal strategies are now applied when the `TraversalVertexProgram` state is loaded, not when submitted. Less error prone as it guarantees strategy application.
* Reworked `TraversalHolder` where there are "local traversals" and "global traversals". Local traversals are not subject to OLAP message passing.
* Fixed a bug in `DedupStep` that made itself apparent in `DedupOptimizerStrategy`.
* Added `RepeatStep.RepeatEndStep` in order to reduce the complexity of the code on OLAP when the predicates are not at the start of `RepeatStep`.

=== TinkerPop 3.0.0.M7 (Release Date: January 19, 2015)

* Added `SideEffectRegistrar` interface and `SideEffectRegistrationStrategy` for allowing steps to register sideEffects at strategy application time.
* Renamed `Traverser.Admin.setFuture()` and `Traverser.Admin.getFuture()` to `setStepId()` and `getStepId()`, respectively.
* Added `TraversalMatrix` for random access to steps in a traversal by their step id. Used by `TraversalVertexProgram`.
* Added unique identifies to `Step` that are not the user provided labels. `Step.getLabel()` now returns an `Optional<String>`.
* Removed `UnionLinearStrategy`, `ChooseLinearStrategy`, and `RepeatLinearStrategy` as nested traversals are now natively supported in OLAP.
* Fixed `Neo4jGraph` around manual transaction behavior on `commit` and `rollback` such that they would throw exceptions if a transaction was not open.
* Redesigned the hidden step labeling mechanism so its consistent across a cluster, easier for rewrite strategies, and will enable nested OLAP traversals.
* `Traverser.incrLoops()` now takes a string step label to enable nested looping constructs (i.e. loop stacks).
* Added `Traversal.tryNext()` which returns an `Optional`, where the provided default method should be sufficient for all vendors.
* Removed `PathConsumer` in favor of `TraverserRequirement.PATH`-model via `Step.getRequirements()`.
* `Step.getRequirements()` returns a `Set<TraverserRequirement>` which is what is required of the `Traverser` by the `Step`.
* `Traverser` now extends `Cloneable` and `Traverser.clone()` is used to good effect in `Traverser.split()`.
* Added `AbstractTraverser` for which all traversers extend.
* Moved `Traversal.SideEffects` to `TraversalSideEffects` as sideEffects are not necessarily tied to the traversal.
* Removed `Graph.of()` for generating anonymous graph traversals -- replaced by `__`-model.
* Removed `Graph` being stored in `Traversal.SideEffects`. Too dangerous when moving between OLTP and OLAP and its limited uses were worked around easily.
* No need for `DefaultXXXGraphTraversal` unless the vendor is extending with new methods (e.g. `DefaultNeo4jGraphTraversal`).
* Reworked `TraversalStrategies` such that the are "emanating object class"-dependant, not `Traversal` dependent.
* Moved `Traverser.sideEffects()` to `Traverser.asAdmin().getSideEffects()`. Users should use `Traverser.sideEffects(key)` and `Traverser.sideEffects(key,value)`.
* Added `SerializationTest` to the `StructureStandardSuite` in `gremlin-test` which validates serialization at a lower level than `IoTest`.
* Removed `IntervalStep` and renamed `interval()` to `between()` which is simply an alias to a `has().has()` chain.
* Added `__` static interface which allows for `__.out().out()`-style construction of anonymous traversals (instead of `g.of()`).
* The only `GraphTraversal` steps that operate on `Traverser` are the base lambdas and `repeat()` (i.e. `emit()` and `until()`).
* Removed dependency on the `reflections` library in `gremlin-test` which removed the default implementation of `GraphProvider.getImplementations()` - vendors now need to implement this method themselves.
* Relaxed the `<S>` typing requirement for anonymous traversals when applied to `choose()`, `repeat()`, `union()`, etc.
* Removed `LoopStep` and `UntilStep` in favor of the new `RepeatStep` model of looping in Gremlin3.
* `BranchStep` is now exposed in `GraphTraversal` via `branch(function)`.
* `UnionStep` now implements `TraversalHolder`.
* Added `RepeatStep` as the new looping construct supporting do/while, while/do, and emit semantics.
* Moved `Traversal.sideEffects()` to `Traversal.Admin.getSideEffects()` as `cap()` should be used to access the sideEffect data of a traversal.
* Renamed vendor `XXXTraversal` to `XXXGraphTraversal` (interface) and `XXXGraphTraversal` to `DefaultXXXGraphTraversal` (implementation class).
* Modified packaging for console plugins to be more consistent by moving them to the `com.tinkerpop.gremlin.console.groovy.plugin` namespace.
* Removed all TinkerPop specific dependencies to Guava to avoid user version conflicts.
* Added support for `-e` (script file execution) and `-v` (version display) options on `gremlin.sh`.
* GraphSON supports the assignment of multiple custom serialization modules.
* `Traverser.get(stepLabel/sideEffectKey)` no longer exists. There now exists: `Traverser.path(stepLabel)` and `Traverser.sideEffects(sideEffectKey)`.
* `SimpleTraverser` now supports "path" but in a very loose, global cache way. Added `SparsePath` as a `Map`-backed `Path` implementation.
* Provided Neo4j multi-label support in Neo4j-Gremlin. Added three `Neo4jVertex`-specific methods: `addLabel()`, `removeLabel()`, `labels()`.
* Bumped to Groovy 2.3.9.
* Added `Graph.Io` interface which allows for simplified helper methods for end users and a way for vendors to override `GraphReader` and `GraphWriter` initial construction when custom serializers are needed.
* Removed methods from `GraphProvider` related to customizing serializers in `IoTest` from the test suite as the new `Graph.Io` interface now serves that purpose.
* Added `Neo4jGraph.checkElementsInTransaction(boolean)` which will (or not) verify whether elements retrieved via Neo4j global graph operations are transactionally consistent.
* Added `ScriptInputFormat` and `ScriptOutputFormat` to Hadoop-Gremlin for reading and writing a file according to an arbitrary parsing script.
* Added `TimeLimitStep.getTimedOut()` to determine if the step timed out or there were no more objects to process.
* `Graph.System` is now `Graph.Hidden` with "hidden" being the vendor namespace and the key prefix being `~`.
* Much better `toString()` handling in `Step` and `Traversal`.
* `ComparatorHolder<V>` interface returns a `List<Comparator<V>>` instead of a `Comparator<V>[]`.
* `T` now implements `Function<Element,Object>`.
* Added `ElementValueComparator` and `ElementFunctionComparator` in support of vendor introspection on `ComparatorHolder`-steps.
* Renamed `Comparing` marker interface to `ComparatorHolder`.
* `FunctionHolder` interface provides vendor introspection via `ElementValueFunction`.
* Removed `OrderByStep` as it is now just `order()` with a `by()`-based comparator.
* Added `SampleStep` (`sample()`) to allow for sampling the set of previous objects. Useful for doing random walks with `local()`.
* Renamed `random()` to `coin()` to better express that the filter is a random coin toss.
* Added `by()`-projection to modulate the meaning of post-processing steps like `aggregate()`, `groupCount()`, `path()`, `order()`, etc.
* Removed the `Strategy` interface and gave `StrategyGraph` direct access to the `GraphStrategy`.
* Added `Graph.strategy()` to help instantiate `StrategyGraph` instances.
* Modified the signature of all `GraphStrategy` methods to include an parameter that contains a reference to the "composing strategy".
* `PartitionStrategy` hides the specified partition key from view when iterating properties, keys, etc.
* Change construction of `GraphStrategy` implementations to be consistent with singleton instances and builder pattern.
* Added `Graph.Helper` annotation to "protected" certain default interface methods from implementation by vendors.
* Transaction retry functions now work with "manual" transactions.
* Improved error messaging when importing "legacy" GraphSON that was not generated with "extended" properties.
* Renamed "iterator" related methods in the `GraphStrategy` interface to be consistent with the method names they represent.
* `PropertyMapStep` (`valueMap()`) now takes a boolean to state if the tokens of the element are desired along with its properties.
* `HadoopGraph` now connected to the `StructureProcessSuite`.
* `HadoopGraph` no longer supports `Graph.Variables` as they were in-memory. A persistence mechanism can be introduced in the future.
* Hidden properties removed in favor of using `GraphStrategy` for such features.
* `Edge.iterators().vertexIterator(BOTH)` now guarantees `OUT` then `IN` vertex iterator order.
* `Graph.v(Object)` and `Graph.e(Object)` no longer exist. Instead, use `Graph.V(Object... ids)` and `Graph.E(Object... ids)`.
* Added `Graph.Iterators` to allow access to vertex and edge iterators based on element ids and bypassing `GraphTraversal`.
* Renamed `GraphStrategy` implementations to be less verbose - removed the word "Graph" from their names (e.g. `IdGraphStrategy` simply changed to `IdStrategy`).
* Removed `Step.NO_OBJECT` as the problem is solves can be solved with proper use of `flatMap` and `EmptyTraverser`.
* `Path` is now part of `GraphSerializer` and thus, not specific to a particular implementation of `Path`.
* Added messaging to show files being downloaded when using the Gremlin Server "install" command.
* Added test name and class arguments to the `GraphProvider.loadGraphWith` method.
* Merged `ReferencedXXX` and `DetachedXXX` so that all migration of graph element data is via `DetachedXXX`.
* Added `StaticVertexProgram` and `StaticMapReduce` which simply return `this` on `clone()`.
* `VertexProgram` and `MapReduce` now implement `Cloneable` and is used for fast copying across workers within the same machine.
* Added `TraversalHolder` interface which extends `PathConsumer` to determine recursively if nested traversals require path calculations turned on.
* Reworked how a `TraverserGenerator` is retrieved and utilized.
* Added `Traversal.toBulkSet()` to make getting resultant data more efficiently for traversals with repeated data.
* Provided a helper `LocalStep.isLocalStarGraph()` so `GraphComputer` implementers know the requisite data boundaries.
* Created `Traversal.Admin` to hide administrative methods. Added `Traversal.asAdmin()` to get at `Traversal.Admin`.
* Fixed up all `Step` cloning operations realizing that Java8 lambdas are always bound to the calling class (no delegates).
* Usage of `:remote close` without configured remotes shows a reasonable message rather than a stack trace.
* Provided `LocalStep` to signify that the internal traversal is locally bound to the incoming object.
* Failed script evaluation in Gremlin Server now triggers the cancel of the process attempting to timeout the script if it were to run too long.
* Greatly increased the speed of `ScriptEngineLambda` by making use of a static `ScriptEngine` cache.
* Fixed a general bug in all sideEffect using steps where the sideEffect should be accessed via the `Traverser` not `Traversal`.
* `GremlinPlugin` interface no longer has the `additionalDependencies` method - those dependencies are now defined by an entry in the manifest file for the jar called `Gremlin-Plugin-Dependencies`.
* Added `TinkerWorkerPool` which is used for resource efficient threading in `TinkerGraphComputer`.
* `MapReduce.createMapReduce(Configuration)` now exists and serves the same purpose as `VertexProgram.createVertexProgram(Configuration)`.
* Enabled SessionOps to be extended. Added eval handler hook.
* Setting a property with an unsupported data type throw `IllegalArgumentException` instead of `UnsupportedOperationException` as the operation is supported, but the argument is not.

=== TinkerPop 3.0.0.M6 (Release Date: December 2, 2014)

* `javatuples.Pair` avoided on `MapReduce` API in favor of a new `KeyValue` class.
* Renamed `Gremlin-Plugin` manifest entry for plugins to `Gremlin-Plugin-Paths`.
* Added `Gremlin-Plugin-Dependencies` manifest entry to list other dependencies that should be retrieved with a plugin jar.
* `Memory.Admin.asImmutable()` yields an immutable representation of the GraphComputer `Memory`.
* Fixed host selection in `gremlin-driver` by properly accounting for all hosts being marked unavailable at the instantiation of a `Client`.
* Removed Giraph-Gremlin in favor of new Hadoop-Gremlin with `GiraphGraphComputer` support. Future support for `MapReduceGraphComputer`.
* Greatly simplified the `InputFormat` and `OutputFormat` model for working with Giraph (and Hadoop).
* Added a serializer for `Property` for GraphSON correcting format of serialization of a single `Property` on an `Edge`.
* Fixed bug in Gremlin Console that prevented assignments to empty `List` objects.
* Added `VertexProgram.getMessageScopes()` to allow vendors to know which `MessageScopes` at a particular `Memory` state.
* Reduced the number of methods in `MessageScope.Local` as its up to vendors to inspect provided incident `Traversal` accordingly.
* Renamed `MessagesType` to `MessageScope` to make it less ambiguous regarding the class of the messages being sent.
* Changed the message type of `TraversalVertexProgram` to `TraverserSet` to support message combining.
* Added `VertexProgram.getMessageCombiner()` to support the combining of messages in route to a vertex.
* Reduced object creation in `TraversalVertexProgram` around vertex-local traversal sideEffects.
* Renamed `Traverser.Admin.makeChild()` and `Traverser.Admin.makeSibling()` to `Traverser.Admin.split()` to correspond with `merge()`.
* Added `Traverser.Admin.merge(Traverser)` method so that the merging algorithm is with the `Traverser`.
* Added `Operator` enum that contains sack-helpful `BinaryOperators`: sum, minus, mult, div, max, min, etc.
* Added `GraphTraversal.withSack()` and renamed `trackPaths()` and `with()` to `withPath()` and `withSideEffect()`, respectively.
* Added the "Gremlin Sacks" feature to allow a `Traverser` to carry local information along its walk.
* GraphSON format no longer makes use of `hiddens` JSON key. Its all just `properties`.
* Added `DoubleIterator` to make vendor implementations of `Edge.iterators().vertexIterator()` efficient.
* `PropertiesStep` is smart about hiddens vs. properties.
* `Element.iterators().hiddenProperties()` no longer exists. For vendors, simply provide an iterator of properties.
* `GIRAPH_GREMLIN_LIBS` supports colon separated directories for loading jars from multiple paths.
* Introduced method to control the location of dependencies dynamically loaded to the Gremlin Console as part of the `:install` command.
* Fixed problem with the Neo4j Gremlin Plugin not loading properly after Gremlin Console restart.
* Removed the "use" configuration from Gremlin Server.
* Moved `SugarGremlinPlugin` from `gremlin-console` to `gremlin-groovy` so that it could be shared with Gremlin Server.
* Fixed bug in serialization of `null` results returned to the Gremlin Console when serializing to strings.
* Moved the `GremlinPlugin` for `TinkerGraph` to `tinkergraph-gremlin` module (it is no longer in `gremlin-console`).
* Added a `plugin-info.txt` file to Gremlin Console `/ext/{module}` subdirectories to identify the module that was originally requested.
* Gremlin Server now allows for the explicit configuration of plugin activation.
* Refactored `GremlinPlugin` and `AbstractGremlinPlugin` to better account for plugins that run on the server and those that run in the console.
* Added a `plugins` configuration to Gremlin Server to control the plugins that are enabled on initialization.
* Added a builder option to `GremlinExecutor` to control the plugins that are enabled on initialization.
* Added `RemoteException` for usage with `RemoteAcceptor` implementations for the Gremlin Console so as to better standardize their development.
* Standardized all text being written to the Gremlin Console using starting upper case letter.
* Prevented error in the Console when `:submit` is called but no remotes were configured.
* Provided a way to clean the `grapes` directory as part of a standard build with `mvn clean install`.

=== TinkerPop 3.0.0.M5 (Release Date: November 7, 2014)

* Removed `PropertyFilterIterator` as using Java8 streams was just as efficient for the use case.
* Renamed `KryoWritable` to `GremlinWritable` as it is not necessarily Kryo that is the serialization mechanism.
* Fixed an input split bug in Giraph that was making it so that splits were not always at vertex boundaries.
* Fixed a combiner bug in `GirapGraphComputer`. Combiners were always calling `MapReduce.reduce()`, not `MapReduce.combine()`.
* Greatly simplified `SubgraphStrategy` by removing requirements for `Traversal` introspection.
* `StrategyWrappedGraph` mimics vendor use of `GraphStep` and `GraphTraversal` and no longer requires dynamic strategy application.
* `TraversalStrategies` make use of a dependency tree sorting algorithm to ensure proper sorts prior to application.
* `TraversalStrategies` are now immutable and are bound to the `Traversal` class.
* Fixed bug in Gephi Plugin that prevented it from communicating with the Gephi Streaming Server.
* Renamed `MessageType.XXX.to()` to `MessageType.XXX.of()` so it makes sense in both the sending and receiving context.
* Improved messaging with respect to tests that are ignored due to features to make it clear that those tests are not in error.
* Relaxed exception consistency checks in the test suite to only check that a thrown exception from an implementation extends the expected exception class (but no longer validates that it is the exact class or that the message text).
* `VertexProgram` now has `workerIterationStart()` and `workerIterationEnd()` to allow developers to control vertex split static data structures.
* `TraversalVertexProgram` startup time greatly reduced due to being smart about `loadState()` behavior.
* Gremlin Server sessions now allow serialization of results that were part of an open transaction.
* Refactor `OpProcessors` implementations in Gremlin Server for better reusability.
* `Vertex.iterators()` no longer have a `branchFactor`. This is now at the query language level with `localLimit()`.
* Added `limit(long)` and `localLimit(int,int)` which simply call the range equivalents with 0 as the low.
* Added `LocalRangeStep` which supports ranging the edges and properties of an element -- `localRange(int,int)`.
* `GraphTraversal.value(String)` no longer exists. Instead, use `GraphTraversal.values(String)`.
* `HiddenXXXStep` and `ValueXXXStep` no longer exist. `PropertyXXXStep` takes a `PropertyType` to denote value and hidden access.
* Added `PropertyType` to the structure-package which provide markers for denoting property types (vs. property classes).
* Renamed `setWorkingDirectory` to `workingDirectory` in the `KryoReader` builder.
* `Path.get(String)` returns the object if only one object is referenced by label, else it returns a `List` of referenced objects.
* Added overload to `GremlinKryo` to allow a serializer to be configured as a `Function<Kryo,Serializer>` to allow better flexibility in serializer creation.
* Added method to `GraphProvider` to allow implementers to provide a mechanism to convert GraphSON serialized identifiers back to custom identifiers as needed.
* Added methods to `GraphProvider` so that implementers could specify a custom built `GremlinKryo` class and/or `SimpleModule` class in case their implementation had custom classes to be serialized.
* Added `Traversal.forEachRemaining(class,consumer)` for those traversals whose end type is different from declared due to strategy rewriting.
* Removed `Traversal.forEach()` as traversal implements `Iterator` and users should use `forEachRemaining()`.
* `RangeStep` now has an inclusive low and an exclusive high -- a change from Gremlin2.
* `DriverGremlinPlugin` returns raw results with driver results available via the `result` variable.
* Removed test enforcement of `private` constructor for a `Graph` instance.
* `RemoteAcceptor` now supports `@` prefixed lines that will grab the script string from the Gremlin Console shell.
* Modified the signature of `Property.element()` to simply return `Element`
* Added `Reducing` marker and `ReducingStrategy` which supports reduction-functions as a final step in Gremlin OLAP (e.g. `fold()`).
* Once strategies are `complete()`, no more steps can be added to a `Traversal`.
* Renamed `Traversal.strategies()` to `Traversal.getStrategies()` as it is not a "query language"-method.
* Added test to enforce that a `label` on a `VertexProperty` is always set to the key of the owning property.
* Fixed bug with multi-property removal in `Neo4jGraph`.
* Bumped to Neo4j 2.1.5.
* Used standard `UUIDSerializer` from the `kryo-serializers` library for serialization of `UUID` objects.
* Changed GraphSON serialization to only use `iterators()` - there were still remnants of `Traversal` usage from previous refactoring.
* Added overload for `detach` method to allow for the `Element` to be detached as a "reference" only (i.e. without properties).
* Renamed `Item` in `gremlin-driver` to `Result`.
* Renamed `strategy` to `getStrategy` in `StrategyWrappedGraph`.
* Renamed `baseGraph` to `getBaseGraph` in `Neo4jGraph`.
* `Neo4jGraph` now returns an empty property `Vertex.property(k)` when the key is non-existent (a problem only visible when meta/multi property configuration was turned off).
* `Traversal.Strategies.apply()` now takes a `TraversalEngine`. Greatly simplifies strategy application for `STANDARD` or `COMPUTER`.
* Renamed `IdentityReductionStrategy` to `IdentityRemovalStrategy` for reasons of clarity.
* Added `ComparingRemovalStrategy` that removes `Comparing`-marked steps unless they are the end step of the traversal.
* `OrderStep` now works in OLAP, but only makes sense as a traversal end step.
* `MapReduce` API extended to include `getMapKeySort()` and `getReduceKeySort()` to sort outputs accordingly.
* Renamed `TraversalResultMapReduce` to `TraverserMapReduce`. Shorter and makes more sense.
* Improved build automation to package javadocs and asciidoc documentation in the distribution files.
* Improved build automation with a script to automatically bump release versions in the various files that needed it such as the `pom.xml` files.
* The identifier on `VertexProperty` is now read properly to those graphs that can support identifier assignment.
* `GraphSONReader.readGraph()` now properly reads vertex properties.
* Removed `Neo4jGraph.getCypher()` as users should use `Neo4jGraph.cypher()` and get back TinkerPop3 graph objects.
* `GiraphGraph.variables().getConfiguration()` is now replaced by `GiraphGraph.configuration()`.
* Added `Graph.configuration()` which returns the `Configuration` object of `Graph.open()`.
* Removed `TraverserTracker` as now there is only a `TraverserSet` for all halted traversers. A nice simplification of `TraversalVertexProgram`.
* Renamed `Traverser.isDone()` to `Traverser.isHalted()` and `DONE` to `HALT`. Consistent with automata terminology.
* Removed `PathTraverserExecutor` and `SimpleTraverserExecutor` as a single `TraverserExecutor` correctly executes both types of traversers.
* `TraversalVertexProgram` does "reflexive message passing" to reduce the total number of iterations required to execute a traversal.
* `MapReduce` no-argument constructors are private and thus, only for reflection and `loadState()` usage.
* MapReducers for `TraversalVertexProgram` are now smart about `with()` declared data structures.
* Updated `Traversal.SideEffects` to use "registered suppliers" and it now works accordingly in both OLTP and OLAP environments.
* Increased the speed of `FlatMapStep` by approximately 1.5x.

=== TinkerPop 3.0.0.M4 (Release Date: October 21, 2014)

* Added features for `VertexProperty` user supplied ids and related data types.
* Removed `SideEffectCap` marker interface as there is only one `SideEffectCapStep` and thus, `instanceof` is sufficient.
* `Path.getObjects()`/`Path.getLabels()` renamed to `Path.objects()`/`Path.labels()` to be in line with "query language" naming convention.
* Greatly simplified `GiraphInternalVertex` due to `Element.graph()` -- 1/2 the memory footprint and reduced construction time.
* Renamed `Property.getElement()` to `Property.element()` given the "query language" naming convention.
* `Element.graph()` added which returns the `Graph` that the element is contained within.
* Added tests for greater consistency around iterating hidden properties.
* Simplified `TraversalVertexProgram` where only a single `TraverserTracker` exists for both path- and simple-traversers.
* Fixed a major bug where `Arrays.binarySearch` was being used on an unsorted array in TinkerGraph and Neo4jGraph.
* Changed `ComputerResult.getXXX()` to `graph()` and `memory()` to be consistent with "query language" naming convention.
* `Traverser.getXXX()` changed to `loops()`, `bulk()`, `path()`, `sideEffects()` to be consistent with "query language" naming convention.
* Optimization to reduce the number of empty lists created due to no step class existing for respective `TraversalStrategy.apply()`.
* Added `CapTraversal` as a marker interface for the `cap()` method.
* Added `union()` with GraphComputer `UnionLinearStrategy`.
* `TimeLimitStep` was moved to `filter/` package. It was a mistake that it was in `sideEffect/`.
* Provided the configuration for generating both a "full" and "core" set of javadocs, where "full" represents all classes in all projects and "core" is the "user" subset.
* Validated bindings passed to Gremlin Server to ensure that they do not match the most common statically imported values.
* If no script engine name is provided to a `LambdaHolder` it is assumed to be Gremlin-Groovy.
* `MapEmitter` and `ReduceEmitter` have an `emit(value)` default method where the key is the `MapReduce.NullObject` singleton.
* `Traverser.Admin` now implements `Attachable` as the `Traversal.SideEffects` can be generated from the `Vertex`.
* Made a solid effort to ensure that all TinkerPop keys are `Graph.System` to leave `Graph.Key` for users.
* The `Graph.System` prefix is now `^` instead of `%&%`. Simpler and easier on the `toString()`-eyes.
* Added `Traversal.SideEffects.ifPresent(Consumer)` as a default helper method.
* Added `profile()`-step which provides detailed information about the performance of each step in a traversal.
* No more `CountCapStep` and `CountStep`, there is only `CountStep` and it is elegant.
* Created a `AbstractTraversalStrategy` with good `toString()`, `hasCode()`, and `equals()` implementations.
* Added `CountTraversal` as a marker-interface stating that the `Traversal` has a `count() -> Long` method.
* `Traversal` no longer has any step methods as its not required for DSL implementers to have "core steps."
* Added "linearization" strategy for `ChooseStep` so it is executed correctly on GraphComputer.
* Added `GraphTraversalStrategyRegistry` which has respective global strategies to make turning on/off strategies easier.
* Added a generic `BranchStep` to be used for re-writing "meta-steps" for execution on GraphComputer.
* Moved `JumpStep`, `UntilStep`, and `ChooseStep` to a new `branch/` package.
* Added test cases to the Structure Suite to enforce consistent operations of reading properties after removal of their owning `Element`.
* GraphSON format change for full `Graph` serialization - Graph variables are now serialized with the key "variables" as opposed to "properties".
* Relaxed `Graph.toString()` test requirements for implementers.
* Made the `toString` operations in `GraphStrategy` consistent.
* Added `VertexFeatures.supportsRemoveProperty`.
* Added `VertexPropertyFeatures.supportsRemoveProperty`.
* Added `EdgeFeatures.supportsRemoveProperty`.
* Added `VertexFeatures.supportsRemoveVertices`.
* Added `EdgeFeatures.supportsRemoveEdges`.
* Vendors should now get a clear error when mis-spelling something in an `@OptOut` (or more likely if a test name changes) and it now works all the test suites.
* All plugins now have a default prefix of "tinkerpop." as a namespace.
* `GraphComputer` now executes a `Set<MapReduce>` and `hashCode()`/`equals()` were implemented for existing `MapReduce` implementations.
* Changed `Contains.in/notin` to `Contains.within/without` as `in` is a reserved term in most languages (including Java and Groovy).
* Added helper methods for loading data into collections in `TraversalHelper`.
* Core `Traversal` methods are smart about bulking -- e.g. `iterate()`, `fill()`, `remove()`, etc.
* `GroupByStep` and `GroupByMapReduce` leverage `BulkSet` as the default group data structure.
* `Element.Iterator` has renamed methods so implementers can do `MyElement implements Element, Element.Iterators`.
* Renamed `MessageType.Global` and `MessageType.Local` creators from `of()` to `to()` as it makes more sense to send messages `to()`.
* With `Traverser.get/setBulk()` there is no need for a `TraverserMessage`. The `Traverser` is now the message in `TraversalVertexProgram`.
* Provided static `make()` methods for constructing `Path` implementations.
* Provided a more space/time efficient algorithm for `Path.isSimple()`.
* The `JumpStep` GraphComputer algorithm `Queue` is now a `TraverserSet`.
* `AggregateStep` and `StoreStep` now use `BulkSet` as their default backing `Collection` (much more space/time efficient).
* Added `BulkSet` which is like `TraverserSet` but for arbitrary objects (i.e. a weighted set).
* `UnrollJumpStrategy` is no longer a default strategy as it is less efficient with the inclusion of `TraverserSet`.
* Introduced `TraverserSet` with bulk updating capabilities. Like OLAP, OLTP looping is now linear space/time complexity.
* TinkerGraph's MapReduce framework is now thread safe with a parallel execution implementation.
* Added a default `Traverser.asAdmin()` method as a typecast convenience to `Traverser.Admin`.
* Renamed `Traverser.System` to `Traverser.Admin` as to not cause `java.lang.System` reference issues.
* Renamed `Memory.Administrative` to `Memory.Admin` to make it shorter and consistent with `Traverser.Admin`.
* Fixed a TinkerGraph bug around user supplied vertex property ids.
* Most `Step` classes are now defined as `public final class` to prevent inheritance.
* `ShuffleStep` now extends `BarrierStep` which enables semantically correct step-sideEffects.
* Leveraged `Traverser.getBulk()` consistently throughout all steps.

=== TinkerPop 3.0.0.M3 (Release Date: October 6, 2014)

* All `Step` fields are now `private`/`protected` with respective getters as currently needed and will be added to as needed.
* Gremlin Server no longer has the `traverse` operation as lambdas aren't really serialized.
* `Path` is now an interface with `ImmutablePath` and `MutablePath` as implementations (2x speedup on path calculations).
* `Traverser` now implements `Comparable`. If the underlying object doesn't implement `Comparable`, then a runtime exception.
* Added abstract `BarrierStep` which greatly simplifies implementing barriers like `AggregateStep`, `OrderStep`, etc.
* `SelectStep` is now intelligent about when to trigger path computations based on label selectors and barriers.
* `T` no longer has `eq`, `neq`, `lt`, `in`, etc. Renamed all respective enums and with `static import`, good in console (e.g. `Compare.eq`).
* Added `Order` enum which provides `Order.decr` and `Order.incr`.
* `Traverser.loops` and `Jump.loops` are now shorts (`32767` max-loops is probably sufficient for 99.9999% of use cases).
* `Traverser.bulk` exists which is how many instances does the traverser represent. For use in grouping with bulk computations.
* Greatly simplified sideEffect steps where there is no distinction between OLAP vs. OLTP (from the `Step` perspective).
* Removed the need for `Bulkable` and `VertexCentric` marker interfaces in process API.
* Renamed configuration parameters in Giraph-Gremlin to be consistent with a `giraph.gremlin`-prefix.
* Made it possible to pass a `ScriptEngine` name and string script in `TraversalVertexProgram` and `LambdaVertexProgram`.
* Made `TinkerGraph` a plugin for the Console as it is no longer a direct dependency in `gremlin-groovy`.
* Added features for supporting the addition of properties via `Element.property(String,Object)`.
* `GiraphGraph` OLTP tested against Gremlin-Java8 and Gremlin-Groovy -- OLAP tested against Gremlin-Groovy.
* `Neo4jGraph` is now tested against both Gremlin-Java8 and Gremlin-Groovy.
* Renamed the test cases in `ProcessTestSuite` to be consistent with other Gremlin language variants.
* Added a `gremlin-groovy-test` suite that can be used to validate implementations against the Groovy variant of Gremlin.
* `TinkerGraph` is no longer serializable, use a `GraphReader`/`GraphWriter` to serialize the graph data.
* Removed `implements Serializable` on numerous classes to ensure safety and proper usage of utilities for cloning.
* `Traversal` now implements `Cloneable` as this is the means that inter-JVM threads are able to get sibling `Traversals`.
* Created "integration" test for `Neo4jGraph` that runs the test suite with multi/meta property features turned off.
* Added `GraphStrategy` methods for `VertexProperty`.
* Converted the `id` data type from string to integer in the Grateful Dead sample data.
* Removed all notions of serializable lambdas as this is a misconception and should not be part of TinkerPop.
* Greatly simplified `TraversalVertexProgram` with three arguments: a `Traversal<Supplier>`, `Class<Traversal<Supplier>>`, or a script string with `ScriptEngine` name.
* Added `TraversalScript` interface with `GroovyTraversalScript` as an instance. To be used by OLAP engines and any language variant (e.g. gremlin-scala, gremlin-js, etc.).
* `UntilStep` now leverages `UnrollJumpStrategy` accordingly.
* Fixed a bug where the `toString()` of `Traversal` was being hijacked by `SugarGremlinPlugin`.
* Fixed compilation bug in `UntilStep` that is realized when used in multi-machine OLAP.
* Simplified `Enumerator` and implementations for `MatchStep`.

=== TinkerPop 3.0.0.M2 (Release Date: September 23, 2014)

* Added an exhaust `InnerJoinEnumerator` fix in `MatchStep` to get all solutions correctly.
* `Neo4jGraph` can be configured to allow or disallow meta- and multi-properties.
* Added `until()`-step as a simpler way to express while-do looping which compiles down to a `jump()`-step equivalent.
* Added "The Crew" (`CREW`) toy graph which contains multi-properties, meta-properties, graph variables, hiddens, etc.
* If the Giraph job fails, then the subsequent `MapReduce` jobs will not execute.
* Added `Graph.System` class which generates keys prefixed with `%&%` which is considered the vendor namespace and not allowed by users.
* Added `ReferencedVertex` (etc. for all graph object types) for lightweight message passing of graph object ids.
* `T.*` now has `label`, `id`, `key`, `value` and no longer are these `String` representations reserved in TinkerPop.
* `Traverser` now has a transient reference to `Traversal.SideEffects`.
* "Detached" classes are now tested by the standard test suite.
* Compartmentalized `Traverser` interface so there is now a `Traverser.System` sub-interface with methods that users shouldn't call.
* Added `OrderByStep` which orders `Elements` according to the value of a provided key.
* 2x speed increase on steps that rely heavily on `ExpandableStepIterator` with massive memory footprint reduction as well.
* Added `VertexProperty<V>` as the property type for vertices -- provides multi-properties and properties on properties for vertices.
* Changed `VertexProgram` such that `getElementComputeKeys()` is simply a `Set<String>`.
* Significant changes to the format of the `ResponseMessage` for Gremlin Server - these changes break existing clients.
* Close any open transactions on any configured `Graph` when a session in Gremlin Server is killed.
* Grateful Dead Graph now uses vertex labels instead of "type" properties.
* There is now a `GraphComputerStrategy` and `EngineDependent` marker interface to allow steps to decide their algorithm depending if they are OLAP or OLTP.
* A labeled step now stores its current traverser value in `Traversal.SideEffects` (no longer can sideEffectKeys and step labels be the same).
* `GraphFactory` support for opening a `Graph` with multiple `GraphStrategy` instances - if there are multiple strategies they are wrapped in order via `SequenceGraphStrategy`.
* The result type for result termination messages returned from Gremlin Server is now set to "no content".
* The `maxContentLength` setting for Gremlin Driver now blocks incoming frames that are too large.
* After initialization scripts are executed in Gremlin Server, the `Graph` instances are re-bound back to their global references, thus allowing `GraphStrategy` initialization or even dynamic `Graph` creation through scripts.
* Added "Modern" graph back which is basically the "Classic" graph with double values for the "weight" property on edges and non-default vertex labels.
* `Traversal.addStep()` is now hard typed so type casting isn't required and traversal APIs look clean.
* Changed the hidden key prefix from `%$%` to `~` in `Graph.Key.hide()`.
* Added `has(label,key,predicate,value)` to allow for `has('person','name','marko')`. Various overloaded methods provided.
* Update to traversal API where if a `SFunction<S,?>` was required, but can process a `Traverser<S>`, then the function is `SFunction<Traverser<S>,?>`.
* Added `WhereStep` as a way to further constrain `select()` and `match()`.
* Extensive work on `GiraphMemory` and its interaction with Giraph aggregators.
* If the input path of a `GiraphGraphComputer` does not exist, failure happens prior to job submission.
* `SugarPlugin` now has all inefficient methods and Gremlin-Groovy proper is only efficient Groovy techniques.
* Prevented concurrency problems by only modifying bindings within the same thread of execution in the `GremlinExecutor`.
* Calls to `use` on the `DependencyManager` now return the list of `GremlinPlugin` instances to initialize instead of just initializing them automatically because it causes problems with `ScriptEngine` setup if a plugin requires a script to be evaluated and a required dependency is not yet loaded.
* `Traversal.SideEffects` has `getGraph()`, `setGraph()`, and `removeGraph()` default helpers.
* `Traversal.Memory` -> `Traversal.SideEffects` and `GraphComputer.SideEffects` -> `GraphComputer.Memory`.
* `StrategyWrappedVertex` and `StrategyWrappedEdge` properly wrap `Element` objects returned from non-traversal based methods.
* Gremlin-Server now sends a single write with status 200 for Object and empty response messages.
* `GremlinGroovyScriptEngine` allows imports to re-import dependencies added via "use".
* Changed order in which the `GremlinExecutor` is initialized such that dependency loading via "use" are handled first which fixes problems with starting Gremlin Server with `gremlin-server-neo4j.yaml`.
* Corrected issues with the "branch factor" related traversals under `SubgraphStrategy`.  This change also altered the semantics of the `SubgraphStrategy` a bit as it became more restrictive around `Edge` inclusion (requires both vertices to be in the subgraph).
* The Gephi Plugin now visualizes traversals and has numerous configuration options.
* Added more specific features around the types of "identifiers" a graph can support.
* Added a new test graph called `MODERN` that is copy of the `CLASSIC` graph, but represents floats as doubles.  This graph will be the default graph for testing going forward.
* Fix bug in `Neo4jGraph` that was not processing multiple vertex labels properly when doing a `has()` step with `IN`.
* Changed semantics of `@LoadGraphWith` in gremlin-test to only refer to the ability of a test implementation to process the data types of the test graph (not to actually load it).
* `StartStep` is a `SideEffect` as it is a process to get data into the stream (like a keyboard) and more efficient as such.
* Greatly simplified the implementations of `Map`, `FlatMap`, `Filter`, and `SideEffect`.
* `Path` data structure changed to an ordered list of objects with each associated to a `Set<String>` of as-labels.
* All sideEffect-based steps no longer extend `FilterStep` with predicate equal true, but a more efficient `SideEffectStep`.
* `TreeStep` now has `TreeMapReduce` for executing on `GraphComputer`.
* `Neo4jTraversal.cypher()` is fluent throughout.
* Reverted back to TP2 model of `as()` referring to step names, not variable names of sideEffects.
* Updated `AddEdge`-step to support property key/value pairs for appending to newly created edges.
* Renamed `Graph.getFeatures()` to `Graph.features()` to be consistent with other API methods.
* `Vertex` and `Edge` now implement all `GraphTraversal` methods to ensure consistency throughout stack.
* `Neo4jTraversal` is auto-generated from `Neo4jTraversalStub` with technique generalizable to other vendors.
* Added test suite to ensure that all traversals are of the same type: `g.V`, `g.E`, `g.of()`, `v.identity()`, `e.identity()`, v-, e-methods.
* Giraph HDFS helpers now support `hdfs.mkdir(string)` and `local.mkdir(string)`
* Added `@OptIn` and `@OptOut` for implementers to specify on their `Graph` implementations for test compliance information.
* `GraphComputer` `Memory` now immutable after computation is complete.
* Dependency grabbing for plugins filter out slf4j logging dependencies so as to avoid multiple bindings with the standard TinkerPop distributions.
* Fixed `GiraphMemory` to be fully consistent with GraphComputer specification.
* Removed fatJar assembly from Giraph-Graph as it is no longed needed with distributed cache model.
* Reworked `GiraphRemoteAcceptor` to provide a `result` variable back to the console with `ComputerResult`.
* `VertexProgram` is no longer `Serializable` (use `loadState` and `storeState` for wire-propagation).
* Moved `GiraphGraph.getOutputGraph()` to `GiraphHelper`.
* Changed `GIRAPH_GREMLIN_HOME` to `GIRAPH_GREMLIN_LIB` to reference directory where jars are to be loaded.
* Updated README with release instructions.

=== TinkerPop 3.0.0.M1 (Release Date: August 12, 2014)

* First official release of TinkerPop3 and thus, no changes.<|MERGE_RESOLUTION|>--- conflicted
+++ resolved
@@ -31,11 +31,8 @@
 * Deprecated `withEmbedded()` and `withRemote()` options on `AnonymousTraversalSource`.
 * Added `with()` on `AnonymousTraversalSource` to cover both embedded and remote creation options.
 * Removed the deprecated `withGraph()` option from `AnonymousTraversalSource`.
-<<<<<<< HEAD
 * Renamed the traversal discarding `none()` step to `discard()`.
-=======
 * Bumped to `commons-collection4`.
->>>>>>> dc5b190e
 
 == TinkerPop 3.7.0 (Gremfir Master of the Pan Flute)
 
