--- conflicted
+++ resolved
@@ -25,11 +25,8 @@
 
 This release also includes changes from <<release-3-2-7, 3.2.7>>.
 
-<<<<<<< HEAD
 * Added support for GraphSON 3.0 in Gremlin.Net.
-=======
 * Added `math()`-step which supports scientific calculator capabilities for numbers within a traversal.
->>>>>>> 73b712d2
 * Added missing `GraphTraversalSource.addE()`-method to `GremlinDslProcessor`.
 * Changed `to()` and `from()` traversal-based steps to take a wildcard `?` instead of of `E`.
 * Added `addV(traversal)` and `addE(traversal)` so that created element labels can be determined dynamically.
