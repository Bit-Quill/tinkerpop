--- conflicted
+++ resolved
@@ -69,15 +69,9 @@
 
     public abstract Traversal<Vertex, String> get_g_withSideEffectXa_markoX_addV_propertyXname_selectXaXX_name();
 
-<<<<<<< HEAD
     public abstract Traversal<Vertex, String> get_g_addVXV_hasXname_markoX_propertiesXnameX_keyX_label();
-=======
+
     public abstract Traversal<Vertex, String> get_g_withSideEffectXa_nameX_addV_propertyXselectXaX_markoX_name();
-
-    // 3.0.0 DEPRECATIONS
-    @Deprecated
-    public abstract Traversal<Vertex, Vertex> get_g_V_addVXlabel_animal_age_0X();
->>>>>>> 44c4073f
 
     public abstract Traversal<Vertex, Map<Object, Object>> get_g_V_asXaX_hasXname_markoX_outXcreatedX_asXbX_addVXselectXaX_labelX_propertyXtest_selectXbX_labelX_valueMapXtrueX();
 
@@ -269,7 +263,17 @@
     @Test
     @LoadGraphWith(MODERN)
     @FeatureRequirement(featureClass = Graph.Features.VertexFeatures.class, feature = Graph.Features.VertexFeatures.FEATURE_ADD_VERTICES)
-<<<<<<< HEAD
+    @FeatureRequirement(featureClass = Graph.Features.VertexFeatures.class, feature = Graph.Features.VertexFeatures.FEATURE_ADD_PROPERTY)
+    public void g_withSideEffectXa_nameX_addV_propertyXselectXaX_markoX_name() {
+        final Traversal<Vertex, String> traversal = get_g_withSideEffectXa_nameX_addV_propertyXselectXaX_markoX_name();
+        printTraversalForm(traversal);
+        assertEquals("marko", traversal.next());
+        assertFalse(traversal.hasNext());
+    }
+
+    @Test
+    @LoadGraphWith(MODERN)
+    @FeatureRequirement(featureClass = Graph.Features.VertexFeatures.class, feature = Graph.Features.VertexFeatures.FEATURE_ADD_VERTICES)
     public void g_addVXV_hasXname_markoX_propertiesXnameX_keyX_label() {
         final Traversal<Vertex, String> traversal = get_g_addVXV_hasXname_markoX_propertiesXnameX_keyX_label();
         printTraversalForm(traversal);
@@ -291,16 +295,6 @@
         assertEquals(1, ((List)map.get("test")).size());
         assertEquals(3, map.size());
     }
-=======
-    @FeatureRequirement(featureClass = Graph.Features.VertexFeatures.class, feature = Graph.Features.VertexFeatures.FEATURE_ADD_PROPERTY)
-    public void g_withSideEffectXa_nameX_addV_propertyXselectXaX_markoX_name() {
-        final Traversal<Vertex, String> traversal = get_g_withSideEffectXa_nameX_addV_propertyXselectXaX_markoX_name();
-        printTraversalForm(traversal);
-        assertEquals("marko", traversal.next());
-        assertFalse(traversal.hasNext());
-    }
-
->>>>>>> 44c4073f
 
     public static class Traversals extends AddVertexTest {
 
@@ -355,6 +349,11 @@
         }
 
         @Override
+        public Traversal<Vertex, String> get_g_withSideEffectXa_nameX_addV_propertyXselectXaX_markoX_name() {
+            return g.withSideEffect("a", "name").addV().property(select("a"),"marko").values("name");
+        }
+
+        @Override
         public Traversal<Vertex, String> get_g_addVXV_hasXname_markoX_propertiesXnameX_keyX_label() {
             return g.addV(V().has("name", "marko").properties("name").key()).label();
         }
@@ -363,10 +362,5 @@
         public Traversal<Vertex, Map<Object, Object>> get_g_V_asXaX_hasXname_markoX_outXcreatedX_asXbX_addVXselectXaX_labelX_propertyXtest_selectXbX_labelX_valueMapXtrueX() {
             return g.V().as("a").has("name", "marko").out("created").as("b").addV(select("a").label()).property("test", select("b").label()).valueMap(true);
         }
-
-        @Override
-        public Traversal<Vertex, String> get_g_withSideEffectXa_nameX_addV_propertyXselectXaX_markoX_name() {
-            return g.withSideEffect("a", "name").addV().property(select("a"),"marko").values("name");
-        }
     }
 }