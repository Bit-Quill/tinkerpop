/*
 * Licensed to the Apache Software Foundation (ASF) under one
 * or more contributor license agreements.  See the NOTICE file
 * distributed with this work for additional information
 * regarding copyright ownership.  The ASF licenses this file
 * to you under the Apache License, Version 2.0 (the
 * "License"); you may not use this file except in compliance
 * with the License.  You may obtain a copy of the License at
 *
 * http://www.apache.org/licenses/LICENSE-2.0
 *
 * Unless required by applicable law or agreed to in writing,
 * software distributed under the License is distributed on an
 * "AS IS" BASIS, WITHOUT WARRANTIES OR CONDITIONS OF ANY
 * KIND, either express or implied.  See the License for the
 * specific language governing permissions and limitations
 * under the License.
 */
package org.apache.tinkerpop.gremlin.structure.io;

import org.apache.commons.configuration.Configuration;
import org.apache.tinkerpop.gremlin.AbstractGremlinTest;
import org.apache.tinkerpop.gremlin.FeatureRequirement;
import org.apache.tinkerpop.gremlin.LoadGraphWith;
import org.apache.tinkerpop.gremlin.TestHelper;
import org.apache.tinkerpop.gremlin.structure.Direction;
import org.apache.tinkerpop.gremlin.structure.Edge;
import org.apache.tinkerpop.gremlin.structure.Element;
import org.apache.tinkerpop.gremlin.structure.Graph;
import org.apache.tinkerpop.gremlin.structure.Graph.Features.EdgePropertyFeatures;
import org.apache.tinkerpop.gremlin.structure.Graph.Features.VertexPropertyFeatures;
import org.apache.tinkerpop.gremlin.structure.T;
import org.apache.tinkerpop.gremlin.structure.Vertex;
import org.apache.tinkerpop.gremlin.structure.VertexProperty;
import org.apache.tinkerpop.gremlin.structure.io.graphml.GraphMLReader;
import org.apache.tinkerpop.gremlin.structure.io.graphml.GraphMLResourceAccess;
import org.apache.tinkerpop.gremlin.structure.io.graphml.GraphMLWriter;
import org.apache.tinkerpop.gremlin.structure.io.graphson.GraphSONIo;
import org.apache.tinkerpop.gremlin.structure.io.graphson.GraphSONMapper;
import org.apache.tinkerpop.gremlin.structure.io.graphson.GraphSONResourceAccess;
import org.apache.tinkerpop.gremlin.structure.io.graphson.GraphSONTokens;
import org.apache.tinkerpop.gremlin.structure.io.graphson.GraphSONWriter;
import org.apache.tinkerpop.gremlin.structure.io.graphson.LegacyGraphSONReader;
import org.apache.tinkerpop.gremlin.structure.io.util.CustomId;
import org.apache.tinkerpop.gremlin.util.iterator.IteratorUtils;
import org.apache.tinkerpop.shaded.jackson.databind.JsonNode;
import org.apache.tinkerpop.shaded.jackson.databind.ObjectMapper;
import org.apache.tinkerpop.shaded.jackson.databind.module.SimpleModule;
import org.junit.Before;
import org.junit.Test;
import org.junit.experimental.runners.Enclosed;
import org.junit.runner.RunWith;
import org.slf4j.Logger;
import org.slf4j.LoggerFactory;

import javax.xml.XMLConstants;
import javax.xml.transform.Source;
import javax.xml.transform.Transformer;
import javax.xml.transform.TransformerFactory;
import javax.xml.transform.stream.StreamResult;
import javax.xml.transform.stream.StreamSource;
import javax.xml.validation.Schema;
import javax.xml.validation.SchemaFactory;
import javax.xml.validation.Validator;
import java.io.BufferedReader;
import java.io.ByteArrayInputStream;
import java.io.ByteArrayOutputStream;
import java.io.File;
import java.io.FileInputStream;
import java.io.FileOutputStream;
import java.io.IOException;
import java.io.InputStream;
import java.io.InputStreamReader;
import java.io.OutputStream;
import java.io.Reader;
import java.io.StringWriter;
import java.io.Writer;
import java.net.URL;
import java.util.List;
import java.util.UUID;

import static org.apache.tinkerpop.gremlin.structure.Graph.Features.ElementFeatures.FEATURE_ANY_IDS;
import static org.apache.tinkerpop.gremlin.structure.Graph.Features.VariableFeatures.FEATURE_VARIABLES;
import static org.apache.tinkerpop.gremlin.structure.Graph.Features.VertexFeatures.FEATURE_USER_SUPPLIED_IDS;
import static org.apache.tinkerpop.gremlin.structure.Graph.Features.VertexPropertyFeatures.FEATURE_BOOLEAN_VALUES;
import static org.apache.tinkerpop.gremlin.structure.Graph.Features.VertexPropertyFeatures.FEATURE_DOUBLE_VALUES;
import static org.apache.tinkerpop.gremlin.structure.Graph.Features.VertexPropertyFeatures.FEATURE_FLOAT_VALUES;
import static org.apache.tinkerpop.gremlin.structure.Graph.Features.VertexPropertyFeatures.FEATURE_INTEGER_VALUES;
import static org.apache.tinkerpop.gremlin.structure.Graph.Features.VertexPropertyFeatures.FEATURE_LONG_VALUES;
import static org.apache.tinkerpop.gremlin.structure.Graph.Features.VertexPropertyFeatures.FEATURE_STRING_VALUES;
import static org.apache.tinkerpop.gremlin.structure.io.IoCore.graphson;
import static org.hamcrest.core.Is.is;
import static org.junit.Assert.assertEquals;
import static org.junit.Assert.assertFalse;
import static org.junit.Assert.assertTrue;
import static org.junit.Assert.fail;
import static org.junit.Assume.assumeThat;

/**
 * @author Joshua Shinavier (http://fortytwo.net)
 * @author Stephen Mallette (http://stephen.genoprime.com)
 * @author Marko A. Rodriguez (http://markorodriguez.com)
 */
@RunWith(Enclosed.class)
public class IoTest {
    private static final Logger logger = LoggerFactory.getLogger(IoTest.class);

    public static class GraphMLTest extends AbstractGremlinTest {
        @Test
        @FeatureRequirement(featureClass = Graph.Features.EdgeFeatures.class, feature = Graph.Features.EdgeFeatures.FEATURE_ADD_EDGES)
        @FeatureRequirement(featureClass = Graph.Features.VertexFeatures.class, feature = Graph.Features.VertexFeatures.FEATURE_ADD_VERTICES)
        @FeatureRequirement(featureClass = VertexPropertyFeatures.class, feature = FEATURE_STRING_VALUES)
        @FeatureRequirement(featureClass = VertexPropertyFeatures.class, feature = FEATURE_INTEGER_VALUES)
        @FeatureRequirement(featureClass = EdgePropertyFeatures.class, feature = EdgePropertyFeatures.FEATURE_FLOAT_VALUES)
        public void shouldReadGraphML() throws IOException {
            readGraphMLIntoGraph(graph, "tinkerpop-classic.xml");
            assertClassicGraph(graph, false, true);
        }

        @Test
        @FeatureRequirement(featureClass = Graph.Features.EdgeFeatures.class, feature = Graph.Features.EdgeFeatures.FEATURE_ADD_EDGES)
        @FeatureRequirement(featureClass = Graph.Features.VertexFeatures.class, feature = Graph.Features.VertexFeatures.FEATURE_ADD_VERTICES)
        @FeatureRequirement(featureClass = VertexPropertyFeatures.class, feature = FEATURE_STRING_VALUES)
        @FeatureRequirement(featureClass = VertexPropertyFeatures.class, feature = FEATURE_INTEGER_VALUES)
        @FeatureRequirement(featureClass = EdgePropertyFeatures.class, feature = EdgePropertyFeatures.FEATURE_FLOAT_VALUES)
        public void shouldReadGraphMLWithNoEdgeLabels() throws IOException {
            readGraphMLIntoGraph(graph, "tinkerpop-no-edge-labels.xml");
            assertNoEdgeGraph(graph, false, true);
        }

        @Test
        @FeatureRequirement(featureClass = Graph.Features.EdgeFeatures.class, feature = Graph.Features.EdgeFeatures.FEATURE_ADD_EDGES)
        @FeatureRequirement(featureClass = Graph.Features.VertexFeatures.class, feature = Graph.Features.VertexFeatures.FEATURE_ADD_VERTICES)
        @FeatureRequirement(featureClass = VertexPropertyFeatures.class, feature = FEATURE_STRING_VALUES)
        @FeatureRequirement(featureClass = VertexPropertyFeatures.class, feature = FEATURE_INTEGER_VALUES)
        @FeatureRequirement(featureClass = EdgePropertyFeatures.class, feature = EdgePropertyFeatures.FEATURE_FLOAT_VALUES)
        public void shouldReadGraphMLUnorderedElements() throws IOException {
            readGraphMLIntoGraph(graph, "tinkerpop-classic-unordered.xml");
            assertClassicGraph(graph, false, true);
        }

        @Test
        @FeatureRequirement(featureClass = Graph.Features.EdgeFeatures.class, feature = Graph.Features.EdgeFeatures.FEATURE_ADD_EDGES)
        @FeatureRequirement(featureClass = Graph.Features.VertexFeatures.class, feature = Graph.Features.VertexFeatures.FEATURE_ADD_VERTICES)
        @FeatureRequirement(featureClass = VertexPropertyFeatures.class, feature = FEATURE_STRING_VALUES)
        @FeatureRequirement(featureClass = VertexPropertyFeatures.class, feature = FEATURE_INTEGER_VALUES)
        @FeatureRequirement(featureClass = VertexPropertyFeatures.class, feature = FEATURE_FLOAT_VALUES)
        @FeatureRequirement(featureClass = VertexPropertyFeatures.class, feature = FEATURE_BOOLEAN_VALUES)
        @FeatureRequirement(featureClass = VertexPropertyFeatures.class, feature = FEATURE_LONG_VALUES)
        @FeatureRequirement(featureClass = VertexPropertyFeatures.class, feature = FEATURE_DOUBLE_VALUES)
        @FeatureRequirement(featureClass = EdgePropertyFeatures.class, feature = EdgePropertyFeatures.FEATURE_FLOAT_VALUES)
        public void shouldReadGraphMLWithAllSupportedDataTypes() throws IOException {
            final GraphReader reader = GraphMLReader.build().create();
            try (final InputStream stream = IoTest.class.getResourceAsStream(TestHelper.convertPackageToResourcePath(GraphMLResourceAccess.class) + "graph-types.xml")) {
                reader.readGraph(stream, graph);
            }

            final Vertex v = graph.vertices().next();
            assertEquals(123.45d, v.value("d"), 0.000001d);
            assertEquals("some-string", v.<String>value("s"));
            assertEquals(29, v.<Integer>value("i").intValue());
            assertEquals(true, v.<Boolean>value("b"));
            assertEquals(123.54f, v.value("f"), 0.000001f);
            assertEquals(10000000l, v.<Long>value("l").longValue());
            assertEquals("junk", v.<String>value("n"));
        }

        @Test
        @FeatureRequirement(featureClass = Graph.Features.EdgeFeatures.class, feature = Graph.Features.EdgeFeatures.FEATURE_ADD_EDGES)
        @FeatureRequirement(featureClass = Graph.Features.VertexFeatures.class, feature = Graph.Features.VertexFeatures.FEATURE_ADD_VERTICES)
        @FeatureRequirement(featureClass = VertexPropertyFeatures.class, feature = FEATURE_STRING_VALUES)
        @FeatureRequirement(featureClass = VertexPropertyFeatures.class, feature = FEATURE_INTEGER_VALUES)
        @FeatureRequirement(featureClass = VertexPropertyFeatures.class, feature = FEATURE_FLOAT_VALUES)
        @FeatureRequirement(featureClass = VertexPropertyFeatures.class, feature = FEATURE_BOOLEAN_VALUES)
        @FeatureRequirement(featureClass = VertexPropertyFeatures.class, feature = FEATURE_LONG_VALUES)
        @FeatureRequirement(featureClass = VertexPropertyFeatures.class, feature = FEATURE_DOUBLE_VALUES)
        @FeatureRequirement(featureClass = EdgePropertyFeatures.class, feature = EdgePropertyFeatures.FEATURE_FLOAT_VALUES)
        public void shouldReadGraphMLWithoutStrictOption() throws IOException {
            final GraphReader reader = GraphMLReader.build().strict(false).create();
            try (final InputStream stream = IoTest.class.getResourceAsStream(TestHelper.convertPackageToResourcePath(GraphMLResourceAccess.class) + "graph-types-bad.xml")) {
                reader.readGraph(stream, graph);
            }

            final Vertex v = graph.vertices().next();
            assertFalse(v.values("d").hasNext());
            assertEquals("some-string", v.<String>value("s"));
            assertFalse(v.values("i").hasNext());
            assertEquals(false, v.<Boolean>value("b"));
            assertFalse(v.values("f").hasNext());
            assertFalse(v.values("l").hasNext());
            assertEquals("junk", v.<String>value("n"));
        }

        @Test
        @FeatureRequirement(featureClass = Graph.Features.EdgeFeatures.class, feature = Graph.Features.EdgeFeatures.FEATURE_ADD_EDGES)
        @FeatureRequirement(featureClass = Graph.Features.VertexFeatures.class, feature = Graph.Features.VertexFeatures.FEATURE_ADD_VERTICES)
        public void shouldReadGraphMLWithoutEdgeIds() throws IOException {
            final GraphReader reader = GraphMLReader.build().strict(false).create();
            try (final InputStream stream = IoTest.class.getResourceAsStream(TestHelper.convertPackageToResourcePath(GraphMLResourceAccess.class) + "graph-no-edge-ids.xml")) {
                reader.readGraph(stream, graph);
            }
            assertEquals(1, IteratorUtils.count(graph.edges()));
            assertEquals(2, IteratorUtils.count(graph.vertices()));
        }


        @Test(expected = NumberFormatException.class)
        @FeatureRequirement(featureClass = Graph.Features.EdgeFeatures.class, feature = Graph.Features.EdgeFeatures.FEATURE_ADD_EDGES)
        @FeatureRequirement(featureClass = Graph.Features.VertexFeatures.class, feature = Graph.Features.VertexFeatures.FEATURE_ADD_VERTICES)
        @FeatureRequirement(featureClass = VertexPropertyFeatures.class, feature = FEATURE_STRING_VALUES)
        @FeatureRequirement(featureClass = VertexPropertyFeatures.class, feature = FEATURE_INTEGER_VALUES)
        @FeatureRequirement(featureClass = VertexPropertyFeatures.class, feature = FEATURE_FLOAT_VALUES)
        @FeatureRequirement(featureClass = VertexPropertyFeatures.class, feature = FEATURE_BOOLEAN_VALUES)
        @FeatureRequirement(featureClass = VertexPropertyFeatures.class, feature = FEATURE_LONG_VALUES)
        @FeatureRequirement(featureClass = VertexPropertyFeatures.class, feature = FEATURE_DOUBLE_VALUES)
        @FeatureRequirement(featureClass = EdgePropertyFeatures.class, feature = EdgePropertyFeatures.FEATURE_FLOAT_VALUES)
        public void shouldReadGraphMLWithStrictOption() throws IOException {
            final GraphReader reader = GraphMLReader.build().strict(true).create();
            try (final InputStream stream = IoTest.class.getResourceAsStream(TestHelper.convertPackageToResourcePath(GraphMLResourceAccess.class) + "graph-types-bad.xml")) {
                reader.readGraph(stream, graph);
            }
        }

        /**
         * Only need to execute this test with TinkerGraph or other graphs that support user supplied identifiers.
         */
        @Test
        @FeatureRequirement(featureClass = Graph.Features.EdgeFeatures.class, feature = Graph.Features.EdgeFeatures.FEATURE_ADD_EDGES)
        @FeatureRequirement(featureClass = Graph.Features.VertexFeatures.class, feature = Graph.Features.VertexFeatures.FEATURE_ADD_VERTICES)
        @FeatureRequirement(featureClass = VertexPropertyFeatures.class, feature = FEATURE_STRING_VALUES)
        @FeatureRequirement(featureClass = VertexPropertyFeatures.class, feature = FEATURE_INTEGER_VALUES)
        @FeatureRequirement(featureClass = EdgePropertyFeatures.class, feature = EdgePropertyFeatures.FEATURE_FLOAT_VALUES)
        @FeatureRequirement(featureClass = Graph.Features.VertexFeatures.class, feature = Graph.Features.VertexFeatures.FEATURE_USER_SUPPLIED_IDS)
        @FeatureRequirement(featureClass = Graph.Features.VertexFeatures.class, feature = Graph.Features.VertexFeatures.FEATURE_NUMERIC_IDS)
        @LoadGraphWith(LoadGraphWith.GraphData.CLASSIC)
        public void shouldWriteNormalizedGraphML() throws Exception {
            try (ByteArrayOutputStream bos = new ByteArrayOutputStream()) {
                final GraphMLWriter w = GraphMLWriter.build().normalize(true).create();
                w.writeGraph(bos, graph);

                final String expected = streamToString(IoTest.class.getResourceAsStream(TestHelper.convertPackageToResourcePath(GraphMLResourceAccess.class) + "tinkerpop-classic-normalized.xml"));
                assertEquals(expected.replace("\n", "").replace("\r", ""), bos.toString().replace("\n", "").replace("\r", ""));
            }
        }

        /**
         * Note: this is only a very lightweight test of writer/reader encoding. It is known that there are characters
         * which, when written by GraphMLWriter, cause parse errors for GraphMLReader. However, this happens uncommonly
         * enough that is not yet known which characters those are. Only need to execute this test with TinkerGraph
         * or other graphs that support user supplied identifiers.
         */
        @Test
        @FeatureRequirement(featureClass = Graph.Features.EdgeFeatures.class, feature = Graph.Features.EdgeFeatures.FEATURE_ADD_EDGES)
        @FeatureRequirement(featureClass = Graph.Features.VertexFeatures.class, feature = Graph.Features.VertexFeatures.FEATURE_ADD_VERTICES)
        @FeatureRequirement(featureClass = VertexPropertyFeatures.class, feature = FEATURE_STRING_VALUES)
        @FeatureRequirement(featureClass = Graph.Features.VertexFeatures.class, feature = FEATURE_USER_SUPPLIED_IDS)
        @FeatureRequirement(featureClass = Graph.Features.VertexFeatures.class, feature = Graph.Features.VertexFeatures.FEATURE_STRING_IDS)
        public void shouldProperlyEncodeWithGraphML() throws Exception {
            assumeThat("GraphML web site is down so XSD cannot be retrieved", is(isGraphMLXSDPresent()));

            final Vertex v = graph.addVertex(T.id, "1");
            v.property(VertexProperty.Cardinality.single, "text", "\u00E9");

            final GraphMLWriter w = GraphMLWriter.build().create();

            final File f = TestHelper.generateTempFile(this.getClass(), "test", ".txt");
            try (final OutputStream out = new FileOutputStream(f)) {
                w.writeGraph(out, graph);
            }

            validateXmlAgainstGraphMLXsd(f);

            // reusing the same config used for creation of "g".
            final Configuration configuration = graphProvider.newGraphConfiguration("g2", this.getClass(), name.getMethodName(), null);
            graphProvider.clear(configuration);
            final Graph g2 = graphProvider.openTestGraph(configuration);
            final GraphMLReader r = GraphMLReader.build().create();

            try (final InputStream in = new FileInputStream(f)) {
                r.readGraph(in, g2);
            }

            final Vertex v2 = g2.vertices("1").next();
            assertEquals("\u00E9", v2.property("text").value());

            // need to manually close the "g2" instance
            graphProvider.clear(g2, configuration);
        }

        @Test
        @FeatureRequirement(featureClass = Graph.Features.EdgeFeatures.class, feature = Graph.Features.EdgeFeatures.FEATURE_ADD_EDGES)
        @FeatureRequirement(featureClass = EdgePropertyFeatures.class, feature = FEATURE_STRING_VALUES)
        @FeatureRequirement(featureClass = Graph.Features.VertexFeatures.class, feature = Graph.Features.VertexFeatures.FEATURE_ADD_VERTICES)
        public void shouldReadWriteSelfLoopingEdges() throws Exception {
            final Graph source = graph;
            final Vertex v1 = source.addVertex();
            final Vertex v2 = source.addVertex();
            v1.addEdge("CONTROL", v2);
            v1.addEdge("SELFLOOP", v1);

            final Configuration targetConf = graphProvider.newGraphConfiguration("target", this.getClass(), name.getMethodName(), null);
            final Graph target = graphProvider.openTestGraph(targetConf);
            try (ByteArrayOutputStream os = new ByteArrayOutputStream()) {
                source.io(IoCore.graphml()).writer().create().writeGraph(os, source);
                try (ByteArrayInputStream is = new ByteArrayInputStream(os.toByteArray())) {
                    target.io(IoCore.graphml()).reader().create().readGraph(is, target);
                }
            } catch (IOException ioe) {
                throw new RuntimeException(ioe);
            }

            assertEquals(IteratorUtils.count(source.vertices()), IteratorUtils.count(target.vertices()));
            assertEquals(IteratorUtils.count(source.edges()), IteratorUtils.count(target.edges()));
        }

<<<<<<< HEAD
        private boolean isGraphMLXSDPresent() {
            // when the graphml website goes down then tests won't pass - this allows the tests that rely on this
            // resource to conditionally run
            try {
                new URL("http://graphml.graphdrawing.org/xmlns/1.1/graphml-structure.xsd").openConnection().connect();
                return true;
            } catch (Exception ex) {
                return false;
            }
=======
        @Test
        @FeatureRequirement(featureClass = Graph.Features.EdgeFeatures.class, feature = Graph.Features.EdgeFeatures.FEATURE_ADD_EDGES)
        @FeatureRequirement(featureClass = Graph.Features.VertexFeatures.class, feature = Graph.Features.VertexFeatures.FEATURE_ADD_VERTICES)
        @FeatureRequirement(featureClass = VertexPropertyFeatures.class, feature = FEATURE_STRING_VALUES)
        @FeatureRequirement(featureClass = VertexPropertyFeatures.class, feature = FEATURE_INTEGER_VALUES)
        @FeatureRequirement(featureClass = EdgePropertyFeatures.class, feature = EdgePropertyFeatures.FEATURE_FLOAT_VALUES)
        public void shouldTransformGraphMLV2ToV3ViaXSLT() throws Exception {
            final InputStream stylesheet = Thread.currentThread().getContextClassLoader().getResourceAsStream("tp2-to-tp3-graphml.xslt");
            final InputStream datafile = IoTest.class.getResourceAsStream(TestHelper.convertPackageToResourcePath(GraphMLResourceAccess.class) + "tinkerpop-classic-tp2.xml");
            final ByteArrayOutputStream output = new ByteArrayOutputStream();

            final TransformerFactory tFactory = TransformerFactory.newInstance();
            final StreamSource stylesource = new StreamSource(stylesheet);
            final Transformer transformer = tFactory.newTransformer(stylesource);

            final StreamSource source = new StreamSource(datafile);
            final StreamResult result = new StreamResult(output);
            transformer.transform(source, result);

            final GraphReader reader = GraphMLReader.build().create();
            reader.readGraph(new ByteArrayInputStream(output.toByteArray()), graph);
            assertClassicGraph(graph, false, true);
>>>>>>> d4f41084
        }
    }

    public static final class GryoTest extends AbstractGremlinTest {

        @Test
        @FeatureRequirement(featureClass = Graph.Features.EdgeFeatures.class, feature = Graph.Features.EdgeFeatures.FEATURE_ADD_EDGES)
        @FeatureRequirement(featureClass = EdgePropertyFeatures.class, feature = FEATURE_STRING_VALUES)
        @FeatureRequirement(featureClass = Graph.Features.VertexFeatures.class, feature = Graph.Features.VertexFeatures.FEATURE_ADD_VERTICES)
        public void shouldReadWriteSelfLoopingEdges() {
            final Graph source = graph;
            final Vertex v1 = source.addVertex();
            final Vertex v2 = source.addVertex();
            v1.addEdge("CONTROL", v2);
            v1.addEdge("SELFLOOP", v1);

            final Configuration targetConf = graphProvider.newGraphConfiguration("target", this.getClass(), name.getMethodName(), null);
            final Graph target = graphProvider.openTestGraph(targetConf);
            ;
            try (ByteArrayOutputStream os = new ByteArrayOutputStream()) {
                source.io(IoCore.gryo()).writer().create().writeGraph(os, source);
                try (ByteArrayInputStream is = new ByteArrayInputStream(os.toByteArray())) {
                    target.io(IoCore.gryo()).reader().create().readGraph(is, target);
                }
            } catch (IOException ioe) {
                throw new RuntimeException(ioe);
            }

            assertEquals(IteratorUtils.count(source.vertices()), IteratorUtils.count(target.vertices()));
            assertEquals(IteratorUtils.count(source.edges()), IteratorUtils.count(target.edges()));
        }
    }

    public static final class GraphSONTest extends AbstractGremlinTest {
        private Io.Builder<GraphSONIo> graphson;

        @Before
        public void setupBeforeEachTest() {
            graphson = graphson();
        }

        /**
         * Only need to execute this test with TinkerGraph or other graphs that support user supplied identifiers.
         */
        @Test
        @FeatureRequirement(featureClass = VertexPropertyFeatures.class, feature = FEATURE_STRING_VALUES)
        @FeatureRequirement(featureClass = VertexPropertyFeatures.class, feature = FEATURE_INTEGER_VALUES)
        @FeatureRequirement(featureClass = EdgePropertyFeatures.class, feature = EdgePropertyFeatures.FEATURE_FLOAT_VALUES)
        @FeatureRequirement(featureClass = Graph.Features.VertexFeatures.class, feature = Graph.Features.VertexFeatures.FEATURE_USER_SUPPLIED_IDS)
        @FeatureRequirement(featureClass = Graph.Features.VertexFeatures.class, feature = Graph.Features.VertexFeatures.FEATURE_NUMERIC_IDS)
        @FeatureRequirement(featureClass = Graph.Features.VertexPropertyFeatures.class, feature = Graph.Features.VertexPropertyFeatures.FEATURE_USER_SUPPLIED_IDS)
        @FeatureRequirement(featureClass = Graph.Features.VariableFeatures.class, feature = FEATURE_VARIABLES)
        @LoadGraphWith(LoadGraphWith.GraphData.CLASSIC)
        public void shouldWriteNormalizedGraphSON() throws Exception {
            try (ByteArrayOutputStream bos = new ByteArrayOutputStream()) {
                final GraphSONMapper mapper = graph.io(graphson).mapper().normalize(true).create();
                final GraphSONWriter w = graph.io(graphson).writer().mapper(mapper).create();
                w.writeGraph(bos, graph);

                final String expected = streamToString(IoTest.class.getResourceAsStream(TestHelper.convertPackageToResourcePath(GraphSONResourceAccess.class) + "tinkerpop-classic-normalized.json"));
                assertEquals(expected.replace("\n", "").replace("\r", ""), bos.toString().replace("\n", "").replace("\r", ""));
            }
        }

        @Test
        @LoadGraphWith(LoadGraphWith.GraphData.MODERN)
        @FeatureRequirement(featureClass = Graph.Features.EdgeFeatures.class, feature = Graph.Features.EdgeFeatures.FEATURE_ADD_EDGES)
        @FeatureRequirement(featureClass = Graph.Features.VertexFeatures.class, feature = Graph.Features.VertexFeatures.FEATURE_ADD_VERTICES)
        public void shouldReadWriteModernWrappedInJsonObject() throws Exception {
            try (final ByteArrayOutputStream os = new ByteArrayOutputStream()) {
                final GraphWriter writer = graph.io(graphson()).writer().wrapAdjacencyList(true).create();
                writer.writeGraph(os, graph);

                final Configuration configuration = graphProvider.newGraphConfiguration("readGraph", this.getClass(), name.getMethodName(), LoadGraphWith.GraphData.MODERN);
                graphProvider.clear(configuration);
                final Graph g1 = graphProvider.openTestGraph(configuration);
                final GraphReader reader = graph.io(graphson()).reader().unwrapAdjacencyList(true).create();
                try (final ByteArrayInputStream bais = new ByteArrayInputStream(os.toByteArray())) {
                    reader.readGraph(bais, g1);
                }

                // modern uses double natively so always assert as such
                IoTest.assertModernGraph(g1, true, true);

                graphProvider.clear(g1, configuration);
            }
        }

        /**
         * This is just a serialization check for JSON.
         */
        @Test
        @FeatureRequirement(featureClass = Graph.Features.VertexFeatures.class, feature = Graph.Features.VertexFeatures.FEATURE_ADD_VERTICES)
        @FeatureRequirement(featureClass = Graph.Features.VertexFeatures.class, feature = FEATURE_USER_SUPPLIED_IDS)
        @FeatureRequirement(featureClass = Graph.Features.VertexFeatures.class, feature = FEATURE_ANY_IDS)
        public void shouldProperlySerializeCustomIdWithGraphSON() throws Exception {
            final UUID id = UUID.fromString("AF4B5965-B176-4552-B3C1-FBBE2F52C305");
            graph.addVertex(T.id, new CustomId("vertex", id));

            final SimpleModule module = new SimpleModule();
            module.addSerializer(CustomId.class, new CustomId.CustomIdJacksonSerializerV1d0());
            final GraphWriter writer = graph.io(graphson).writer().mapper(
                    graph.io(graphson).mapper().addCustomModule(module).embedTypes(true).create()).create();

            try (final ByteArrayOutputStream baos = new ByteArrayOutputStream()) {
                writer.writeGraph(baos, graph);

                final JsonNode jsonGraph = new ObjectMapper().readTree(baos.toByteArray());
                final JsonNode idValue = jsonGraph.get(GraphSONTokens.ID);
                assertTrue(idValue.has("cluster"));
                assertEquals("vertex", idValue.get("cluster").asText());
                assertTrue(idValue.has("elementId"));
                assertEquals("AF4B5965-B176-4552-B3C1-FBBE2F52C305".toLowerCase(), idValue.get("elementId").get(1).asText());

                // reusing the same config used for creation of "g".
                final Configuration configuration = graphProvider.newGraphConfiguration("g2", this.getClass(), name.getMethodName(), null);
                graphProvider.clear(configuration);
                final Graph g2 = graphProvider.openTestGraph(configuration);

                try (final InputStream is = new ByteArrayInputStream(baos.toByteArray())) {
                    final GraphReader reader = graph.io(graphson).reader()
                            .mapper(graph.io(graphson).mapper().embedTypes(true).addCustomModule(module).create()).create();
                    reader.readGraph(is, g2);
                }

                final Vertex v2 = g2.vertices().next();
                final CustomId customId = (CustomId) v2.id();
                assertEquals(id, customId.getElementId());
                assertEquals("vertex", customId.getCluster());

                // need to manually close the "g2" instance
                graphProvider.clear(g2, configuration);
            }
        }

        @Test
        @FeatureRequirement(featureClass = Graph.Features.EdgeFeatures.class, feature = Graph.Features.EdgeFeatures.FEATURE_ADD_EDGES)
        @FeatureRequirement(featureClass = Graph.Features.VertexFeatures.class, feature = Graph.Features.VertexFeatures.FEATURE_ADD_VERTICES)
        @FeatureRequirement(featureClass = VertexPropertyFeatures.class, feature = FEATURE_STRING_VALUES)
        @FeatureRequirement(featureClass = VertexPropertyFeatures.class, feature = FEATURE_INTEGER_VALUES)
        @FeatureRequirement(featureClass = EdgePropertyFeatures.class, feature = EdgePropertyFeatures.FEATURE_FLOAT_VALUES)
        public void shouldReadLegacyGraphSON() throws IOException {
            final GraphReader reader = LegacyGraphSONReader.build().create();
            try (final InputStream stream = IoTest.class.getResourceAsStream(TestHelper.convertPackageToResourcePath(GraphSONResourceAccess.class) + "tinkerpop-classic-legacy.json")) {
                reader.readGraph(stream, graph);
            }

            // the id is lossy in migration because TP2 treated ID as String
            assertClassicGraph(graph, false, true);
        }

        @Test
        @FeatureRequirement(featureClass = Graph.Features.EdgeFeatures.class, feature = Graph.Features.EdgeFeatures.FEATURE_ADD_EDGES)
        @FeatureRequirement(featureClass = EdgePropertyFeatures.class, feature = FEATURE_STRING_VALUES)
        @FeatureRequirement(featureClass = Graph.Features.VertexFeatures.class, feature = Graph.Features.VertexFeatures.FEATURE_ADD_VERTICES)
        public void shouldReadWriteSelfLoopingEdges() throws Exception {
            final Graph source = graph;
            final Vertex v1 = source.addVertex();
            final Vertex v2 = source.addVertex();
            v1.addEdge("CONTROL", v2);
            v1.addEdge("SELFLOOP", v1);

            final Configuration targetConf = graphProvider.newGraphConfiguration("target", this.getClass(), name.getMethodName(), null);
            final Graph target = graphProvider.openTestGraph(targetConf);
            try (ByteArrayOutputStream os = new ByteArrayOutputStream()) {
                source.io(IoCore.graphson()).writer().create().writeGraph(os, source);
                try (ByteArrayInputStream is = new ByteArrayInputStream(os.toByteArray())) {
                    target.io(IoCore.graphson()).reader().create().readGraph(is, target);
                }
            } catch (IOException ioe) {
                throw new RuntimeException(ioe);
            }

            assertEquals(IteratorUtils.count(source.vertices()), IteratorUtils.count(target.vertices()));
            assertEquals(IteratorUtils.count(source.edges()), IteratorUtils.count(target.edges()));
        }
    }

    public static void assertCrewGraph(final Graph g1, final boolean lossyForId) {
        assertEquals(new Long(6), g1.traversal().V().count().next());
        assertEquals(new Long(14), g1.traversal().E().count().next());

        final Vertex v1 = (Vertex) g1.traversal().V().has("name", "marko").next();
        assertEquals("person", v1.label());
        assertEquals(2, v1.keys().size());
        assertEquals(4, (int) IteratorUtils.count(v1.properties("location")));
        v1.properties("location").forEachRemaining(vp -> {
            if (vp.value().equals("san diego")) {
                assertEquals(1997, (int) vp.value("startTime"));
                assertEquals(2001, (int) vp.value("endTime"));
                assertEquals(2, (int) IteratorUtils.count(vp.properties()));
            } else if (vp.value().equals("santa cruz")) {
                assertEquals(2001, (int) vp.value("startTime"));
                assertEquals(2004, (int) vp.value("endTime"));
                assertEquals(2, (int) IteratorUtils.count(vp.properties()));
            } else if (vp.value().equals("brussels")) {
                assertEquals(2004, (int) vp.value("startTime"));
                assertEquals(2005, (int) vp.value("endTime"));
                assertEquals(2, (int) IteratorUtils.count(vp.properties()));
            } else if (vp.value().equals("santa fe")) {
                assertEquals(2005, (int) vp.value("startTime"));
                assertEquals(1, (int) IteratorUtils.count(vp.properties()));
            } else {
                fail("Found a value that should be there");
            }
        });
        assertId(g1, lossyForId, v1, 1);

        final List<Edge> v1Edges = IteratorUtils.list(v1.edges(Direction.BOTH));
        assertEquals(4, v1Edges.size());
        v1Edges.forEach(e -> {
            if (e.inVertex().value("name").equals("gremlin") && e.label().equals("develops")) {
                assertEquals(2009, (int) e.value("since"));
                assertEquals(1, e.keys().size());
                assertId(g1, lossyForId, e, 13);
            } else if (e.inVertex().value("name").equals("tinkergraph") && e.label().equals("develops")) {
                assertEquals(2010, (int) e.value("since"));
                assertEquals(1, e.keys().size());
                assertId(g1, lossyForId, e, 14);
            } else if (e.inVertex().value("name").equals("gremlin") && e.label().equals("uses")) {
                assertEquals(4, (int) e.value("skill"));
                assertEquals(1, e.keys().size());
                assertId(g1, lossyForId, e, 15);
            } else if (e.inVertex().value("name").equals("tinkergraph") && e.label().equals("uses")) {
                assertEquals(5, (int) e.value("skill"));
                assertEquals(1, e.keys().size());
                assertId(g1, lossyForId, e, 16);
            } else {
                fail("Edge not expected");
            }
        });

        final Vertex v7 = (Vertex) g1.traversal().V().has("name", "stephen").next();
        assertEquals("person", v7.label());
        assertEquals(2, v7.keys().size());
        assertEquals(3, (int) IteratorUtils.count(v7.properties("location")));
        v7.properties("location").forEachRemaining(vp -> {
            if (vp.value().equals("centreville")) {
                assertEquals(1990, (int) vp.value("startTime"));
                assertEquals(2000, (int) vp.value("endTime"));
                assertEquals(2, (int) IteratorUtils.count(vp.properties()));
            } else if (vp.value().equals("dulles")) {
                assertEquals(2000, (int) vp.value("startTime"));
                assertEquals(2006, (int) vp.value("endTime"));
                assertEquals(2, (int) IteratorUtils.count(vp.properties()));
            } else if (vp.value().equals("purcellville")) {
                assertEquals(2006, (int) vp.value("startTime"));
                assertEquals(1, (int) IteratorUtils.count(vp.properties()));
            } else {
                fail("Found a value that should be there");
            }
        });
        assertId(g1, lossyForId, v7, 7);

        final List<Edge> v7Edges = IteratorUtils.list(v7.edges(Direction.BOTH));
        assertEquals(4, v7Edges.size());
        v7Edges.forEach(e -> {
            if (e.inVertex().value("name").equals("gremlin") && e.label().equals("develops")) {
                assertEquals(2010, (int) e.value("since"));
                assertEquals(1, e.keys().size());
                assertId(g1, lossyForId, e, 17);
            } else if (e.inVertex().value("name").equals("tinkergraph") && e.label().equals("develops")) {
                assertEquals(2011, (int) e.value("since"));
                assertEquals(1, e.keys().size());
                assertId(g1, lossyForId, e, 18);
            } else if (e.inVertex().value("name").equals("gremlin") && e.label().equals("uses")) {
                assertEquals(5, (int) e.value("skill"));
                assertEquals(1, e.keys().size());
                assertId(g1, lossyForId, e, 19);
            } else if (e.inVertex().value("name").equals("tinkergraph") && e.label().equals("uses")) {
                assertEquals(4, (int) e.value("skill"));
                assertEquals(1, e.keys().size());
                assertId(g1, lossyForId, e, 20);
            } else {
                fail("Edge not expected");
            }
        });

        final Vertex v8 = (Vertex) g1.traversal().V().has("name", "matthias").next();
        assertEquals("person", v8.label());
        assertEquals(2, v8.keys().size());
        assertEquals(4, (int) IteratorUtils.count(v8.properties("location")));
        v8.properties("location").forEachRemaining(vp -> {
            if (vp.value().equals("bremen")) {
                assertEquals(2004, (int) vp.value("startTime"));
                assertEquals(2007, (int) vp.value("endTime"));
                assertEquals(2, (int) IteratorUtils.count(vp.properties()));
            } else if (vp.value().equals("baltimore")) {
                assertEquals(2007, (int) vp.value("startTime"));
                assertEquals(2011, (int) vp.value("endTime"));
                assertEquals(2, (int) IteratorUtils.count(vp.properties()));
            } else if (vp.value().equals("oakland")) {
                assertEquals(2011, (int) vp.value("startTime"));
                assertEquals(2014, (int) vp.value("endTime"));
                assertEquals(2, (int) IteratorUtils.count(vp.properties()));
            } else if (vp.value().equals("seattle")) {
                assertEquals(2014, (int) vp.value("startTime"));
                assertEquals(1, (int) IteratorUtils.count(vp.properties()));
            } else {
                fail("Found a value that should be there");
            }
        });
        assertId(g1, lossyForId, v8, 8);

        final List<Edge> v8Edges = IteratorUtils.list(v8.edges(Direction.BOTH));
        assertEquals(3, v8Edges.size());
        v8Edges.forEach(e -> {
            if (e.inVertex().value("name").equals("gremlin") && e.label().equals("develops")) {
                assertEquals(2012, (int) e.value("since"));
                assertEquals(1, e.keys().size());
                assertId(g1, lossyForId, e, 21);
            } else if (e.inVertex().value("name").equals("gremlin") && e.label().equals("uses")) {
                assertEquals(3, (int) e.value("skill"));
                assertEquals(1, e.keys().size());
                assertId(g1, lossyForId, e, 22);
            } else if (e.inVertex().value("name").equals("tinkergraph") && e.label().equals("uses")) {
                assertEquals(3, (int) e.value("skill"));
                assertEquals(1, e.keys().size());
                assertId(g1, lossyForId, e, 23);
            } else {
                fail("Edge not expected");
            }
        });

        final Vertex v9 = (Vertex) g1.traversal().V().has("name", "daniel").next();
        assertEquals("person", v9.label());
        assertEquals(2, v9.keys().size());
        assertEquals(3, (int) IteratorUtils.count(v9.properties("location")));
        v9.properties("location").forEachRemaining(vp -> {
            if (vp.value().equals("spremberg")) {
                assertEquals(1982, (int) vp.value("startTime"));
                assertEquals(2005, (int) vp.value("endTime"));
                assertEquals(2, (int) IteratorUtils.count(vp.properties()));
            } else if (vp.value().equals("kaiserslautern")) {
                assertEquals(2005, (int) vp.value("startTime"));
                assertEquals(2009, (int) vp.value("endTime"));
                assertEquals(2, (int) IteratorUtils.count(vp.properties()));
            } else if (vp.value().equals("aachen")) {
                assertEquals(2009, (int) vp.value("startTime"));
                assertEquals(1, (int) IteratorUtils.count(vp.properties()));
            } else {
                fail("Found a value that should be there");
            }
        });
        assertId(g1, lossyForId, v9, 9);

        final List<Edge> v9Edges = IteratorUtils.list(v9.edges(Direction.BOTH));
        assertEquals(2, v9Edges.size());
        v9Edges.forEach(e -> {
            if (e.inVertex().value("name").equals("gremlin") && e.label().equals("uses")) {
                assertEquals(5, (int) e.value("skill"));
                assertEquals(1, e.keys().size());
                assertId(g1, lossyForId, e, 24);
            } else if (e.inVertex().value("name").equals("tinkergraph") && e.label().equals("uses")) {
                assertEquals(3, (int) e.value("skill"));
                assertEquals(1, e.keys().size());
                assertId(g1, lossyForId, e, 25);
            } else {
                fail("Edge not expected");
            }
        });

        final Vertex v10 = (Vertex) g1.traversal().V().has("name", "gremlin").next();
        assertEquals("software", v10.label());
        assertEquals(1, v10.keys().size());
        assertId(g1, lossyForId, v10, 10);

        final List<Edge> v10Edges = IteratorUtils.list(v10.edges(Direction.BOTH));
        assertEquals(8, v10Edges.size());
        v10Edges.forEach(e -> {
            if (e.outVertex().value("name").equals("marko") && e.label().equals("develops")) {
                assertEquals(2009, (int) e.value("since"));
                assertEquals(1, e.keys().size());
                assertId(g1, lossyForId, e, 13);
            } else if (e.outVertex().value("name").equals("marko") && e.label().equals("uses")) {
                assertEquals(4, (int) e.value("skill"));
                assertEquals(1, e.keys().size());
                assertId(g1, lossyForId, e, 15);
            } else if (e.outVertex().value("name").equals("stephen") && e.label().equals("develops")) {
                assertEquals(2010, (int) e.value("since"));
                assertEquals(1, e.keys().size());
                assertId(g1, lossyForId, e, 17);
            } else if (e.outVertex().value("name").equals("stephen") && e.label().equals("uses")) {
                assertEquals(5, (int) e.value("skill"));
                assertEquals(1, e.keys().size());
                assertId(g1, lossyForId, e, 19);
            } else if (e.outVertex().value("name").equals("matthias") && e.label().equals("develops")) {
                assertEquals(2012, (int) e.value("since"));
                assertEquals(1, e.keys().size());
                assertId(g1, lossyForId, e, 21);
            } else if (e.outVertex().value("name").equals("matthias") && e.label().equals("uses")) {
                assertEquals(3, (int) e.value("skill"));
                assertEquals(1, e.keys().size());
                assertId(g1, lossyForId, e, 22);
            } else if (e.outVertex().value("name").equals("daniel") && e.label().equals("uses")) {
                assertEquals(5, (int) e.value("skill"));
                assertEquals(1, e.keys().size());
                assertId(g1, lossyForId, e, 24);
            } else if (e.inVertex().value("name").equals("tinkergraph") && e.label().equals("traverses")) {
                assertEquals(0, e.keys().size());
                assertId(g1, lossyForId, e, 26);
            } else {
                fail("Edge not expected");
            }
        });

        final Vertex v11 = (Vertex) g1.traversal().V().has("name", "tinkergraph").next();
        assertEquals("software", v11.label());
        assertEquals(1, v11.keys().size());
        assertId(g1, lossyForId, v11, 11);

        final List<Edge> v11Edges = IteratorUtils.list(v11.edges(Direction.BOTH));
        assertEquals(7, v11Edges.size());
        v11Edges.forEach(e -> {
            if (e.outVertex().value("name").equals("marko") && e.label().equals("develops")) {
                assertEquals(2010, (int) e.value("since"));
                assertEquals(1, e.keys().size());
                assertId(g1, lossyForId, e, 14);
            } else if (e.outVertex().value("name").equals("marko") && e.label().equals("uses")) {
                assertEquals(5, (int) e.value("skill"));
                assertEquals(1, e.keys().size());
                assertId(g1, lossyForId, e, 16);
            } else if (e.outVertex().value("name").equals("stephen") && e.label().equals("develops")) {
                assertEquals(2011, (int) e.value("since"));
                assertEquals(1, e.keys().size());
                assertId(g1, lossyForId, e, 18);
            } else if (e.outVertex().value("name").equals("stephen") && e.label().equals("uses")) {
                assertEquals(4, (int) e.value("skill"));
                assertEquals(1, e.keys().size());
                assertId(g1, lossyForId, e, 20);
            } else if (e.outVertex().value("name").equals("matthias") && e.label().equals("uses")) {
                assertEquals(3, (int) e.value("skill"));
                assertEquals(1, e.keys().size());
                assertId(g1, lossyForId, e, 23);
            } else if (e.outVertex().value("name").equals("daniel") && e.label().equals("uses")) {
                assertEquals(3, (int) e.value("skill"));
                assertEquals(1, e.keys().size());
                assertId(g1, lossyForId, e, 25);
            } else if (e.outVertex().value("name").equals("gremlin") && e.label().equals("traverses")) {
                assertEquals(0, e.keys().size());
                assertId(g1, lossyForId, e, 26);
            } else {
                fail("Edge not expected");
            }
        });
    }

    public static void assertClassicGraph(final Graph g1, final boolean assertDouble, final boolean lossyForId) {
        assertToyGraph(g1, assertDouble, lossyForId, false);
    }

    public static void assertNoEdgeGraph(final Graph g1, final boolean assertDouble, final boolean lossyForId) {
        assertEquals(2, IteratorUtils.count(g1.vertices()));
        assertEquals(1, IteratorUtils.count(g1.edges()));

        final Vertex v1 = g1.traversal().V().has("name", "marko").next();
        assertEquals(29, v1.<Integer>value("age").intValue());
        assertEquals(2, v1.keys().size());
        assertEquals(Vertex.DEFAULT_LABEL, v1.label());
        assertId(g1, lossyForId, v1, 1);

        final List<Edge> v1Edges = IteratorUtils.list(v1.edges(Direction.BOTH));
        assertEquals(1, v1Edges.size());
        v1Edges.forEach(e -> {
            if (e.inVertex().value("name").equals("vadas")) {
                assertEquals(Edge.DEFAULT_LABEL, e.label());
                if (assertDouble)
                    assertWeightLoosely(0.5d, e);
                else
                    assertWeightLoosely(0.5f, e);
                assertEquals(1, e.keys().size());
                assertId(g1, lossyForId, e, 7);
            } else {
                fail("Edge not expected");
            }
        });
    }

    public static void assertModernGraph(final Graph g1, final boolean assertDouble, final boolean lossyForId) {
        assertToyGraph(g1, assertDouble, lossyForId, true);
    }

    private static void assertToyGraph(final Graph g1, final boolean assertDouble, final boolean lossyForId, final boolean assertSpecificLabel) {
        assertEquals(6, IteratorUtils.count(g1.vertices()));
        assertEquals(6, IteratorUtils.count(g1.edges()));

        final Vertex v1 = g1.traversal().V().has("name", "marko").next();
        assertEquals(29, v1.<Integer>value("age").intValue());
        assertEquals(2, v1.keys().size());
        assertEquals(assertSpecificLabel ? "person" : Vertex.DEFAULT_LABEL, v1.label());
        assertId(g1, lossyForId, v1, 1);

        final List<Edge> v1Edges = IteratorUtils.list(v1.edges(Direction.BOTH));
        assertEquals(3, v1Edges.size());
        v1Edges.forEach(e -> {
            if (e.inVertex().value("name").equals("vadas")) {
                assertEquals("knows", e.label());
                if (assertDouble)
                    assertWeightLoosely(0.5d, e);
                else
                    assertWeightLoosely(0.5f, e);
                assertEquals(1, e.keys().size());
                assertId(g1, lossyForId, e, 7);
            } else if (e.inVertex().value("name").equals("josh")) {
                assertEquals("knows", e.label());
                if (assertDouble)
                    assertWeightLoosely(1.0, e);
                else
                    assertWeightLoosely(1.0f, e);
                assertEquals(1, e.keys().size());
                assertId(g1, lossyForId, e, 8);
            } else if (e.inVertex().value("name").equals("lop")) {
                assertEquals("created", e.label());
                if (assertDouble)
                    assertWeightLoosely(0.4d, e);
                else
                    assertWeightLoosely(0.4f, e);
                assertEquals(1, e.keys().size());
                assertId(g1, lossyForId, e, 9);
            } else {
                fail("Edge not expected");
            }
        });

        final Vertex v2 = g1.traversal().V().has("name", "vadas").next();
        assertEquals(27, v2.<Integer>value("age").intValue());
        assertEquals(2, v2.keys().size());
        assertEquals(assertSpecificLabel ? "person" : Vertex.DEFAULT_LABEL, v2.label());
        assertId(g1, lossyForId, v2, 2);

        final List<Edge> v2Edges = IteratorUtils.list(v2.edges(Direction.BOTH));
        assertEquals(1, v2Edges.size());
        v2Edges.forEach(e -> {
            if (e.outVertex().value("name").equals("marko")) {
                assertEquals("knows", e.label());
                if (assertDouble)
                    assertWeightLoosely(0.5d, e);
                else
                    assertWeightLoosely(0.5f, e);
                assertEquals(1, e.keys().size());
                assertId(g1, lossyForId, e, 7);
            } else {
                fail("Edge not expected");
            }
        });

        final Vertex v3 = g1.traversal().V().has("name", "lop").next();
        assertEquals("java", v3.<String>value("lang"));
        assertEquals(2, v2.keys().size());
        assertEquals(assertSpecificLabel ? "software" : Vertex.DEFAULT_LABEL, v3.label());
        assertId(g1, lossyForId, v3, 3);

        final List<Edge> v3Edges = IteratorUtils.list(v3.edges(Direction.BOTH));
        assertEquals(3, v3Edges.size());
        v3Edges.forEach(e -> {
            if (e.outVertex().value("name").equals("peter")) {
                assertEquals("created", e.label());
                if (assertDouble)
                    assertWeightLoosely(0.2d, e);
                else
                    assertWeightLoosely(0.2f, e);
                assertEquals(1, e.keys().size());
                assertId(g1, lossyForId, e, 12);
            } else if (e.outVertex().value("name").equals("josh")) {
                assertEquals("created", e.label());
                if (assertDouble)
                    assertWeightLoosely(0.4d, e);
                else
                    assertWeightLoosely(0.4f, e);
                assertEquals(1, e.keys().size());
                assertId(g1, lossyForId, e, 11);
            } else if (e.outVertex().value("name").equals("marko")) {
                assertEquals("created", e.label());
                if (assertDouble)
                    assertWeightLoosely(0.4d, e);
                else
                    assertWeightLoosely(0.4f, e);
                assertEquals(1, e.keys().size());
                assertId(g1, lossyForId, e, 9);
            } else {
                fail("Edge not expected");
            }
        });

        final Vertex v4 = g1.traversal().V().has("name", "josh").next();
        assertEquals(32, v4.<Integer>value("age").intValue());
        assertEquals(2, v4.keys().size());
        assertEquals(assertSpecificLabel ? "person" : Vertex.DEFAULT_LABEL, v4.label());
        assertId(g1, lossyForId, v4, 4);

        final List<Edge> v4Edges = IteratorUtils.list(v4.edges(Direction.BOTH));
        assertEquals(3, v4Edges.size());
        v4Edges.forEach(e -> {
            if (e.inVertex().value("name").equals("ripple")) {
                assertEquals("created", e.label());
                if (assertDouble)
                    assertWeightLoosely(1.0d, e);
                else
                    assertWeightLoosely(1.0f, e);
                assertEquals(1, e.keys().size());
                assertId(g1, lossyForId, e, 10);
            } else if (e.inVertex().value("name").equals("lop")) {
                assertEquals("created", e.label());
                if (assertDouble)
                    assertWeightLoosely(0.4d, e);
                else
                    assertWeightLoosely(0.4f, e);
                assertEquals(1, e.keys().size());
                assertId(g1, lossyForId, e, 11);
            } else if (e.outVertex().value("name").equals("marko")) {
                assertEquals("knows", e.label());
                if (assertDouble)
                    assertWeightLoosely(1.0d, e);
                else
                    assertWeightLoosely(1.0f, e);
                assertEquals(1, e.keys().size());
                assertId(g1, lossyForId, e, 8);
            } else {
                fail("Edge not expected");
            }
        });

        final Vertex v5 = g1.traversal().V().has("name", "ripple").next();
        assertEquals("java", v5.<String>value("lang"));
        assertEquals(2, v5.keys().size());
        assertEquals(assertSpecificLabel ? "software" : Vertex.DEFAULT_LABEL, v5.label());
        assertId(g1, lossyForId, v5, 5);

        final List<Edge> v5Edges = IteratorUtils.list(v5.edges(Direction.BOTH));
        assertEquals(1, v5Edges.size());
        v5Edges.forEach(e -> {
            if (e.outVertex().value("name").equals("josh")) {
                assertEquals("created", e.label());
                if (assertDouble)
                    assertWeightLoosely(1.0d, e);
                else
                    assertWeightLoosely(1.0f, e);
                assertEquals(1, e.keys().size());
                assertId(g1, lossyForId, e, 10);
            } else {
                fail("Edge not expected");
            }
        });

        final Vertex v6 = g1.traversal().V().has("name", "peter").next();
        assertEquals(35, v6.<Integer>value("age").intValue());
        assertEquals(2, v6.keys().size());
        assertEquals(assertSpecificLabel ? "person" : Vertex.DEFAULT_LABEL, v6.label());
        assertId(g1, lossyForId, v6, 6);

        final List<Edge> v6Edges = IteratorUtils.list(v6.edges(Direction.BOTH));
        assertEquals(1, v6Edges.size());
        v6Edges.forEach(e -> {
            if (e.inVertex().value("name").equals("lop")) {
                assertEquals("created", e.label());
                if (assertDouble)
                    assertWeightLoosely(0.2d, e);
                else
                    assertWeightLoosely(0.2f, e);
                assertEquals(1, e.keys().size());
                assertId(g1, lossyForId, e, 12);
            } else {
                fail("Edge not expected");
            }
        });
    }

    private static void assertWeightLoosely(final double expected, final Edge e) {
        try {
            assertEquals(expected, e.value("weight"), 0.0001d);
        } catch (Exception ex) {
            // for graphs that have strong typing via schema it is possible that a value that came across as graphson
            // with lossiness will end up having a value expected to double to be coerced to float by the underlying
            // graph.
            logger.warn("Attempting to assert weight as float for {} - if your graph is strongly typed from schema this is likely expected", e);
            assertEquals(new Double(expected).floatValue(), e.value("weight"), 0.0001f);
        }
    }

    private static void assertWeightLoosely(final float expected, final Edge e) {
        try {
            assertEquals(expected, e.value("weight"), 0.0001f);
        } catch (Exception ex) {
            // for graphs that have strong typing via schema it is possible that a value that came across as graphson
            // with lossiness will end up having a value expected to float to be coerced to double by the underlying
            // graph.
            logger.warn("Attempting to assert weight as double for {} - if your graph is strongly typed from schema this is likely expected", e);
            assertEquals(new Float(expected).doubleValue(), e.value("weight"), 0.0001d);
        }
    }

    private static void assertId(final Graph g, final boolean lossyForId, final Element e, final Object expected) {
        // it is possible that a Graph (e.g. elastic-gremlin) can supportUserSuppliedIds but internally
        // represent them as a value other than Numeric (which is what's in all of the test/toy data).
        // as we feature check for userSuppliedIds when asserting the identifier, we also ensure that
        // the id can be properly asserted for that Element before attempting to do so.  By asserting
        // at this level in this way, graphs can enjoy greater test coverage in IO.
        if ((e instanceof Vertex && g.features().vertex().supportsUserSuppliedIds() && g.features().vertex().supportsNumericIds())
                || (e instanceof Edge && g.features().edge().supportsUserSuppliedIds() && g.features().edge().supportsNumericIds())
                || (e instanceof VertexProperty && g.features().vertex().properties().supportsUserSuppliedIds()) && g.features().vertex().properties().supportsNumericIds()) {
            if (lossyForId)
                assertEquals(expected.toString(), e.id().toString());
            else
                assertEquals(expected, e.id());
        }
    }

    private static void validateXmlAgainstGraphMLXsd(final File file) throws Exception {
        final Source xmlFile = new StreamSource(file);
        final SchemaFactory schemaFactory = SchemaFactory
                .newInstance(XMLConstants.W3C_XML_SCHEMA_NS_URI);
        final Schema schema = schemaFactory.newSchema(IoTest.class.getResource(TestHelper.convertPackageToResourcePath(GraphMLResourceAccess.class) + "graphml-1.1.xsd"));
        final Validator validator = schema.newValidator();
        validator.validate(xmlFile);
    }

    private static void readGraphMLIntoGraph(final Graph g, final String file) throws IOException {
        final GraphReader reader = GraphMLReader.build().create();
        try (final InputStream stream = IoTest.class.getResourceAsStream(TestHelper.convertPackageToResourcePath(GraphMLResourceAccess.class) + file)) {
            reader.readGraph(stream, g);
        }
    }

    private static String streamToString(final InputStream in) throws IOException {
        final Writer writer = new StringWriter();
        final char[] buffer = new char[1024];
        try (final Reader reader = new BufferedReader(new InputStreamReader(in, "UTF-8"))) {
            int n;
            while ((n = reader.read(buffer)) != -1) {
                writer.write(buffer, 0, n);
            }
        }

        return writer.toString();
    }

}<|MERGE_RESOLUTION|>--- conflicted
+++ resolved
@@ -313,7 +313,30 @@
             assertEquals(IteratorUtils.count(source.edges()), IteratorUtils.count(target.edges()));
         }
 
-<<<<<<< HEAD
+        @Test
+        @FeatureRequirement(featureClass = Graph.Features.EdgeFeatures.class, feature = Graph.Features.EdgeFeatures.FEATURE_ADD_EDGES)
+        @FeatureRequirement(featureClass = Graph.Features.VertexFeatures.class, feature = Graph.Features.VertexFeatures.FEATURE_ADD_VERTICES)
+        @FeatureRequirement(featureClass = VertexPropertyFeatures.class, feature = FEATURE_STRING_VALUES)
+        @FeatureRequirement(featureClass = VertexPropertyFeatures.class, feature = FEATURE_INTEGER_VALUES)
+        @FeatureRequirement(featureClass = EdgePropertyFeatures.class, feature = EdgePropertyFeatures.FEATURE_FLOAT_VALUES)
+        public void shouldTransformGraphMLV2ToV3ViaXSLT() throws Exception {
+            final InputStream stylesheet = Thread.currentThread().getContextClassLoader().getResourceAsStream("tp2-to-tp3-graphml.xslt");
+            final InputStream datafile = IoTest.class.getResourceAsStream(TestHelper.convertPackageToResourcePath(GraphMLResourceAccess.class) + "tinkerpop-classic-tp2.xml");
+            final ByteArrayOutputStream output = new ByteArrayOutputStream();
+
+            final TransformerFactory tFactory = TransformerFactory.newInstance();
+            final StreamSource stylesource = new StreamSource(stylesheet);
+            final Transformer transformer = tFactory.newTransformer(stylesource);
+
+            final StreamSource source = new StreamSource(datafile);
+            final StreamResult result = new StreamResult(output);
+            transformer.transform(source, result);
+
+            final GraphReader reader = GraphMLReader.build().create();
+            reader.readGraph(new ByteArrayInputStream(output.toByteArray()), graph);
+            assertClassicGraph(graph, false, true);
+        }
+
         private boolean isGraphMLXSDPresent() {
             // when the graphml website goes down then tests won't pass - this allows the tests that rely on this
             // resource to conditionally run
@@ -323,30 +346,6 @@
             } catch (Exception ex) {
                 return false;
             }
-=======
-        @Test
-        @FeatureRequirement(featureClass = Graph.Features.EdgeFeatures.class, feature = Graph.Features.EdgeFeatures.FEATURE_ADD_EDGES)
-        @FeatureRequirement(featureClass = Graph.Features.VertexFeatures.class, feature = Graph.Features.VertexFeatures.FEATURE_ADD_VERTICES)
-        @FeatureRequirement(featureClass = VertexPropertyFeatures.class, feature = FEATURE_STRING_VALUES)
-        @FeatureRequirement(featureClass = VertexPropertyFeatures.class, feature = FEATURE_INTEGER_VALUES)
-        @FeatureRequirement(featureClass = EdgePropertyFeatures.class, feature = EdgePropertyFeatures.FEATURE_FLOAT_VALUES)
-        public void shouldTransformGraphMLV2ToV3ViaXSLT() throws Exception {
-            final InputStream stylesheet = Thread.currentThread().getContextClassLoader().getResourceAsStream("tp2-to-tp3-graphml.xslt");
-            final InputStream datafile = IoTest.class.getResourceAsStream(TestHelper.convertPackageToResourcePath(GraphMLResourceAccess.class) + "tinkerpop-classic-tp2.xml");
-            final ByteArrayOutputStream output = new ByteArrayOutputStream();
-
-            final TransformerFactory tFactory = TransformerFactory.newInstance();
-            final StreamSource stylesource = new StreamSource(stylesheet);
-            final Transformer transformer = tFactory.newTransformer(stylesource);
-
-            final StreamSource source = new StreamSource(datafile);
-            final StreamResult result = new StreamResult(output);
-            transformer.transform(source, result);
-
-            final GraphReader reader = GraphMLReader.build().create();
-            reader.readGraph(new ByteArrayInputStream(output.toByteArray()), graph);
-            assertClassicGraph(graph, false, true);
->>>>>>> d4f41084
         }
     }
 
