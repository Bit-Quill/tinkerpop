--- conflicted
+++ resolved
@@ -112,11 +112,7 @@
         return null == this.t;
     }
 
-<<<<<<< HEAD
     public static <A> ObjectWritable<A> empty() {
-=======
-    public static ObjectWritable empty() {
->>>>>>> b195b623
         return new ObjectWritable<>(null);
     }
 
@@ -132,7 +128,7 @@
 
     @Override
     public int hashCode() {
-        return this.isEmpty() ? 0 : this.t.hashCode();
+        return null == this.t ? 0 : this.t.hashCode();
     }
 
     public static ObjectWritable<MapReduce.NullObject> getNullObjectWritable() {
