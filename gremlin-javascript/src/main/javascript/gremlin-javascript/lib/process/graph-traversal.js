/*
 *  Licensed to the Apache Software Foundation (ASF) under one
 *  or more contributor license agreements.  See the NOTICE file
 *  distributed with this work for additional information
 *  regarding copyright ownership.  The ASF licenses this file
 *  to you under the Apache License, Version 2.0 (the
 *  "License"); you may not use this file except in compliance
 *  with the License.  You may obtain a copy of the License at
 *
 *  http://www.apache.org/licenses/LICENSE-2.0
 *
 *  Unless required by applicable law or agreed to in writing,
 *  software distributed under the License is distributed on an
 *  "AS IS" BASIS, WITHOUT WARRANTIES OR CONDITIONS OF ANY
 *  KIND, either express or implied.  See the License for the
 *  specific language governing permissions and limitations
 *  under the License.
 */

/**
 * @author Jorge Bay Gondra
 */
'use strict';

const Traversal = require('./traversal').Traversal;
const remote = require('../driver/remote-connection');
const utils = require('../utils');
const Bytecode = require('./bytecode');
const TraversalStrategies = require('./traversal-strategy').TraversalStrategies;


/**
 * Represents the primary DSL of the Gremlin traversal machine.
 */
class GraphTraversalSource {
  /**
   * @param {Graph} graph
   * @param {TraversalStrategies} traversalStrategies
   * @param {Bytecode} [bytecode]
   */
  constructor(graph, traversalStrategies, bytecode) {
    this.graph = graph;
    this.traversalStrategies = traversalStrategies;
    this.bytecode = bytecode || new Bytecode();
  }

  /**
   * @param remoteConnection
   * @returns {GraphTraversalSource}
   */
  withRemote(remoteConnection) {
    const traversalStrategy = new TraversalStrategies(this.traversalStrategies);
    traversalStrategy.addStrategy(new remote.RemoteStrategy(remoteConnection));
    return new GraphTraversalSource(this.graph, traversalStrategy, new Bytecode(this.bytecode));
  }

  /**
   * Returns the string representation of the GraphTraversalSource.
   * @returns {string}
   */
  toString() {
    return 'graphtraversalsource[' + this.graph.toString() + ']';
  }
  
  /**
   * Graph Traversal Source withBulk method.
   * @param {...Object} args
   * @returns {GraphTraversalSource}
   */
  withBulk(...args) {
    const b = new Bytecode(this.bytecode).addSource('withBulk', args);
    return new GraphTraversalSource(this.graph, new TraversalStrategies(this.traversalStrategies), b);
  }
  
  /**
   * Graph Traversal Source withPath method.
   * @param {...Object} args
   * @returns {GraphTraversalSource}
   */
  withPath(...args) {
    const b = new Bytecode(this.bytecode).addSource('withPath', args);
    return new GraphTraversalSource(this.graph, new TraversalStrategies(this.traversalStrategies), b);
  }
  
  /**
   * Graph Traversal Source withSack method.
   * @param {...Object} args
   * @returns {GraphTraversalSource}
   */
  withSack(...args) {
    const b = new Bytecode(this.bytecode).addSource('withSack', args);
    return new GraphTraversalSource(this.graph, new TraversalStrategies(this.traversalStrategies), b);
  }
  
  /**
   * Graph Traversal Source withSideEffect method.
   * @param {...Object} args
   * @returns {GraphTraversalSource}
   */
  withSideEffect(...args) {
    const b = new Bytecode(this.bytecode).addSource('withSideEffect', args);
    return new GraphTraversalSource(this.graph, new TraversalStrategies(this.traversalStrategies), b);
  }
  
  /**
   * Graph Traversal Source withStrategies method.
   * @param {...Object} args
   * @returns {GraphTraversalSource}
   */
  withStrategies(...args) {
    const b = new Bytecode(this.bytecode).addSource('withStrategies', args);
    return new GraphTraversalSource(this.graph, new TraversalStrategies(this.traversalStrategies), b);
  }
  
  /**
   * Graph Traversal Source withoutStrategies method.
   * @param {...Object} args
   * @returns {GraphTraversalSource}
   */
  withoutStrategies(...args) {
    const b = new Bytecode(this.bytecode).addSource('withoutStrategies', args);
    return new GraphTraversalSource(this.graph, new TraversalStrategies(this.traversalStrategies), b);
  }
  
  /**
   * E GraphTraversalSource step method.
   * @param {...Object} args
   * @returns {GraphTraversal}
   */
  E(...args) {
    const b = new Bytecode(this.bytecode).addStep('E', args);
    return new GraphTraversal(this.graph, new TraversalStrategies(this.traversalStrategies), b);
  }
  
  /**
   * V GraphTraversalSource step method.
   * @param {...Object} args
   * @returns {GraphTraversal}
   */
  V(...args) {
    const b = new Bytecode(this.bytecode).addStep('V', args);
    return new GraphTraversal(this.graph, new TraversalStrategies(this.traversalStrategies), b);
  }
  
  /**
   * addE GraphTraversalSource step method.
   * @param {...Object} args
   * @returns {GraphTraversal}
   */
  addE(...args) {
    const b = new Bytecode(this.bytecode).addStep('addE', args);
    return new GraphTraversal(this.graph, new TraversalStrategies(this.traversalStrategies), b);
  }
  
  /**
   * addV GraphTraversalSource step method.
   * @param {...Object} args
   * @returns {GraphTraversal}
   */
  addV(...args) {
    const b = new Bytecode(this.bytecode).addStep('addV', args);
    return new GraphTraversal(this.graph, new TraversalStrategies(this.traversalStrategies), b);
  }
  
  /**
   * inject GraphTraversalSource step method.
   * @param {...Object} args
   * @returns {GraphTraversal}
   */
  inject(...args) {
    const b = new Bytecode(this.bytecode).addStep('inject', args);
    return new GraphTraversal(this.graph, new TraversalStrategies(this.traversalStrategies), b);
  }
  
}

/**
 * Represents a graph traversal.
 */
class GraphTraversal extends Traversal {
  constructor(graph, traversalStrategies, bytecode) {
    super(graph, traversalStrategies, bytecode);
  }
  
  /**
   * Graph traversal V method.
   * @param {...Object} args
   * @returns {GraphTraversal}
   */
  V(...args) {
    this.bytecode.addStep('V', args);
    return this;
  }
  
  /**
   * Graph traversal addE method.
   * @param {...Object} args
   * @returns {GraphTraversal}
   */
  addE(...args) {
    this.bytecode.addStep('addE', args);
    return this;
  }
  
  /**
   * Graph traversal addV method.
   * @param {...Object} args
   * @returns {GraphTraversal}
   */
  addV(...args) {
    this.bytecode.addStep('addV', args);
    return this;
  }
  
  /**
   * Graph traversal aggregate method.
   * @param {...Object} args
   * @returns {GraphTraversal}
   */
  aggregate(...args) {
    this.bytecode.addStep('aggregate', args);
    return this;
  }
  
  /**
   * Graph traversal and method.
   * @param {...Object} args
   * @returns {GraphTraversal}
   */
  and(...args) {
    this.bytecode.addStep('and', args);
    return this;
  }
  
  /**
   * Graph traversal as method.
   * @param {...Object} args
   * @returns {GraphTraversal}
   */
  as(...args) {
    this.bytecode.addStep('as', args);
    return this;
  }
  
  /**
   * Graph traversal barrier method.
   * @param {...Object} args
   * @returns {GraphTraversal}
   */
  barrier(...args) {
    this.bytecode.addStep('barrier', args);
    return this;
  }
  
  /**
   * Graph traversal both method.
   * @param {...Object} args
   * @returns {GraphTraversal}
   */
  both(...args) {
    this.bytecode.addStep('both', args);
    return this;
  }
  
  /**
   * Graph traversal bothE method.
   * @param {...Object} args
   * @returns {GraphTraversal}
   */
  bothE(...args) {
    this.bytecode.addStep('bothE', args);
    return this;
  }
  
  /**
   * Graph traversal bothV method.
   * @param {...Object} args
   * @returns {GraphTraversal}
   */
  bothV(...args) {
    this.bytecode.addStep('bothV', args);
    return this;
  }
  
  /**
   * Graph traversal branch method.
   * @param {...Object} args
   * @returns {GraphTraversal}
   */
  branch(...args) {
    this.bytecode.addStep('branch', args);
    return this;
  }
  
  /**
   * Graph traversal by method.
   * @param {...Object} args
   * @returns {GraphTraversal}
   */
  by(...args) {
    this.bytecode.addStep('by', args);
    return this;
  }
  
  /**
   * Graph traversal cap method.
   * @param {...Object} args
   * @returns {GraphTraversal}
   */
  cap(...args) {
    this.bytecode.addStep('cap', args);
    return this;
  }
  
  /**
   * Graph traversal choose method.
   * @param {...Object} args
   * @returns {GraphTraversal}
   */
  choose(...args) {
    this.bytecode.addStep('choose', args);
    return this;
  }
  
  /**
   * Graph traversal coalesce method.
   * @param {...Object} args
   * @returns {GraphTraversal}
   */
  coalesce(...args) {
    this.bytecode.addStep('coalesce', args);
    return this;
  }
  
  /**
   * Graph traversal coin method.
   * @param {...Object} args
   * @returns {GraphTraversal}
   */
  coin(...args) {
    this.bytecode.addStep('coin', args);
    return this;
  }
  
  /**
   * Graph traversal constant method.
   * @param {...Object} args
   * @returns {GraphTraversal}
   */
  constant(...args) {
    this.bytecode.addStep('constant', args);
    return this;
  }
  
  /**
   * Graph traversal count method.
   * @param {...Object} args
   * @returns {GraphTraversal}
   */
  count(...args) {
    this.bytecode.addStep('count', args);
    return this;
  }
  
  /**
   * Graph traversal cyclicPath method.
   * @param {...Object} args
   * @returns {GraphTraversal}
   */
  cyclicPath(...args) {
    this.bytecode.addStep('cyclicPath', args);
    return this;
  }
  
  /**
   * Graph traversal dedup method.
   * @param {...Object} args
   * @returns {GraphTraversal}
   */
  dedup(...args) {
    this.bytecode.addStep('dedup', args);
    return this;
  }
  
  /**
   * Graph traversal drop method.
   * @param {...Object} args
   * @returns {GraphTraversal}
   */
  drop(...args) {
    this.bytecode.addStep('drop', args);
    return this;
  }
  
  /**
   * Graph traversal emit method.
   * @param {...Object} args
   * @returns {GraphTraversal}
   */
  emit(...args) {
    this.bytecode.addStep('emit', args);
    return this;
  }
  
  /**
   * Graph traversal filter method.
   * @param {...Object} args
   * @returns {GraphTraversal}
   */
  filter(...args) {
    this.bytecode.addStep('filter', args);
    return this;
  }
  
  /**
   * Graph traversal flatMap method.
   * @param {...Object} args
   * @returns {GraphTraversal}
   */
  flatMap(...args) {
    this.bytecode.addStep('flatMap', args);
    return this;
  }
  
  /**
   * Graph traversal fold method.
   * @param {...Object} args
   * @returns {GraphTraversal}
   */
  fold(...args) {
    this.bytecode.addStep('fold', args);
    return this;
  }
  
  /**
   * Graph traversal from method.
   * @param {...Object} args
   * @returns {GraphTraversal}
   */
  from_(...args) {
    this.bytecode.addStep('from', args);
    return this;
  }
  
  /**
   * Graph traversal group method.
   * @param {...Object} args
   * @returns {GraphTraversal}
   */
  group(...args) {
    this.bytecode.addStep('group', args);
    return this;
  }
  
  /**
   * Graph traversal groupCount method.
   * @param {...Object} args
   * @returns {GraphTraversal}
   */
  groupCount(...args) {
    this.bytecode.addStep('groupCount', args);
    return this;
  }
  
  /**
   * Graph traversal has method.
   * @param {...Object} args
   * @returns {GraphTraversal}
   */
  has(...args) {
    this.bytecode.addStep('has', args);
    return this;
  }
  
  /**
   * Graph traversal hasId method.
   * @param {...Object} args
   * @returns {GraphTraversal}
   */
  hasId(...args) {
    this.bytecode.addStep('hasId', args);
    return this;
  }
  
  /**
   * Graph traversal hasKey method.
   * @param {...Object} args
   * @returns {GraphTraversal}
   */
  hasKey(...args) {
    this.bytecode.addStep('hasKey', args);
    return this;
  }
  
  /**
   * Graph traversal hasLabel method.
   * @param {...Object} args
   * @returns {GraphTraversal}
   */
  hasLabel(...args) {
    this.bytecode.addStep('hasLabel', args);
    return this;
  }
  
  /**
   * Graph traversal hasNot method.
   * @param {...Object} args
   * @returns {GraphTraversal}
   */
  hasNot(...args) {
    this.bytecode.addStep('hasNot', args);
    return this;
  }
  
  /**
   * Graph traversal hasValue method.
   * @param {...Object} args
   * @returns {GraphTraversal}
   */
  hasValue(...args) {
    this.bytecode.addStep('hasValue', args);
    return this;
  }
  
  /**
   * Graph traversal id method.
   * @param {...Object} args
   * @returns {GraphTraversal}
   */
  id(...args) {
    this.bytecode.addStep('id', args);
    return this;
  }
  
  /**
   * Graph traversal identity method.
   * @param {...Object} args
   * @returns {GraphTraversal}
   */
  identity(...args) {
    this.bytecode.addStep('identity', args);
    return this;
  }
  
  /**
   * Graph traversal in method.
   * @param {...Object} args
   * @returns {GraphTraversal}
   */
  in_(...args) {
    this.bytecode.addStep('in', args);
    return this;
  }
  
  /**
   * Graph traversal inE method.
   * @param {...Object} args
   * @returns {GraphTraversal}
   */
  inE(...args) {
    this.bytecode.addStep('inE', args);
    return this;
  }
  
  /**
   * Graph traversal inV method.
   * @param {...Object} args
   * @returns {GraphTraversal}
   */
  inV(...args) {
    this.bytecode.addStep('inV', args);
    return this;
  }
  
  /**
   * Graph traversal inject method.
   * @param {...Object} args
   * @returns {GraphTraversal}
   */
  inject(...args) {
    this.bytecode.addStep('inject', args);
    return this;
  }
  
  /**
   * Graph traversal is method.
   * @param {...Object} args
   * @returns {GraphTraversal}
   */
  is(...args) {
    this.bytecode.addStep('is', args);
    return this;
  }
  
  /**
   * Graph traversal key method.
   * @param {...Object} args
   * @returns {GraphTraversal}
   */
  key(...args) {
    this.bytecode.addStep('key', args);
    return this;
  }
  
  /**
   * Graph traversal label method.
   * @param {...Object} args
   * @returns {GraphTraversal}
   */
  label(...args) {
    this.bytecode.addStep('label', args);
    return this;
  }
  
  /**
   * Graph traversal limit method.
   * @param {...Object} args
   * @returns {GraphTraversal}
   */
  limit(...args) {
    this.bytecode.addStep('limit', args);
    return this;
  }
  
  /**
   * Graph traversal local method.
   * @param {...Object} args
   * @returns {GraphTraversal}
   */
  local(...args) {
    this.bytecode.addStep('local', args);
    return this;
  }
  
  /**
   * Graph traversal loops method.
   * @param {...Object} args
   * @returns {GraphTraversal}
   */
  loops(...args) {
    this.bytecode.addStep('loops', args);
    return this;
  }
  
  /**
   * Graph traversal map method.
   * @param {...Object} args
   * @returns {GraphTraversal}
   */
  map(...args) {
    this.bytecode.addStep('map', args);
    return this;
  }
  
  /**
   * Graph traversal match method.
   * @param {...Object} args
   * @returns {GraphTraversal}
   */
  match(...args) {
    this.bytecode.addStep('match', args);
    return this;
  }
  
  /**
   * Graph traversal math method.
   * @param {...Object} args
   * @returns {GraphTraversal}
   */
  math(...args) {
    this.bytecode.addStep('math', args);
    return this;
  }
  
  /**
   * Graph traversal max method.
   * @param {...Object} args
   * @returns {GraphTraversal}
   */
  max(...args) {
    this.bytecode.addStep('max', args);
    return this;
  }
  
  /**
   * Graph traversal mean method.
   * @param {...Object} args
   * @returns {GraphTraversal}
   */
  mean(...args) {
    this.bytecode.addStep('mean', args);
    return this;
  }
  
  /**
   * Graph traversal min method.
   * @param {...Object} args
   * @returns {GraphTraversal}
   */
  min(...args) {
    this.bytecode.addStep('min', args);
    return this;
  }
  
  /**
   * Graph traversal not method.
   * @param {...Object} args
   * @returns {GraphTraversal}
   */
  not(...args) {
    this.bytecode.addStep('not', args);
    return this;
  }
  
  /**
   * Graph traversal option method.
   * @param {...Object} args
   * @returns {GraphTraversal}
   */
  option(...args) {
    this.bytecode.addStep('option', args);
    return this;
  }
  
  /**
   * Graph traversal optional method.
   * @param {...Object} args
   * @returns {GraphTraversal}
   */
  optional(...args) {
    this.bytecode.addStep('optional', args);
    return this;
  }
  
  /**
   * Graph traversal or method.
   * @param {...Object} args
   * @returns {GraphTraversal}
   */
  or(...args) {
    this.bytecode.addStep('or', args);
    return this;
  }
  
  /**
   * Graph traversal order method.
   * @param {...Object} args
   * @returns {GraphTraversal}
   */
  order(...args) {
    this.bytecode.addStep('order', args);
    return this;
  }
  
  /**
   * Graph traversal otherV method.
   * @param {...Object} args
   * @returns {GraphTraversal}
   */
  otherV(...args) {
    this.bytecode.addStep('otherV', args);
    return this;
  }
  
  /**
   * Graph traversal out method.
   * @param {...Object} args
   * @returns {GraphTraversal}
   */
  out(...args) {
    this.bytecode.addStep('out', args);
    return this;
  }
  
  /**
   * Graph traversal outE method.
   * @param {...Object} args
   * @returns {GraphTraversal}
   */
  outE(...args) {
    this.bytecode.addStep('outE', args);
    return this;
  }
  
  /**
   * Graph traversal outV method.
   * @param {...Object} args
   * @returns {GraphTraversal}
   */
  outV(...args) {
    this.bytecode.addStep('outV', args);
    return this;
  }
  
  /**
   * Graph traversal pageRank method.
   * @param {...Object} args
   * @returns {GraphTraversal}
   */
  pageRank(...args) {
    this.bytecode.addStep('pageRank', args);
    return this;
  }
  
  /**
   * Graph traversal path method.
   * @param {...Object} args
   * @returns {GraphTraversal}
   */
  path(...args) {
    this.bytecode.addStep('path', args);
    return this;
  }
  
  /**
   * Graph traversal peerPressure method.
   * @param {...Object} args
   * @returns {GraphTraversal}
   */
  peerPressure(...args) {
    this.bytecode.addStep('peerPressure', args);
    return this;
  }
  
  /**
   * Graph traversal profile method.
   * @param {...Object} args
   * @returns {GraphTraversal}
   */
  profile(...args) {
    this.bytecode.addStep('profile', args);
    return this;
  }
  
  /**
   * Graph traversal program method.
   * @param {...Object} args
   * @returns {GraphTraversal}
   */
  program(...args) {
    this.bytecode.addStep('program', args);
    return this;
  }
  
  /**
   * Graph traversal project method.
   * @param {...Object} args
   * @returns {GraphTraversal}
   */
  project(...args) {
    this.bytecode.addStep('project', args);
    return this;
  }
  
  /**
   * Graph traversal properties method.
   * @param {...Object} args
   * @returns {GraphTraversal}
   */
  properties(...args) {
    this.bytecode.addStep('properties', args);
    return this;
  }
  
  /**
   * Graph traversal property method.
   * @param {...Object} args
   * @returns {GraphTraversal}
   */
  property(...args) {
    this.bytecode.addStep('property', args);
    return this;
  }
  
  /**
   * Graph traversal propertyMap method.
   * @param {...Object} args
   * @returns {GraphTraversal}
   */
  propertyMap(...args) {
    this.bytecode.addStep('propertyMap', args);
    return this;
  }
  
  /**
   * Graph traversal range method.
   * @param {...Object} args
   * @returns {GraphTraversal}
   */
  range(...args) {
    this.bytecode.addStep('range', args);
    return this;
  }
  
  /**
   * Graph traversal repeat method.
   * @param {...Object} args
   * @returns {GraphTraversal}
   */
  repeat(...args) {
    this.bytecode.addStep('repeat', args);
    return this;
  }
  
  /**
   * Graph traversal sack method.
   * @param {...Object} args
   * @returns {GraphTraversal}
   */
  sack(...args) {
    this.bytecode.addStep('sack', args);
    return this;
  }
  
  /**
   * Graph traversal sample method.
   * @param {...Object} args
   * @returns {GraphTraversal}
   */
  sample(...args) {
    this.bytecode.addStep('sample', args);
    return this;
  }
  
  /**
   * Graph traversal select method.
   * @param {...Object} args
   * @returns {GraphTraversal}
   */
  select(...args) {
    this.bytecode.addStep('select', args);
    return this;
  }
  
  /**
   * Graph traversal sideEffect method.
   * @param {...Object} args
   * @returns {GraphTraversal}
   */
  sideEffect(...args) {
    this.bytecode.addStep('sideEffect', args);
    return this;
  }
  
  /**
   * Graph traversal simplePath method.
   * @param {...Object} args
   * @returns {GraphTraversal}
   */
  simplePath(...args) {
    this.bytecode.addStep('simplePath', args);
    return this;
  }
  
  /**
   * Graph traversal skip method.
   * @param {...Object} args
   * @returns {GraphTraversal}
   */
  skip(...args) {
    this.bytecode.addStep('skip', args);
    return this;
  }
  
  /**
   * Graph traversal store method.
   * @param {...Object} args
   * @returns {GraphTraversal}
   */
  store(...args) {
    this.bytecode.addStep('store', args);
    return this;
  }
  
  /**
   * Graph traversal subgraph method.
   * @param {...Object} args
   * @returns {GraphTraversal}
   */
  subgraph(...args) {
    this.bytecode.addStep('subgraph', args);
    return this;
  }
  
  /**
   * Graph traversal sum method.
   * @param {...Object} args
   * @returns {GraphTraversal}
   */
  sum(...args) {
    this.bytecode.addStep('sum', args);
    return this;
  }
  
  /**
   * Graph traversal tail method.
   * @param {...Object} args
   * @returns {GraphTraversal}
   */
  tail(...args) {
    this.bytecode.addStep('tail', args);
    return this;
  }
  
  /**
   * Graph traversal timeLimit method.
   * @param {...Object} args
   * @returns {GraphTraversal}
   */
  timeLimit(...args) {
    this.bytecode.addStep('timeLimit', args);
    return this;
  }
  
  /**
   * Graph traversal times method.
   * @param {...Object} args
   * @returns {GraphTraversal}
   */
  times(...args) {
    this.bytecode.addStep('times', args);
    return this;
  }
  
  /**
   * Graph traversal to method.
   * @param {...Object} args
   * @returns {GraphTraversal}
   */
  to(...args) {
    this.bytecode.addStep('to', args);
    return this;
  }
  
  /**
   * Graph traversal toE method.
   * @param {...Object} args
   * @returns {GraphTraversal}
   */
  toE(...args) {
    this.bytecode.addStep('toE', args);
    return this;
  }
  
  /**
   * Graph traversal toV method.
   * @param {...Object} args
   * @returns {GraphTraversal}
   */
  toV(...args) {
    this.bytecode.addStep('toV', args);
    return this;
  }
  
  /**
   * Graph traversal tree method.
   * @param {...Object} args
   * @returns {GraphTraversal}
   */
  tree(...args) {
    this.bytecode.addStep('tree', args);
    return this;
  }
  
  /**
   * Graph traversal unfold method.
   * @param {...Object} args
   * @returns {GraphTraversal}
   */
  unfold(...args) {
    this.bytecode.addStep('unfold', args);
    return this;
  }
  
  /**
   * Graph traversal union method.
   * @param {...Object} args
   * @returns {GraphTraversal}
   */
  union(...args) {
    this.bytecode.addStep('union', args);
    return this;
  }
  
  /**
   * Graph traversal until method.
   * @param {...Object} args
   * @returns {GraphTraversal}
   */
  until(...args) {
    this.bytecode.addStep('until', args);
    return this;
  }
  
  /**
   * Graph traversal value method.
   * @param {...Object} args
   * @returns {GraphTraversal}
   */
  value(...args) {
    this.bytecode.addStep('value', args);
    return this;
  }
  
  /**
   * Graph traversal valueMap method.
   * @param {...Object} args
   * @returns {GraphTraversal}
   */
  valueMap(...args) {
    this.bytecode.addStep('valueMap', args);
    return this;
  }
  
  /**
   * Graph traversal values method.
   * @param {...Object} args
   * @returns {GraphTraversal}
   */
  values(...args) {
    this.bytecode.addStep('values', args);
    return this;
  }
  
  /**
   * Graph traversal where method.
   * @param {...Object} args
   * @returns {GraphTraversal}
   */
  where(...args) {
    this.bytecode.addStep('where', args);
    return this;
  }
  
<<<<<<< HEAD
=======
  /**
   * Graph traversal with method.
   * @param {...Object} args
   * @returns {GraphTraversal}
   */
  with_(...args) {
    this.bytecode.addStep('with', args);
    return this;
  }
  
>>>>>>> 160aef85
}

function callOnEmptyTraversal(fnName, args) {
  const g = new GraphTraversal(null, null, new Bytecode());
  return g[fnName].apply(g, args);
}

/**
 * Contains the static method definitions
 * @type {Object}
 */
const statics = {
  V: (...args) => callOnEmptyTraversal('V', args),
  addE: (...args) => callOnEmptyTraversal('addE', args),
  addV: (...args) => callOnEmptyTraversal('addV', args),
  aggregate: (...args) => callOnEmptyTraversal('aggregate', args),
  and: (...args) => callOnEmptyTraversal('and', args),
  as: (...args) => callOnEmptyTraversal('as', args),
  barrier: (...args) => callOnEmptyTraversal('barrier', args),
  both: (...args) => callOnEmptyTraversal('both', args),
  bothE: (...args) => callOnEmptyTraversal('bothE', args),
  bothV: (...args) => callOnEmptyTraversal('bothV', args),
  branch: (...args) => callOnEmptyTraversal('branch', args),
  cap: (...args) => callOnEmptyTraversal('cap', args),
  choose: (...args) => callOnEmptyTraversal('choose', args),
  coalesce: (...args) => callOnEmptyTraversal('coalesce', args),
  coin: (...args) => callOnEmptyTraversal('coin', args),
  constant: (...args) => callOnEmptyTraversal('constant', args),
  count: (...args) => callOnEmptyTraversal('count', args),
  cyclicPath: (...args) => callOnEmptyTraversal('cyclicPath', args),
  dedup: (...args) => callOnEmptyTraversal('dedup', args),
  drop: (...args) => callOnEmptyTraversal('drop', args),
  emit: (...args) => callOnEmptyTraversal('emit', args),
  filter: (...args) => callOnEmptyTraversal('filter', args),
  flatMap: (...args) => callOnEmptyTraversal('flatMap', args),
  fold: (...args) => callOnEmptyTraversal('fold', args),
  group: (...args) => callOnEmptyTraversal('group', args),
  groupCount: (...args) => callOnEmptyTraversal('groupCount', args),
  has: (...args) => callOnEmptyTraversal('has', args),
  hasId: (...args) => callOnEmptyTraversal('hasId', args),
  hasKey: (...args) => callOnEmptyTraversal('hasKey', args),
  hasLabel: (...args) => callOnEmptyTraversal('hasLabel', args),
  hasNot: (...args) => callOnEmptyTraversal('hasNot', args),
  hasValue: (...args) => callOnEmptyTraversal('hasValue', args),
  id: (...args) => callOnEmptyTraversal('id', args),
  identity: (...args) => callOnEmptyTraversal('identity', args),
  in_: (...args) => callOnEmptyTraversal('in_', args),
  inE: (...args) => callOnEmptyTraversal('inE', args),
  inV: (...args) => callOnEmptyTraversal('inV', args),
  inject: (...args) => callOnEmptyTraversal('inject', args),
  is: (...args) => callOnEmptyTraversal('is', args),
  key: (...args) => callOnEmptyTraversal('key', args),
  label: (...args) => callOnEmptyTraversal('label', args),
  limit: (...args) => callOnEmptyTraversal('limit', args),
  local: (...args) => callOnEmptyTraversal('local', args),
  loops: (...args) => callOnEmptyTraversal('loops', args),
  map: (...args) => callOnEmptyTraversal('map', args),
  match: (...args) => callOnEmptyTraversal('match', args),
  math: (...args) => callOnEmptyTraversal('math', args),
  max: (...args) => callOnEmptyTraversal('max', args),
  mean: (...args) => callOnEmptyTraversal('mean', args),
  min: (...args) => callOnEmptyTraversal('min', args),
  not: (...args) => callOnEmptyTraversal('not', args),
  optional: (...args) => callOnEmptyTraversal('optional', args),
  or: (...args) => callOnEmptyTraversal('or', args),
  order: (...args) => callOnEmptyTraversal('order', args),
  otherV: (...args) => callOnEmptyTraversal('otherV', args),
  out: (...args) => callOnEmptyTraversal('out', args),
  outE: (...args) => callOnEmptyTraversal('outE', args),
  outV: (...args) => callOnEmptyTraversal('outV', args),
  path: (...args) => callOnEmptyTraversal('path', args),
  project: (...args) => callOnEmptyTraversal('project', args),
  properties: (...args) => callOnEmptyTraversal('properties', args),
  property: (...args) => callOnEmptyTraversal('property', args),
  propertyMap: (...args) => callOnEmptyTraversal('propertyMap', args),
  range: (...args) => callOnEmptyTraversal('range', args),
  repeat: (...args) => callOnEmptyTraversal('repeat', args),
  sack: (...args) => callOnEmptyTraversal('sack', args),
  sample: (...args) => callOnEmptyTraversal('sample', args),
  select: (...args) => callOnEmptyTraversal('select', args),
  sideEffect: (...args) => callOnEmptyTraversal('sideEffect', args),
  simplePath: (...args) => callOnEmptyTraversal('simplePath', args),
  skip: (...args) => callOnEmptyTraversal('skip', args),
  store: (...args) => callOnEmptyTraversal('store', args),
  subgraph: (...args) => callOnEmptyTraversal('subgraph', args),
  sum: (...args) => callOnEmptyTraversal('sum', args),
  tail: (...args) => callOnEmptyTraversal('tail', args),
  timeLimit: (...args) => callOnEmptyTraversal('timeLimit', args),
  times: (...args) => callOnEmptyTraversal('times', args),
  to: (...args) => callOnEmptyTraversal('to', args),
  toE: (...args) => callOnEmptyTraversal('toE', args),
  toV: (...args) => callOnEmptyTraversal('toV', args),
  tree: (...args) => callOnEmptyTraversal('tree', args),
  unfold: (...args) => callOnEmptyTraversal('unfold', args),
  union: (...args) => callOnEmptyTraversal('union', args),
  until: (...args) => callOnEmptyTraversal('until', args),
  value: (...args) => callOnEmptyTraversal('value', args),
  valueMap: (...args) => callOnEmptyTraversal('valueMap', args),
  values: (...args) => callOnEmptyTraversal('values', args),
  where: (...args) => callOnEmptyTraversal('where', args)
};

module.exports = {
  GraphTraversal,
  GraphTraversalSource,
  statics
};<|MERGE_RESOLUTION|>--- conflicted
+++ resolved
@@ -1132,8 +1132,6 @@
     return this;
   }
   
-<<<<<<< HEAD
-=======
   /**
    * Graph traversal with method.
    * @param {...Object} args
@@ -1144,7 +1142,6 @@
     return this;
   }
   
->>>>>>> 160aef85
 }
 
 function callOnEmptyTraversal(fnName, args) {
