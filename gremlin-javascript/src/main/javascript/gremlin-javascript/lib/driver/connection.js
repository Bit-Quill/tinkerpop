/*
 *  Licensed to the Apache Software Foundation (ASF) under one
 *  or more contributor license agreements.  See the NOTICE file
 *  distributed with this work for additional information
 *  regarding copyright ownership.  The ASF licenses this file
 *  to you under the Apache License, Version 2.0 (the
 *  "License"); you may not use this file except in compliance
 *  with the License.  You may obtain a copy of the License at
 *
 *  http://www.apache.org/licenses/LICENSE-2.0
 *
 *  Unless required by applicable law or agreed to in writing,
 *  software distributed under the License is distributed on an
 *  "AS IS" BASIS, WITHOUT WARRANTIES OR CONDITIONS OF ANY
 *  KIND, either express or implied.  See the License for the
 *  specific language governing permissions and limitations
 *  under the License.
 */

/**
 * @author Jorge Bay Gondra
 */
'use strict';

const { Buffer } = require('buffer');
const EventEmitter = require('eventemitter3');
const Stream = require('readable-stream');
const utils = require('../utils');
const { DeferredPromise } = utils;
const serializer = require('../structure/io/graph-serializer');
const { graphBinaryReader, graphBinaryWriter } = require('../structure/io/binary/GraphBinary');
const ResultSet = require('./result-set');
const ResponseError = require('./response-error');

const responseStatusCode = {
  success: 200,
  noContent: 204,
  partialContent: 206,
  authenticationChallenge: 407,
};

const defaultMimeType = 'application/vnd.gremlin-v3.0+json';
const graphSON2MimeType = 'application/vnd.gremlin-v2.0+json';
const graphBinaryMimeType = 'application/vnd.graphbinary-v1.0';

const uuidPattern = '[0-9a-f]{8}-[0-9a-f]{4}-[0-9a-f]{4}-[0-9a-f]{4}-[0-9a-f]{12}';

/**
 * Represents a single connection to a Gremlin Server.
 */
class Connection extends EventEmitter {
  /**
   * Creates a new instance of {@link Connection}.
   * @param {String} url The resource uri.
   * @param {Object} [options] The connection options.
   * @param {Array} [options.ca] Trusted certificates.
   * @param {String|Array|Buffer} [options.cert] The certificate key.
   * @param {String} [options.mimeType] The mime type to use.
   * @param {String|Buffer} [options.pfx] The private key, certificate, and CA certs.
   * @param {GraphSONReader} [options.reader] The reader to use.
   * @param {Boolean} [options.rejectUnauthorized] Determines whether to verify or not the server certificate.
   * @param {String} [options.traversalSource] The traversal source. Defaults to: 'g'.
   * @param {GraphSONWriter} [options.writer] The writer to use.
   * @param {Authenticator} [options.authenticator] The authentication handler to use.
   * @param {Object} [options.headers] An associative array containing the additional header key/values for the initial request.
   * @param {Boolean} [options.enableUserAgentOnConnect] Determines if a user agent will be sent during connection handshake. Defaults to: true
<<<<<<< HEAD
   * @param {http.Agent} [options.agent] The http.Agent implementation to use.
=======
   * @param {Boolean} [options.pingEnabled] Setup ping interval. Defaults to: true.
   * @param {Number} [options.pingInterval] Ping request interval in ms if ping enabled. Defaults to: 60000.
   * @param {Number} [options.pongTimeout] Timeout of pong response in ms after sending a ping. Defaults to: 30000.
   * @param {Boolean} [options.enableCompression] Enable per-message deflate compression. Defaults to: false.
   * @param {Boolean} [options.connectOnStartup] Deprecated and non-functional. Open websocket on startup.
>>>>>>> ca5414fc
   * @constructor
   */
  constructor(url, options) {
    super();

    this.url = url;
    this.options = options = options || {};

    /**
     * Gets the MIME type.
     * @type {String}
     */
    this.mimeType = options.mimeType || defaultMimeType;

    // A map containing the request id and the handler. The id should be in lower case to prevent string comparison issues.
    this._responseHandlers = {};
    this._reader = options.reader || this.#getDefaultReader(this.mimeType);
    this._writer = options.writer || this.#getDefaultWriter(this.mimeType);
    this._openPromise = null;
    this._openCallback = null;
    this._closePromise = null;
    this._closeCallback = null;

    this._header = String.fromCharCode(this.mimeType.length) + this.mimeType; // TODO: what if mimeType.length > 255
    this._header_buf = Buffer.from(this._header);
    this.isOpen = false;
    this.traversalSource = options.traversalSource || 'g';
    this._authenticator = options.authenticator;
    this._enableUserAgentOnConnect = options.enableUserAgentOnConnect !== false;
  }

  /**
   * Opens the connection, if its not already opened.
   * @returns {Promise}
   */
  async open() {
    if (this.isOpen) {
      return;
    }
    if (this._openPromise) {
      return this._openPromise;
    }

    this._openPromise = DeferredPromise();

    this.emit('log', 'ws open');
    let headers = this.options.headers;
    if (this._enableUserAgentOnConnect) {
      if (!headers) {
        headers = [];
      }

      const userAgent = await utils.getUserAgent();
      if (userAgent !== undefined) {
        headers[utils.getUserAgentHeader()] = await utils.getUserAgent();
      }
    }

<<<<<<< HEAD
    const WebSocket = globalThis.WebSocket ?? (await import('ws')).default;

    this._ws = new WebSocket(
      this.url,
      globalThis.WebSocket === undefined
        ? {
            headers: headers,
            ca: this.options.ca,
            cert: this.options.cert,
            pfx: this.options.pfx,
            rejectUnauthorized: this.options.rejectUnauthorized,
            agent: this.options.agent,
          }
        : undefined,
    );
=======
    this._ws = new WebSocket(this.url, {
      headers: headers,
      ca: this.options.ca,
      cert: this.options.cert,
      pfx: this.options.pfx,
      rejectUnauthorized: this.options.rejectUnauthorized,
      perMessageDeflate: this.options.enableCompression,
    });
>>>>>>> ca5414fc

    if ('binaryType' in this._ws) {
      this._ws.binaryType = 'arraybuffer';
    }

    this._ws.addEventListener('open', this.#handleOpen);
    this._ws.addEventListener('error', this.#handleError);
    this._ws.addEventListener('message', this.#handleMessage);
    this._ws.addEventListener('close', this.#handleClose);

    return await this._openPromise;
  }

  /** @override */
  submit(processor, op, args, requestId) {
    // TINKERPOP-2847: Use lower case to prevent string comparison issues.
    const rid = (requestId || utils.getUuid()).toLowerCase();
    if (!rid.match(uuidPattern)) {
      throw new Error('Provided requestId "' + rid + '" is not a valid UUID.');
    }

    return this.open().then(
      () =>
        new Promise((resolve, reject) => {
          if (op !== 'authentication') {
            this._responseHandlers[rid] = {
              callback: (err, result) => (err ? reject(err) : resolve(result)),
              result: null,
            };
          }

          const request = {
            requestId: rid,
            op: op || 'bytecode',
            // if using op eval need to ensure processor stays unset if caller didn't set it.
            processor: !processor && op !== 'eval' ? 'traversal' : processor,
            args: args || {},
          };

          const request_buf = this._writer.writeRequest(request);
          const message = utils.toArrayBuffer(Buffer.concat([this._header_buf, request_buf]));
          this._ws.send(message);
        }),
    );
  }

  /** @override */
  stream(processor, op, args, requestId) {
    // TINKERPOP-2847: Use lower case to prevent string comparison issues.
    const rid = (requestId || utils.getUuid()).toLowerCase();
    if (!rid.match(uuidPattern)) {
      throw new Error('Provided requestId "' + rid + '" is not a valid UUID.');
    }

    const readableStream = new Stream.Readable({
      objectMode: true,
      read() {},
    });

    this._responseHandlers[rid] = {
      callback: (err) => (err ? readableStream.destroy(err) : readableStream.push(null)),
      result: readableStream,
    };

    this.open()
      .then(() => {
        const request = {
          requestId: rid,
          op: op || 'bytecode',
          // if using op eval need to ensure processor stays unset if caller didn't set it.
          processor: !processor && op !== 'eval' ? 'traversal' : processor,
          args: args || {},
        };

        const request_buf = this._writer.writeRequest(request);
        const message = utils.toArrayBuffer(Buffer.concat([this._header_buf, request_buf]));
        this._ws.send(message);
      })
      .catch((err) => readableStream.destroy(err));

    return readableStream;
  }

  #getDefaultReader(mimeType) {
    if (mimeType === graphBinaryMimeType) {
      return graphBinaryReader;
    }

    return mimeType === graphSON2MimeType ? new serializer.GraphSON2Reader() : new serializer.GraphSONReader();
  }

  #getDefaultWriter(mimeType) {
    if (mimeType === graphBinaryMimeType) {
      return graphBinaryWriter;
    }

    return mimeType === graphSON2MimeType ? new serializer.GraphSON2Writer() : new serializer.GraphSONWriter();
  }

  #handleOpen = () => {
    this._openPromise.resolve();
    this.isOpen = true;
  };

  /**
   * @param {Event} event
   */
  #handleError = ({ error }) => {
    this._openPromise.reject(error);
    this.emit('log', `ws error ${error}`);
    this.#cleanupWebsocket(error);
    this.emit('socketError', error);
  };

  /**
   * @param {CloseEvent} event
   */
  #handleClose = ({ code, message }) => {
    this.emit('log', `ws close code=${code} message=${message}`);
    this.#cleanupWebsocket();
    if (this._closeCallback) {
      this._closeCallback();
    }
    this.emit('close', code, message);
  };

  /**
   * @param {MessageEvent<any>} event
   */
  #handleMessage = ({ data: _data }) => {
    const data = _data instanceof ArrayBuffer ? Buffer.from(_data) : _data;

    const response = this._reader.readResponse(data);
    if (response.requestId === null || response.requestId === undefined) {
      // There was a serialization issue on the server that prevented the parsing of the request id
      // We invoke any of the pending handlers with an error
      Object.keys(this._responseHandlers).forEach((requestId) => {
        const handler = this._responseHandlers[requestId];
        this.#clearHandler(requestId);
        if (response.status !== undefined && response.status.message) {
          return handler.callback(
            // TINKERPOP-2285: keep the old server error message in case folks are parsing that - fix in a future breaking version
            new ResponseError(
              `Server error (no request information): ${response.status.message} (${response.status.code})`,
              response.status,
            ),
          );
        }
        // TINKERPOP-2285: keep the old server error message in case folks are parsing that - fix in a future breaking version
        return handler.callback(
          new ResponseError(`Server error (no request information): ${JSON.stringify(response)}`, response.status),
        );
      });
      return;
    }

    // TINKERPOP-2847: Use lower case to prevent string comparison issues.
    response.requestId = response.requestId.toLowerCase();
    const handler = this._responseHandlers[response.requestId];

    if (!handler) {
      // The handler for a given request id was not found
      // It was probably invoked earlier due to a serialization issue.
      return;
    }

    if (response.status.code === responseStatusCode.authenticationChallenge && this._authenticator) {
      this._authenticator
        .evaluateChallenge(response.result.data)
        .then((res) => this.submit(undefined, 'authentication', res, response.requestId))
        .catch(handler.callback);

      return;
    } else if (response.status.code >= 400) {
      this.#clearHandler(response.requestId);
      // callback in error
      return handler.callback(
        // TINKERPOP-2285: keep the old server error message in case folks are parsing that - fix in a future breaking version
        new ResponseError(`Server error: ${response.status.message} (${response.status.code})`, response.status),
      );
    }

    const isStreamingResponse = handler.result instanceof Stream.Readable;

    switch (response.status.code) {
      case responseStatusCode.noContent:
        this.#clearHandler(response.requestId);
        if (isStreamingResponse) {
          handler.result.push(new ResultSet(utils.emptyArray, response.status.attributes));
          return handler.callback(null);
        }
        return handler.callback(null, new ResultSet(utils.emptyArray, response.status.attributes));
      case responseStatusCode.partialContent:
        if (isStreamingResponse) {
          handler.result.push(new ResultSet(response.result.data, response.status.attributes));
          break;
        }
        handler.result = handler.result || [];
        handler.result.push.apply(handler.result, response.result.data);
        break;
      default:
        if (isStreamingResponse) {
          handler.result.push(new ResultSet(response.result.data, response.status.attributes));
          return handler.callback(null);
        }
        if (handler.result) {
          handler.result.push.apply(handler.result, response.result.data);
        } else {
          handler.result = response.result.data;
        }
        this.#clearHandler(response.requestId);
        return handler.callback(null, new ResultSet(handler.result, response.status.attributes));
    }
  };

  /**
   * clean websocket context
   */
  #cleanupWebsocket(err) {
    // Invoke waiting callbacks to complete Promises when closing the websocket
    Object.keys(this._responseHandlers).forEach((requestId) => {
      const handler = this._responseHandlers[requestId];
      const isStreamingResponse = handler.result instanceof Stream.Readable;
      if (isStreamingResponse) {
        handler.callback(null);
      } else {
        const cause = err ? err : new Error('Connection has been closed.');
        handler.callback(cause);
      }
    });
    this._ws.removeEventListener('open', this.#handleOpen);
    this._ws.removeEventListener('error', this.#handleError);
    this._ws.removeEventListener('message', this.#handleMessage);
    this._ws.removeEventListener('close', this.#handleClose);
    this._openPromise = null;
    this._closePromise = null;
    this.isOpen = false;
  }

  /**
   * Clears the internal state containing the callback and result buffer of a given request.
   * @param requestId
   * @private
   */
  #clearHandler(requestId) {
    delete this._responseHandlers[requestId];
  }

  /**
   * Closes the Connection.
   * @return {Promise}
   */
  close() {
    if (this.isOpen === false) {
      return Promise.resolve();
    }
    if (!this._closePromise) {
      this._closePromise = new Promise((resolve) => {
        this._closeCallback = resolve;
        this._ws.close();
      });
    }
    return this._closePromise;
  }
}

module.exports = Connection;<|MERGE_RESOLUTION|>--- conflicted
+++ resolved
@@ -64,15 +64,8 @@
    * @param {Authenticator} [options.authenticator] The authentication handler to use.
    * @param {Object} [options.headers] An associative array containing the additional header key/values for the initial request.
    * @param {Boolean} [options.enableUserAgentOnConnect] Determines if a user agent will be sent during connection handshake. Defaults to: true
-<<<<<<< HEAD
    * @param {http.Agent} [options.agent] The http.Agent implementation to use.
-=======
-   * @param {Boolean} [options.pingEnabled] Setup ping interval. Defaults to: true.
-   * @param {Number} [options.pingInterval] Ping request interval in ms if ping enabled. Defaults to: 60000.
-   * @param {Number} [options.pongTimeout] Timeout of pong response in ms after sending a ping. Defaults to: 30000.
    * @param {Boolean} [options.enableCompression] Enable per-message deflate compression. Defaults to: false.
-   * @param {Boolean} [options.connectOnStartup] Deprecated and non-functional. Open websocket on startup.
->>>>>>> ca5414fc
    * @constructor
    */
   constructor(url, options) {
@@ -131,7 +124,6 @@
       }
     }
 
-<<<<<<< HEAD
     const WebSocket = globalThis.WebSocket ?? (await import('ws')).default;
 
     this._ws = new WebSocket(
@@ -144,19 +136,10 @@
             pfx: this.options.pfx,
             rejectUnauthorized: this.options.rejectUnauthorized,
             agent: this.options.agent,
+            perMessageDeflate: this.options.enableCompression,
           }
         : undefined,
     );
-=======
-    this._ws = new WebSocket(this.url, {
-      headers: headers,
-      ca: this.options.ca,
-      cert: this.options.cert,
-      pfx: this.options.pfx,
-      rejectUnauthorized: this.options.rejectUnauthorized,
-      perMessageDeflate: this.options.enableCompression,
-    });
->>>>>>> ca5414fc
 
     if ('binaryType' in this._ws) {
       this._ws.binaryType = 'arraybuffer';
