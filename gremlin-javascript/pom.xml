<!--
Licensed to the Apache Software Foundation (ASF) under one or more
contributor license agreements.  See the NOTICE file distributed with
this work for additional information regarding copyright ownership.
The ASF licenses this file to You under the Apache License, Version 2.0
(the "License"); you may not use this file except in compliance with
the License.  You may obtain a copy of the License at

  http://www.apache.org/licenses/LICENSE-2.0

Unless required by applicable law or agreed to in writing, software
distributed under the License is distributed on an "AS IS" BASIS,
WITHOUT WARRANTIES OR CONDITIONS OF ANY KIND, either express or implied.
See the License for the specific language governing permissions and
limitations under the License.
-->
<project xmlns="http://maven.apache.org/POM/4.0.0"
         xmlns:xsi="http://www.w3.org/2001/XMLSchema-instance"
         xsi:schemaLocation="http://maven.apache.org/POM/4.0.0 http://maven.apache.org/xsd/maven-4.0.0.xsd">
    <modelVersion>4.0.0</modelVersion>
    <parent>
        <groupId>org.apache.tinkerpop</groupId>
        <artifactId>tinkerpop</artifactId>
        <version>3.6.2-SNAPSHOT</version>
    </parent>
    <artifactId>gremlin-javascript</artifactId>
    <name>Apache TinkerPop :: Gremlin Javascript</name>
    <properties>
        <maven.test.skip>false</maven.test.skip>
        <skipTests>${maven.test.skip}</skipTests>
<<<<<<< HEAD
        <gremlin.server.dir>${project.parent.basedir}/gremlin-server</gremlin.server.dir>
        <tinkerpop.root.dir>${project.parent.basedir}</tinkerpop.root.dir>
        <npm.version>8.1.0</npm.version>
        <node.version>v16.13.0</node.version>
=======
        <npm.version>6.14.6</npm.version>
        <node.version>v10.22.0</node.version>
>>>>>>> 33b60d9e
    </properties>
    <build>
        <plugins>
<<<<<<< HEAD
            <plugin>
                <!--
                Use gmavenplus-plugin to:
                    - Generate js sources
                    - Start and stop gremlin server for integration tests
                -->
                <groupId>org.codehaus.gmavenplus</groupId>
                <artifactId>gmavenplus-plugin</artifactId>
                <dependencies>
                    <dependency>
                        <groupId>org.apache.tinkerpop</groupId>
                        <artifactId>gremlin-server</artifactId>
                        <version>${project.version}</version>
                    </dependency>
                    <dependency>
                        <groupId>org.apache.tinkerpop</groupId>
                        <artifactId>gremlin-test</artifactId>
                        <version>${project.version}</version>
                    </dependency>
                    <dependency>
                        <groupId>org.apache.tinkerpop</groupId>
                        <artifactId>gremlin-language</artifactId>
                        <version>${project.version}</version>
                    </dependency>
                    <dependency>
                        <groupId>org.apache.tinkerpop</groupId>
                        <artifactId>neo4j-gremlin</artifactId>
                        <version>${project.version}</version>
                    </dependency>
                    <dependency>
                        <groupId>commons-io</groupId>
                        <artifactId>commons-io</artifactId>
                        <version>${commons.io.version}</version>
                    </dependency>
                    <dependency>
                        <groupId>ch.qos.logback</groupId>
                        <artifactId>logback-classic</artifactId>
                        <version>${logback.version}</version>
                        <scope>runtime</scope>
                    </dependency>
                    <dependency>
                        <groupId>org.codehaus.groovy</groupId>
                        <artifactId>groovy-all</artifactId>
                        <version>${groovy.version}</version>
                        <type>pom</type>
                        <scope>runtime</scope>
                    </dependency>
                </dependencies>
                <executions>
                    <execution>
                        <id>generate-radish-support</id>
                        <phase>generate-sources</phase>
                        <goals>
                            <goal>execute</goal>
                        </goals>
                        <configuration>
                            <properties>
                                <property>
                                    <name>projectBaseDir</name>
                                    <value>${project.basedir}/../</value>
                                </property>
                            </properties>
                            <scripts>
                                <script>${project.basedir}/build/generate.groovy</script>
                            </scripts>
                        </configuration>
                    </execution>
                    <execution>
                        <id>update-version</id>
                        <phase>generate-sources</phase>
                        <goals>
                            <goal>execute</goal>
                        </goals>
                        <configuration>
                            <properties>
                                <property>
                                    <name>projectBaseDir</name>
                                    <value>${project.basedir}</value>
                                </property>
                                <property>
                                    <name>mavenVersion</name>
                                    <value>${project.version}</value>
                                </property>
                            </properties>
                            <scripts>
                                <script>
                                    def versionForJs = mavenVersion.replace("-SNAPSHOT", "-alpha1")
                                    def platformAgnosticBaseDirPath = project.basedir.getAbsolutePath().replace("\\", "/")
                                    def file = new File(platformAgnosticBaseDirPath + "/src/main/javascript/gremlin-javascript/package.json")
                                    file.write(file.getText("UTF-8").replaceFirst(/"version": "(.*)",/, "\"version\": \"" + versionForJs + "\","))
                                </script>
                            </scripts>
                        </configuration>
                    </execution>
                    <execution>
                        <id>gremlin-server-start</id>
                        <phase>pre-integration-test</phase>
                        <goals>
                            <goal>execute</goal>
                        </goals>
                        <configuration>
                            <properties>
                                <property>
                                    <name>skipTests</name>
                                    <value>${skipTests}</value>
                                </property>
                                <property>
                                    <name>gremlinServerDir</name>
                                    <value>${gremlin.server.dir}</value>
                                </property>
                                <property>
                                    <name>settingsFile</name>
                                    <value>${gremlin.server.dir}/src/test/resources/org/apache/tinkerpop/gremlin/server/gremlin-server-integration.yaml</value>
                                </property>
                                <property>
                                    <name>executionName</name>
                                    <value>${project.name}</value>
                                </property>
                                <property>
                                    <name>projectBaseDir</name>
                                    <value>${project.basedir}</value>
                                </property>
                                <property>
                                    <name>tinkerpopRootDir</name>
                                    <value>${tinkerpop.root.dir}</value>
                                </property>
                            </properties>
                            <scripts>
                                <script>${gremlin.server.dir}/src/test/scripts/test-server-start.groovy</script>
                            </scripts>
                        </configuration>
                    </execution>
                    <execution>
                        <id>gremlin-server-stop</id>
                        <phase>post-integration-test</phase>
                        <goals>
                            <goal>execute</goal>
                        </goals>
                        <configuration>
                            <properties>
                                <property>
                                    <name>skipTests</name>
                                    <value>${skipTests}</value>
                                </property>
                                <property>
                                    <name>executionName</name>
                                    <value>${project.name}</value>
                                </property>
                            </properties>
                            <scripts>
                                <script>${gremlin.server.dir}/src/test/scripts/test-server-stop.groovy</script>
                            </scripts>
                        </configuration>
                    </execution>
                </executions>
            </plugin>
            <plugin>
                <groupId>org.apache.maven.plugins</groupId>
                <artifactId>maven-clean-plugin</artifactId>
                <executions>
                    <execution>
                        <goals>
                            <goal>clean</goal>
                        </goals>
                    </execution>
                </executions>
            </plugin>
            <plugin>
                <groupId>com.github.eirslett</groupId>
                <artifactId>frontend-maven-plugin</artifactId>
                <executions>
                    <execution>
                        <id>install node and npm</id>
                        <phase>validate</phase>
                        <goals>
                            <goal>install-node-and-npm</goal>
                        </goals>
                    </execution>
                    <execution>
                        <id>npm install</id>
                        <phase>validate</phase>
                        <goals>
                            <goal>npm</goal>
                        </goals>
                        <configuration>
                            <arguments>install</arguments>
                        </configuration>
                    </execution>
                    <execution>
                        <id>npm lint</id>
                        <phase>validate</phase>
                        <goals>
                            <goal>npm</goal>
                        </goals>
                        <configuration>
                            <skip>${skipTests}</skip>
                            <arguments>run lint</arguments>
                            <failOnError>true</failOnError>
                        </configuration>
                    </execution>
                    <execution>
                        <id>grunt jsdoc</id>
                        <goals>
                            <goal>grunt</goal>
                        </goals>
                        <phase>generate-resources</phase>
                        <configuration>
                            <arguments>jsdoc</arguments>
                        </configuration>
                    </execution>
                    <execution>
                        <id>npm test</id>
                        <phase>integration-test</phase>
                        <goals>
                            <goal>npm</goal>
                        </goals>
                        <configuration>
                            <skip>${skipTests}</skip>
                            <arguments>test --exit</arguments>
                            <failOnError>true</failOnError>
                        </configuration>
                    </execution>
                    <execution>
                        <id>npm test gherkin features</id>
                        <phase>integration-test</phase>
                        <goals>
                            <goal>npm</goal>
                        </goals>
                        <configuration>
                            <skip>${skipTests}</skip>
                            <arguments>run-script features</arguments>
                            <failOnError>true</failOnError>
                        </configuration>
                    </execution>
                </executions>
                <configuration>
                    <workingDirectory>src/main/javascript/gremlin-javascript</workingDirectory>
                    <nodeVersion>${node.version}</nodeVersion>
                    <npmVersion>${npm.version}</npmVersion>

                    <!--
                    transaction testing is disabled unless the -DincludeNeo4j flag enables the include-neo4j
                    maven profile which is a standard profile we use to add neo4j to testing explicitly - for
                    npm we set this TEST_TRANSACTIONS environment variable that can be accessed in tests to
                    determine if we skip transaction oriented tests or not. without neo4j we can't test tx()
                    so this is disabled by default and enabled in the include-neo4j profile below
                    -->
                    <environmentVariables>
                        <TEST_TRANSACTIONS>false</TEST_TRANSACTIONS>
                    </environmentVariables>
                </configuration>
            </plugin>
=======
>>>>>>> 33b60d9e
            <!--
            there is no point to building/deploying the jvm stuff - there is no java source really - just poms
            -->
            <plugin>
                <groupId>org.apache.maven.plugins</groupId>
                <artifactId>maven-javadoc-plugin</artifactId>
                <configuration>
                    <skip>true</skip>
                </configuration>
            </plugin>
            <plugin>
                <groupId>org.apache.maven.plugins</groupId>
                <artifactId>maven-source-plugin</artifactId>
                <configuration>
                    <skipSource>true</skipSource>
                </configuration>
            </plugin>
            <plugin>
                <groupId>org.apache.maven.plugins</groupId>
                <artifactId>maven-install-plugin</artifactId>
                <configuration>
                    <skip>true</skip>
                </configuration>
            </plugin>
            <plugin>
                <groupId>org.apache.maven.plugins</groupId>
                <artifactId>maven-deploy-plugin</artifactId>
                <configuration>
                    <skip>true</skip>
                </configuration>
            </plugin>
        </plugins>
    </build>
    <profiles>
        <!-- Test gremlin-javascript in Docker -->
        <profile>
            <id>glv-js</id>
            <activation>
                <activeByDefault>true</activeByDefault>
            </activation>
            <build>
                <finalName>${project.artifactId}-${project.version}</finalName>
                <plugins>
                    <plugin>
                        <artifactId>exec-maven-plugin</artifactId>
                        <groupId>org.codehaus.mojo</groupId>
                        <version>1.2.1</version>
                        <executions>
                            <execution>
                                <id>run-tests</id>
                                <phase>integration-test</phase>
                                <goals>
                                    <goal>exec</goal>
                                </goals>
                                <configuration>
                                    <skip>${skipTests}</skip>
                                    <environmentVariables>
                                        <GREMLIN_SERVER>${project.version}</GREMLIN_SERVER>
                                        <ABS_PROJECT_HOME>${project.basedir}/../</ABS_PROJECT_HOME>
                                        <!-- setting this env variable is needed to be cross-platform compatible -->
                                        <HOME>${user.home}</HOME>
                                    </environmentVariables>
                                    <executable>docker-compose</executable>
                                    <arguments>
                                        <argument>up</argument>
                                        <argument>--build</argument>
                                        <argument>--exit-code-from</argument>
                                        <argument>gremlin-js-integration-tests</argument>
                                    </arguments>
                                    <workingDirectory>./src/main/javascript/gremlin-javascript</workingDirectory>
                                </configuration>
                            </execution>
                            <execution>
                                <id>shutdown-container</id>
                                <phase>integration-test</phase>
                                <goals>
                                    <goal>exec</goal>
                                </goals>
                                <configuration>
                                    <skip>${skipTests}</skip>
                                    <!-- don't need to set env variables for container tear down -->
                                    <executable>docker-compose</executable>
                                    <arguments>
                                        <argument>down</argument>
                                    </arguments>
                                    <workingDirectory>./src/main/javascript/gremlin-javascript</workingDirectory>
                                </configuration>
                            </execution>
                            <execution>
                                <id>remove-dangling-images</id>
                                <phase>integration-test</phase>
                                <goals>
                                    <goal>exec</goal>
                                </goals>
                                <configuration>
                                    <skip>${skipTests}</skip>
                                    <executable>docker</executable>
                                    <arguments>
                                        <argument>image</argument>
                                        <argument>prune</argument>
                                        <argument>--filter</argument>
                                        <argument>label=maintainer=dev@tinkerpop.apache.org</argument>
                                        <argument>-f</argument>
                                    </arguments>
                                </configuration>
                            </execution>
                        </executions>
                    </plugin>
                    <plugin>
                        <groupId>org.codehaus.gmavenplus</groupId>
                        <artifactId>gmavenplus-plugin</artifactId>
                        <dependencies>
                            <dependency>
                                <groupId>org.apache.tinkerpop</groupId>
                                <artifactId>gremlin-server</artifactId>
                                <version>${project.version}</version>
                            </dependency>
                            <dependency>
                                <groupId>org.apache.tinkerpop</groupId>
                                <artifactId>gremlin-test</artifactId>
                                <version>${project.version}</version>
                            </dependency>
                            <dependency>
                                <groupId>org.apache.tinkerpop</groupId>
                                <artifactId>neo4j-gremlin</artifactId>
                                <version>${project.version}</version>
                            </dependency>
                            <dependency>
                                <groupId>commons-io</groupId>
                                <artifactId>commons-io</artifactId>
                                <version>${commons.io.version}</version>
                            </dependency>
                            <dependency>
                                <groupId>log4j</groupId>
                                <artifactId>log4j</artifactId>
                                <version>${log4j.version}</version>
                                <scope>runtime</scope>
                            </dependency>
                            <dependency>
                                <groupId>org.codehaus.groovy</groupId>
                                <artifactId>groovy-all</artifactId>
                                <version>${groovy.version}</version>
                                <type>pom</type>
                                <scope>runtime</scope>
                            </dependency>
                        </dependencies>
                        <executions>
                            <execution>
                                <id>generate-radish-support</id>
                                <phase>generate-sources</phase>
                                <goals>
                                    <goal>execute</goal>
                                </goals>
                                <configuration>
                                    <properties>
                                        <property>
                                            <name>projectBaseDir</name>
                                            <value>${project.basedir}/../</value>
                                        </property>
                                    </properties>
                                    <scripts>
                                        <script>${project.basedir}/build/generate.groovy</script>
                                    </scripts>
                                </configuration>
                            </execution>
                        </executions>
                    </plugin>
                </plugins>
            </build>
        </profile>
        <!--
        Provides a way to deploy the gremlin-javascript GLV to npm. This cannot be part of the standard maven execution
        because npm does not have a staging environment like sonatype for releases. As soon as the release is
        published it is public. In our release workflow, deploy occurs prior to vote on the release and we can't
        make this stuff public until the vote is over.
        -->
        <profile>
            <id>glv-javascript-deploy</id>
            <activation>
                <activeByDefault>false</activeByDefault>
                <property>
                    <name>npm</name>
                </property>
            </activation>
            <build>
                <plugins>
                    <plugin>
                        <groupId>com.github.eirslett</groupId>
                        <artifactId>frontend-maven-plugin</artifactId>
                        <executions>
                            <execution>
                                <id>npm publish</id>
                                <phase>deploy</phase>
                                <goals>
                                    <goal>npm</goal>
                                </goals>
                                <configuration>
                                    <arguments>publish</arguments>
                                </configuration>
                            </execution>
                        </executions>
                        <configuration>
                            <!--
                            skip needs to be overridden given how the <configuration> is specified in the main build.
                            it should be fine to just always deploy because this <profile> needs to be manually
                            activated and that should be good enough given our deployment process.
                            -->
                            <skip>false</skip>
                            <workingDirectory>src/main/javascript/gremlin-javascript</workingDirectory>
                            <nodeVersion>${node.version}</nodeVersion>
                            <npmVersion>${npm.version}</npmVersion>
                        </configuration>
                    </plugin>
                </plugins>
            </build>
        </profile>
    </profiles>
</project><|MERGE_RESOLUTION|>--- conflicted
+++ resolved
@@ -28,273 +28,11 @@
     <properties>
         <maven.test.skip>false</maven.test.skip>
         <skipTests>${maven.test.skip}</skipTests>
-<<<<<<< HEAD
-        <gremlin.server.dir>${project.parent.basedir}/gremlin-server</gremlin.server.dir>
-        <tinkerpop.root.dir>${project.parent.basedir}</tinkerpop.root.dir>
         <npm.version>8.1.0</npm.version>
         <node.version>v16.13.0</node.version>
-=======
-        <npm.version>6.14.6</npm.version>
-        <node.version>v10.22.0</node.version>
->>>>>>> 33b60d9e
     </properties>
     <build>
         <plugins>
-<<<<<<< HEAD
-            <plugin>
-                <!--
-                Use gmavenplus-plugin to:
-                    - Generate js sources
-                    - Start and stop gremlin server for integration tests
-                -->
-                <groupId>org.codehaus.gmavenplus</groupId>
-                <artifactId>gmavenplus-plugin</artifactId>
-                <dependencies>
-                    <dependency>
-                        <groupId>org.apache.tinkerpop</groupId>
-                        <artifactId>gremlin-server</artifactId>
-                        <version>${project.version}</version>
-                    </dependency>
-                    <dependency>
-                        <groupId>org.apache.tinkerpop</groupId>
-                        <artifactId>gremlin-test</artifactId>
-                        <version>${project.version}</version>
-                    </dependency>
-                    <dependency>
-                        <groupId>org.apache.tinkerpop</groupId>
-                        <artifactId>gremlin-language</artifactId>
-                        <version>${project.version}</version>
-                    </dependency>
-                    <dependency>
-                        <groupId>org.apache.tinkerpop</groupId>
-                        <artifactId>neo4j-gremlin</artifactId>
-                        <version>${project.version}</version>
-                    </dependency>
-                    <dependency>
-                        <groupId>commons-io</groupId>
-                        <artifactId>commons-io</artifactId>
-                        <version>${commons.io.version}</version>
-                    </dependency>
-                    <dependency>
-                        <groupId>ch.qos.logback</groupId>
-                        <artifactId>logback-classic</artifactId>
-                        <version>${logback.version}</version>
-                        <scope>runtime</scope>
-                    </dependency>
-                    <dependency>
-                        <groupId>org.codehaus.groovy</groupId>
-                        <artifactId>groovy-all</artifactId>
-                        <version>${groovy.version}</version>
-                        <type>pom</type>
-                        <scope>runtime</scope>
-                    </dependency>
-                </dependencies>
-                <executions>
-                    <execution>
-                        <id>generate-radish-support</id>
-                        <phase>generate-sources</phase>
-                        <goals>
-                            <goal>execute</goal>
-                        </goals>
-                        <configuration>
-                            <properties>
-                                <property>
-                                    <name>projectBaseDir</name>
-                                    <value>${project.basedir}/../</value>
-                                </property>
-                            </properties>
-                            <scripts>
-                                <script>${project.basedir}/build/generate.groovy</script>
-                            </scripts>
-                        </configuration>
-                    </execution>
-                    <execution>
-                        <id>update-version</id>
-                        <phase>generate-sources</phase>
-                        <goals>
-                            <goal>execute</goal>
-                        </goals>
-                        <configuration>
-                            <properties>
-                                <property>
-                                    <name>projectBaseDir</name>
-                                    <value>${project.basedir}</value>
-                                </property>
-                                <property>
-                                    <name>mavenVersion</name>
-                                    <value>${project.version}</value>
-                                </property>
-                            </properties>
-                            <scripts>
-                                <script>
-                                    def versionForJs = mavenVersion.replace("-SNAPSHOT", "-alpha1")
-                                    def platformAgnosticBaseDirPath = project.basedir.getAbsolutePath().replace("\\", "/")
-                                    def file = new File(platformAgnosticBaseDirPath + "/src/main/javascript/gremlin-javascript/package.json")
-                                    file.write(file.getText("UTF-8").replaceFirst(/"version": "(.*)",/, "\"version\": \"" + versionForJs + "\","))
-                                </script>
-                            </scripts>
-                        </configuration>
-                    </execution>
-                    <execution>
-                        <id>gremlin-server-start</id>
-                        <phase>pre-integration-test</phase>
-                        <goals>
-                            <goal>execute</goal>
-                        </goals>
-                        <configuration>
-                            <properties>
-                                <property>
-                                    <name>skipTests</name>
-                                    <value>${skipTests}</value>
-                                </property>
-                                <property>
-                                    <name>gremlinServerDir</name>
-                                    <value>${gremlin.server.dir}</value>
-                                </property>
-                                <property>
-                                    <name>settingsFile</name>
-                                    <value>${gremlin.server.dir}/src/test/resources/org/apache/tinkerpop/gremlin/server/gremlin-server-integration.yaml</value>
-                                </property>
-                                <property>
-                                    <name>executionName</name>
-                                    <value>${project.name}</value>
-                                </property>
-                                <property>
-                                    <name>projectBaseDir</name>
-                                    <value>${project.basedir}</value>
-                                </property>
-                                <property>
-                                    <name>tinkerpopRootDir</name>
-                                    <value>${tinkerpop.root.dir}</value>
-                                </property>
-                            </properties>
-                            <scripts>
-                                <script>${gremlin.server.dir}/src/test/scripts/test-server-start.groovy</script>
-                            </scripts>
-                        </configuration>
-                    </execution>
-                    <execution>
-                        <id>gremlin-server-stop</id>
-                        <phase>post-integration-test</phase>
-                        <goals>
-                            <goal>execute</goal>
-                        </goals>
-                        <configuration>
-                            <properties>
-                                <property>
-                                    <name>skipTests</name>
-                                    <value>${skipTests}</value>
-                                </property>
-                                <property>
-                                    <name>executionName</name>
-                                    <value>${project.name}</value>
-                                </property>
-                            </properties>
-                            <scripts>
-                                <script>${gremlin.server.dir}/src/test/scripts/test-server-stop.groovy</script>
-                            </scripts>
-                        </configuration>
-                    </execution>
-                </executions>
-            </plugin>
-            <plugin>
-                <groupId>org.apache.maven.plugins</groupId>
-                <artifactId>maven-clean-plugin</artifactId>
-                <executions>
-                    <execution>
-                        <goals>
-                            <goal>clean</goal>
-                        </goals>
-                    </execution>
-                </executions>
-            </plugin>
-            <plugin>
-                <groupId>com.github.eirslett</groupId>
-                <artifactId>frontend-maven-plugin</artifactId>
-                <executions>
-                    <execution>
-                        <id>install node and npm</id>
-                        <phase>validate</phase>
-                        <goals>
-                            <goal>install-node-and-npm</goal>
-                        </goals>
-                    </execution>
-                    <execution>
-                        <id>npm install</id>
-                        <phase>validate</phase>
-                        <goals>
-                            <goal>npm</goal>
-                        </goals>
-                        <configuration>
-                            <arguments>install</arguments>
-                        </configuration>
-                    </execution>
-                    <execution>
-                        <id>npm lint</id>
-                        <phase>validate</phase>
-                        <goals>
-                            <goal>npm</goal>
-                        </goals>
-                        <configuration>
-                            <skip>${skipTests}</skip>
-                            <arguments>run lint</arguments>
-                            <failOnError>true</failOnError>
-                        </configuration>
-                    </execution>
-                    <execution>
-                        <id>grunt jsdoc</id>
-                        <goals>
-                            <goal>grunt</goal>
-                        </goals>
-                        <phase>generate-resources</phase>
-                        <configuration>
-                            <arguments>jsdoc</arguments>
-                        </configuration>
-                    </execution>
-                    <execution>
-                        <id>npm test</id>
-                        <phase>integration-test</phase>
-                        <goals>
-                            <goal>npm</goal>
-                        </goals>
-                        <configuration>
-                            <skip>${skipTests}</skip>
-                            <arguments>test --exit</arguments>
-                            <failOnError>true</failOnError>
-                        </configuration>
-                    </execution>
-                    <execution>
-                        <id>npm test gherkin features</id>
-                        <phase>integration-test</phase>
-                        <goals>
-                            <goal>npm</goal>
-                        </goals>
-                        <configuration>
-                            <skip>${skipTests}</skip>
-                            <arguments>run-script features</arguments>
-                            <failOnError>true</failOnError>
-                        </configuration>
-                    </execution>
-                </executions>
-                <configuration>
-                    <workingDirectory>src/main/javascript/gremlin-javascript</workingDirectory>
-                    <nodeVersion>${node.version}</nodeVersion>
-                    <npmVersion>${npm.version}</npmVersion>
-
-                    <!--
-                    transaction testing is disabled unless the -DincludeNeo4j flag enables the include-neo4j
-                    maven profile which is a standard profile we use to add neo4j to testing explicitly - for
-                    npm we set this TEST_TRANSACTIONS environment variable that can be accessed in tests to
-                    determine if we skip transaction oriented tests or not. without neo4j we can't test tx()
-                    so this is disabled by default and enabled in the include-neo4j profile below
-                    -->
-                    <environmentVariables>
-                        <TEST_TRANSACTIONS>false</TEST_TRANSACTIONS>
-                    </environmentVariables>
-                </configuration>
-            </plugin>
-=======
->>>>>>> 33b60d9e
             <!--
             there is no point to building/deploying the jvm stuff - there is no java source really - just poms
             -->
@@ -428,9 +166,9 @@
                                 <version>${commons.io.version}</version>
                             </dependency>
                             <dependency>
-                                <groupId>log4j</groupId>
-                                <artifactId>log4j</artifactId>
-                                <version>${log4j.version}</version>
+                                <groupId>ch.qos.logback</groupId>
+                                <artifactId>logback-classic</artifactId>
+                                <version>${logback.version}</version>
                                 <scope>runtime</scope>
                             </dependency>
                             <dependency>
