--- conflicted
+++ resolved
@@ -40,11 +40,7 @@
         <dependency>
             <groupId>org.apache.ivy</groupId>
             <artifactId>ivy</artifactId>
-<<<<<<< HEAD
-            <version>2.5.0</version>
-=======
             <version>2.5.1</version>
->>>>>>> 6bdd2c73
         </dependency>
         <dependency>
             <groupId>org.codehaus.groovy</groupId>
